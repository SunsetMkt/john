#
# This file is part of John the Ripper password cracker,
# Copyright (c) 1996-2006,2008-2013 by Solar Designer
#
# Redistribution and use in source and binary forms, with or without
# modification, are permitted.
#
# There's ABSOLUTELY NO WARRANTY, express or implied.
#
# Please note that although this configuration file is under the cut-down BSD
# license above, many source files in John the Ripper are under GPLv2.
# For licensing terms for John the Ripper as a whole, see doc/LICENSE.
#
# ...with changes in the jumbo patch, by various authors
#

# The [Options] section is for general options only.
# Note that MPI specific options have been moved
# to [Options.MPI]
# There is also a new section [Options.OpenCL]
# for OpenCL specific options
# Default settings for Markov mode have been moved
# to [Markov.Default], but you can define other
# Markov modes as well, see ../doc/MARKOV
[Options]
# Default wordlist file name (including in batch mode)
Wordlist = $JOHN/password.lst
# Use idle cycles only
Idle = Y
# Crash recovery file saving delay in seconds
Save = 60
# Beep when a password is found (who needs this anyway?)
Beep = N
# if set to Y then dynamic format will always work with bare hashes. Normally
# dynamic only uses bare hashes if a single dynamic type is selected with
# the -format=  (so -format=dynamic_0 would use valid bare hashes).
DynamicAlwaysUseBareHashes = N

# Default Single mode rules
SingleRules = Single

# Default batch mode Wordlist rules
BatchModeWordlistRules = Wordlist

# Default wordlist mode rules when not in batch mode (if any)
# If this is set and you want to run once without rules, use --rules:none
#WordlistRules = Wordlist

# Default loopback mode rules (if any)
# If this is set and you want to run once without rules, use --rules:none
LoopbackRules = Loopback

# Default/batch mode Incremental mode
# Warning: changing these might currently break resume on existing sessions
DefaultIncremental = ASCII
#DefaultIncrementalUTF8 = UTF8
DefaultIncrementalLM = LM_ASCII

# Time formatting string used in status ETA.
#
# TimeFormat24 is used when ETA is within 24h, so it is possible to omit
# the date then if you like, and show seconds instead.
#
# %c  means 'local' specific canonical form, such as:
# 05/06/11 18:10:34
#
# Other examples
# %d/%m/%y %H:%M   (day/mon/year hour:min)
# %m/%d/%y %H:%M   (mon/day/year hour:min)
# %Y-%m-%d %H:%M   (ISO 8601 style, 2011-05-06 18:10)
TimeFormat = %Y-%m-%d %H:%M
TimeFormat24 = %H:%M:%S

# For single mode, load the full GECOS field (before splitting) as one
# additional candidate. Normal behavior is to only load individual words
# from that field. Enabling this can help when this field contains email
# addresses or other strings that are better used unsplit, but it increases
# the number of words tried so it may also slow things down. If enabling this
# you might want to bump SingleWordsPairMax too, below, to 10 or more.
PristineGecos = N

# Over-ride SINGLE_WORDS_PAIR_MAX in params.h. This may slow down Single mode
# but it may also help cracking a few more candidates. Default in core John
# is 4 while the Jumbo default is 6.
SingleWordsPairMax = 6

# Emit a status line whenever a password is cracked (this is the same as
# passing the --crack-status option flag to john). NOTE: if this is set
# to true here, --crack-status will toggle it back to false.
CrackStatus = N

# When printing status, show number of candidates tried (eg. 123456p). Note
# that the number *is* now equal to "words tried" and nothing else.
# This is added to the "+ Cracked" line in the log as well.
StatusShowCandidates = N

# Write cracked passwords to the log file (default is just the user name)
LogCrackedPasswords = N

# Disable the dupe checking when loading hashes. For testing purposes only!
NoLoaderDupeCheck = N

# Default --encoding for input files (ie. login/GECOS fields) and wordlists
# etc.  If this is not set here (you need to uncomment it) and --encoding is
# not used either, the default is ISO-8859-1 for Unicode conversions and 7-bit
# ASCII encoding is assumed for rules - so eg. uppercasing of letters other
# than a-z will not work at all!
#DefaultEncoding = UTF-8

# Default --target-encoding for Microsoft hashes (LM, NETLM et al) when input
# encoding is UTF-8. CP850 would be a universal choice for covering most
# "latin" countries.
#DefaultMSCodepage = CP850

# Default --intermediate-encoding to be used within the rules engine when both
# input and "target" encodings are Unicode (eg. UTF-8 wordlist and NT hashes).
# This may hit performance but lets us do things like case conversions for
# UTF-8. You can pick any supported codepage that has as much support for the
# input data as possible - eg. for "latin" language passwords you can use
# CP850, ISO-8859-1 or CP1252 and it will probably not make a difference.
#DefaultIntermediateEncoding = CP1252

# Warn if seeing UTF-8 when expecting some other encoding, or vice versa.
#WarnEncoding = Y

# Always report (to screen and log) cracked passwords as UTF-8, regardless of
# input encoding. This is recommended if you have your terminal set for UTF-8.
#AlwaysReportUTF8 = Y

# Always store Unicode (UTF-16) passwords as UTF-8 in john.pot, regardless
# of input encoding. This prevents john.pot from being filled with mixed
# and eventually unknown encodings. This is recommended if you have your
# terminal set for UTF-8 and/or you want to run --loopback for LM->NT
# including non-ASCII.
#UnicodeStoreUTF8 = Y

# Always report/store non-Unicode formats as UTF-8, regardless of input
# encoding. Note: The actual codepage that was used is not stored anywhere
# except in the log file. This is needed eg. for --loopback to crack LM->NT
# including non-ASCII.
#CPstoreUTF8 = Y

# Default verbosity is 3, valid figures are 1-5 right now.
# 4-5 enables some extra output
# 2 mutes rules & incremental output in logs (LOTS of lines)
# 1 even mutes printing (to screen) of cracked passwords
Verbosity = 3

# If set to Y, do not output, log  or store cracked passwords verbatim.
# This implies a different default .pot database file "secure.pot" instead
# of "john.pot" but it can still be overridden using --pot=FILE.
# This also overrides other options, eg. LogCrackedPasswords.
SecureMode = N

# If set to Y, a session using --fork or MPI will signal to other nodes when
# it has written cracks to the pot file (note that this writing is delayed
# by buffers and the "Save" timer above), so they will re-sync.
ReloadAtCrack = Y

# If set to Y, resync pot file when saving session.
ReloadAtSave = Y

# If this file exists, john will abort cleanly
AbortFile = /var/run/john/abort

# While this file exists, john will pause
PauseFile = /var/run/john/pause

[Options:MPI]
# Automagically disable OMP if MPI is used (set to N if
# you want to run one MPI process per multi-core host)
MPIOMPmutex = Y

# Print a notice if disabling OMP (when MPIOMPmutex = Y)
# or when running OMP and MPI at the same time
MPIOMPverbose = Y


[Options:OpenCL]
# Set default OpenCL platform and/or device. Command line options will
# override these. If neither is set, we will search for a GPU or fall-back
# to platform 0, device 0.
#Platform = 0
#Device = 0

# Some formats vectorize their kernels in case the device says it's a good
# idea. Some devices give "improper" hints which means we vectorize but get
# a performance drop. If you have such a device, uncommenting the below
# will disable vectorizing globally.
# With this set to N (or commented out) you can force it per session with
# the --force-scalar command-line option instead.
#ForceScalar = Y

# Format-specific settings for Local Work Size and Global Work Size call.
# An LWS or GWS of zero will initiate auto enumeration. The environment
# variables LWS and/or GWS will override these figures.
#ssha_LWS = 512
#ssha_GWS = 8192

# For RAR format.
#rar_LWS = 128
#rar_GWS = 8192

# For SHA-2.
#sha512crypt_LWS = 64
#sha512crypt_GWS = 8192
#sha256crypt_LWS = xxx
#sha256crypt_GWS = xxx
#rawsha256_LWS = xxx
#rawsha256_GWS = xxx
#rawsha512_LWS = xxx
#rawsha512_GWS = xxx
#xsha512_LWS = xxx
#xsha512_GWS = xxx

# For office formats.
#office2007_LWS = 64
#office2007_GWS = 8192
#office2010_LWS = 64
#office2010_GWS = 8192
#office2013_LWS = 64
#office2013_GWS = 8192

# For NTLMv2 format
#ntlmv2_LWS = 1024
#ntlmv2_GWS = 32768

# WPA-PSK
#wpapsk_LWS = xxx
#wpapsk_GWS = xxx

# For raw
#rawmd4_LWS = xxx
#rawmd4_GWS = xxx

# Markov modes, see ../doc/MARKOV for more information
[Markov:Default]
# Default Markov mode settings
#
# Statsfile cannot be specified on the command line, so
# specifying it here is mandatory
Statsfile = $JOHN/stats
# MkvLvl and MkvMaxLen should also be specified here, as a fallback for
# --markov usage without specifying LEVEL and/or LENGTH on the command line
MkvLvl = 200
MkvMaxLen = 12
# MkvMinLvl and MkvMinLen should not be specified at all in [Markov:Default],
# or they should be equal to 0 (which is the default if not specified.
# MkvMinLvl and MkvMinLen can be used in other Markov mode sections
# except [Markov:Default]
; MkvMinLvl = 0
; MkvMinLen = 0

# A user defined character class is named with a single digit, ie. 0..9. After
# the equal-sign, just list all characters that this class should match. You
# can specify ranges within brackets, much like pre-processor ranges in rules.
# BEWARE of encoding if using non-ASCII characters. If you put UTF-8 characters
# here, it will *not* work! You must use a singlebyte encoding and it should
# be the same here as you intend to use for your dictionary.
# You can however put characters here in \xA3 format (for codepoint 0xA3 - in
# many iso-8859 codepages that would mean a pound sign). This works in ranges
# too. Using \x00 is not supported though - it will not be parsed as null.
#
# This is a couple of example classes:
# ?0 matches (one version of) base64 characters
# ?1 matches hex digits
# ?2 matches the TAB character (never try to use \x00!)
[UserClasses]
0 = [a-zA-Z0-9/.]
1 = [0-9a-fA-F]
2 = \x09

# these are user defined character sets.  There purpose is to allow custom salt
# values to be used within the salt_regen logic.  These will be the characters
# to use for this character within the salt.  So if we had a salt that was 4
# characters, and 0-9a-m, we can easily do this by 0 = [0-9a-m]  If this is used,
# the regen salt value would be ?0?0?0?0 and salts such as a47m 2kd5 would be valid.
[Regen_Salts_UserClasses]
1 = [1-9]

# A "no rules" rule for super fast Single mode (use with --single=none)
[List.Rules:None]
:

# A "drop all" rule for even faster Single mode (debugging :)
[List.Rules:Drop]
<1'0

# "Single crack" mode rules
[List.Rules:Single]
# Simple rules come first...
:
-s x**
-c (?a c Q
-c l Q
-s-c x** /?u l
# These were not included in crackers I've seen, but are pretty efficient,
# so I include them near the beginning
>6 '6
>7 '7 l
-c >6 '6 /?u l
>5 '5
# Weird order, eh? Can't do anything about it, the order is based on the
# number of successful cracks...
<* d
r c
-c <* (?a d c
-c >5 '5 /?u l
-c u Q
-c )?a r l
-[:c] <* !?A \p1[lc] p
-c <* c Q d
-c >7 '7 /?u
>4 '4 l
-c <+ (?l c r
-c <+ )?l l Tm
>3 '3
-c >4 '4 /?u
-c >3 '3 /?u l
-c u Q r
<* d M 'l f Q
-c <* l Q d M 'l f Q
# About 50% of single-mode-crackable passwords get cracked by now...
# >2 x12 ... >8 x18
>[2-8] x1\1
>9 \[
# >3 x22 ... >9 x28
>[3-9] x2\p[2-8]
# >4 x32 ... >9 x37
>[4-9] x3\p[2-7]
# >2 x12 /?u l ... >8 x18 /?u l
-c >[2-8] x1\1 /?u l
-c >9 \[ /?u l
# >3 x22 /?u l ... >9 x28 /?u l
-c >[3-9] x2\p[2-8] /?u l
# >4 x32 /?u l ... >9 x37 /?u l
-c >[4-9] x3\p[2-7] /?u l
# Now to the suffix stuff...
<* l $[1-9!0a-rt-z"-/:-@\[-`{-~]
-c <* (?a c $[1-9!0a-rt-z"-/:-@\[-`{-~]
-[:c] <* !?A (?\p1[za] \p1[lc] $s M 'l p Q X0z0 'l $s
-[:c] <* /?A (?\p1[za] \p1[lc] $s
<* l r $[1-9!]
-c <* /?a u $[1-9!]
-[:c] <- (?\p1[za] \p1[lc] Az"'s"
-[:c] <- (?\p1[za] \p1[lc] Az"!!"
-[:c] (?\p1[za] \p1[lc] $! <- Az"!!"
# Removing vowels...
-[:c] /?v @?v >2 (?\p1[za] \p1[lc]
/?v @?v >2 <* d
# crack -> cracked, crack -> cracking
<* l [PI]
-c <* l [PI] (?a c
# mary -> marie
-[:c] <* (?\p1[za] \p1[lc] )y omi $e
# marie -> mary
-[:c] <* (?\p1[za] \p1[lc] )e \] )i val1 oay
# The following are some 3l33t rules
-[:c] l /[aelos] s\0\p[4310$] (?\p1[za] \p1[:c]
-[:c] l /a /[elos] sa4 s\0\p[310$] (?\p1[za] \p1[:c]
-[:c] l /e /[los] se3 s\0\p[10$] (?\p1[za] \p1[:c]
-[:c] l /l /[os] sl1 s\0\p[0$] (?\p1[za] \p1[:c]
-[:c] l /o /s so0 ss$ (?\p1[za] \p1[:c]
-[:c] l /a /e /[los] sa4 se3 s\0\p[10$] (?\p1[za] \p1[:c]
-[:c] l /a /l /[os] sa4 sl1 s\0\p[0$] (?\p1[za] \p1[:c]
-[:c] l /a /o /s sa4 so0 ss$ (?\p1[za] \p1[:c]
-[:c] l /e /l /[os] se3 sl1 s\0\p[0$] (?\p1[za] \p1[:c]
-[:c] l /[el] /o /s s\0\p[31] so0 ss$ (?\p1[za] \p1[:c]
-[:c] l /a /e /l /[os] sa4 se3 sl1 s\0\p[0$] (?\p1[za] \p1[:c]
-[:c] l /a /[el] /o /s sa4 s\0\p[31] so0 ss$ (?\p1[za] \p1[:c]
-[:c] l /e /l /o /s se3 sl1 so0 ss$ (?\p1[za] \p1[:c]
-[:c] l /a /e /l /o /s sa4 se3 sl1 so0 ss$ (?\p1[za] \p1[:c]
# Now to the prefix stuff...
l ^[1a-z2-90]
-c l Q ^[A-Z]
^[A-Z]
l ^["-/:-@\[-`{-~]
-[:c] <9 (?a \p1[lc] A0"[tT]he"
-[:c] <9 (?a \p1[lc] A0"[aA]my"
-[:c] <9 (?a \p1[lc] A0"[mdMD]r"
-[:c] <9 (?a \p1[lc] A0"[mdMD]r."
-[:c] <9 (?a \p1[lc] A0"__"
<- !?A l p ^[240-9]
# Some word pair rules...
# johnsmith -> JohnSmith, johnSmith
-p-c (?a 2 (?a c 1 [cl]
# JohnSmith -> john smith, john_smith, john-smith
-p 1 <- $[ _\-] + l
# JohnSmith -> John smith, John_smith, John-smith
-p-c 1 <- (?a c $[ _\-] 2 l
# JohnSmith -> john Smith, john_Smith, john-Smith
-p-c 1 <- l $[ _\-] 2 (?a c
# johnsmith -> John Smith, John_Smith, John-Smith
-p-c 1 <- (?a c $[ _\-] 2 (?a c
# Applying different simple rules to each of the two words
-p-[c:] 1 \p1[ur] 2 l
-p-c 2 (?a c 1 [ur]
-p-[c:] 1 l 2 \p1[ur]
-p-c 1 (?a c 2 [ur]
# jsmith -> smithj, etc...
-[:c] (?a \p1[lc] [{}]
-[:c] (?a \p1[lc] [{}] \0
# Toggle case...
-c <+ )?u l Tm
-c T0 Q M c Q l Q u Q C Q X0z0 'l
-c T[1-9A-E] Q M l Tm Q C Q u Q l Q c Q X0z0 'l
-c l Q T[1-9A-E] Q M T\0 Q l Tm Q C Q u Q X0z0 'l
-c >2 <G %2?a [lu] T0 M T2 T4 T6 T8 TA TC TE Q M l Tm Q X0z0 'l
-c >2 /?l /?u t Q M c Q C Q l Tm Q X0z0 'l
# Deleting chars...
>[2-8] D\p[1-7]
>[8-9A-E] D\1
-c /?u >[2-8] D\p[1-7] l
-c /?u >[8-9A-E] D\1 l
=1?a \[ M c Q
-c (?a >[1-9A-E] D\1 c
# Inserting a dot...
-[:c] >3 (?a \p1[lc] i[12].
# More suffix stuff...
<- l Az"[190][0-9]"
-c <- (?a c Az"[190][0-9]"
<- l Az"[782][0-9]"
-c <- (?a c Az"[782][0-9]"
<* l $[A-Z]
-c <* (?a c $[A-Z]
# cracking -> CRACKiNG
-c u /I sIi
# Crack96 -> cRACK96
%2?a C Q
# Crack96 -> cRACK(^
/?A S Q
# Crack96 -> CRaCK96
-c /?v V Q
# Really weird charset conversions, like "england" -> "rmh;smf"
:[RL] Q
l Q [RL]
-c (?a c Q [RL]
:[RL] \0 Q
# Both prefixing and suffixing...
<- l ^[1!@#$%^&*\-=_+.?|:'"] $\1
<- l ^[({[<] $\p[)}\]>]
# The rest of two-digit suffix stuff, less common numbers...
<- l Az"[63-5][0-9]"
-c <- (?a c Az"[63-5][0-9]"
# Some multi-digit numbers...
-[:c] (?a \p1[lc] Az"007" <+
-[:c] (?a \p1[lc] Az"123" <+
-[:c] (?a \p1[lc] Az"[0-9]\0\0" <+
-[:c] (?a \p1[lc] Az"1234" <+
-[:c] (?a \p1[lc] Az"[0-9]\0\0\0" <+
-[:c] (?a \p1[lc] Az"12345" <+
-[:c] (?a \p1[lc] Az"[0-9]\0\0\0\0" <+
-[:c] (?a \p1[lc] Az"123456" <+
-[:c] (?a \p1[lc] Az"[0-9]\0\0\0\0\0" <+
# Some [birth] years...
l Az"19[7-96-0]" <+ >-
l Az"20[01]" <+ >-
l Az"19[7-9][0-9]" <+
l Az"20[01][0-9]" <+
l Az"19[6-0][9-0]" <+

[List.Rules:Extra]
# Insert/overstrike some characters...
!?A >[1-6] l i\0[a-z]
!?A l o0[a-z]
!?A >[1-7] l o\0[a-z]
# Toggle case everywhere (up to length 8), assuming that certain case
# combinations were already tried.
-c T1 Q M T0 Q
-c T2 Q M T[z0] T[z1] Q
-c T3 Q M T[z0] T[z1] T[z2] Q
-c T4 Q M T[z0] T[z1] T[z2] T[z3] Q
-c T5 Q M T[z0] T[z1] T[z2] T[z3] T[z4] Q
-c T6 Q M T[z0] T[z1] T[z2] T[z3] T[z4] T[z5] Q
-c T7 Q M T[z0] T[z1] T[z2] T[z3] T[z4] T[z5] T[z6] Q
# Very slow stuff...
l Az"[1-90][0-9][0-9]" <+
-c (?a c Az"[1-90][0-9][0-9]" <+
<[\-9] l A\p[z0]"[a-z][a-z]"
<- l ^[a-z] $[a-z]

# Wordlist mode rules
[List.Rules:Wordlist]
# Try words as they are
:
# Lowercase every pure alphanumeric word
-c >3 !?X l Q
# Capitalize every pure alphanumeric word
-c (?a >2 !?X c Q
# Lowercase and pluralize pure alphabetic words
<* >2 !?A l p
# Lowercase pure alphabetic words and append '1'
<* >2 !?A l $1
# Capitalize pure alphabetic words and append '1'
-c <* >2 !?A c $1
# Duplicate reasonably short pure alphabetic words (fred -> fredfred)
<7 >1 !?A l d
# Lowercase and reverse pure alphabetic words
>3 !?A l M r Q
# Prefix pure alphabetic words with '1'
>2 !?A l ^1
# Uppercase pure alphanumeric words
-c >2 !?X u Q M c Q u
# Lowercase pure alphabetic words and append a digit or simple punctuation
<* >2 !?A l $[2!37954860.?]
# Words containing punctuation, which is then squeezed out, lowercase
/?p @?p >3 l
# Words with vowels removed, lowercase
/?v @?v >3 l
# Words containing whitespace, which is then squeezed out, lowercase
/?w @?w >3 l
# Capitalize and duplicate short pure alphabetic words (fred -> FredFred)
-c <7 >1 !?A c d
# Capitalize and reverse pure alphabetic words (fred -> derF)
-c <+ >2 !?A c r
# Reverse and capitalize pure alphabetic words (fred -> Derf)
-c >2 !?A l M r Q c
# Lowercase and reflect pure alphabetic words (fred -> fredderf)
<7 >1 !?A l d M 'l f Q
# Uppercase the last letter of pure alphabetic words (fred -> freD)
-c <+ >2 !?A l M r Q c r
# Prefix pure alphabetic words with '2' or '4'
>2 !?A l ^[24]
# Capitalize pure alphabetic words and append a digit or simple punctuation
-c <* >2 !?A c $[2!3957468.?0]
# Prefix pure alphabetic words with digits
>2 !?A l ^[379568]
# Capitalize and pluralize pure alphabetic words of reasonable length
-c <* >2 !?A c p
# Lowercase/capitalize pure alphabetic words of reasonable length and convert:
# crack -> cracked, crack -> cracking
-[:c] <* >2 !?A \p1[lc] M [PI] Q
# Try the second half of split passwords
-s x**
-s-c x** M l Q

# Case toggler for cracking MD4-based NTLM hashes (with the contributed patch)
# given already cracked DES-based LM hashes.
# Use --rules=NT to use this
[List.Rules:NT]
:
-c T0Q
-c T1QT[z0]
-c T2QT[z0]T[z1]
-c T3QT[z0]T[z1]T[z2]
-c T4QT[z0]T[z1]T[z2]T[z3]
-c T5QT[z0]T[z1]T[z2]T[z3]T[z4]
-c T6QT[z0]T[z1]T[z2]T[z3]T[z4]T[z5]
-c T7QT[z0]T[z1]T[z2]T[z3]T[z4]T[z5]T[z6]
-c T8QT[z0]T[z1]T[z2]T[z3]T[z4]T[z5]T[z6]T[z7]
-c T9QT[z0]T[z1]T[z2]T[z3]T[z4]T[z5]T[z6]T[z7]T[z8]
-c TAQT[z0]T[z1]T[z2]T[z3]T[z4]T[z5]T[z6]T[z7]T[z8]T[z9]
-c TBQT[z0]T[z1]T[z2]T[z3]T[z4]T[z5]T[z6]T[z7]T[z8]T[z9]T[zA]
-c TCQT[z0]T[z1]T[z2]T[z3]T[z4]T[z5]T[z6]T[z7]T[z8]T[z9]T[zA]T[zB]
-c TDQT[z0]T[z1]T[z2]T[z3]T[z4]T[z5]T[z6]T[z7]T[z8]T[z9]T[zA]T[zB]T[zC]

# Some Office <=2003 files have passwords truncated at 15
[List.Rules:OldOffice]
:
->F>F'F

# Default Loopback mode rules.
[List.Rules:Loopback]
.include [List.Rules:NT]
.include [List.Rules:Wordlist]

# For Single Mode against fast hashes
[List.Rules:Single-Extra]
.include [List.Rules:Single]
.include [List.Rules:Extra]
.include [List.Rules:OldOffice]

# For Wordlist mode and very fast hashes
[List.Rules:Jumbo]
.include [List.Rules:Wordlist]
.include [List.Rules:OldOffice]
.include [List.Rules:Single]
.include [List.Rules:Extra]
.include [List.Rules:NT]

# KoreLogic rules
.include "$JOHN/korelogic.conf"

# Everything, including all KoreLogic rules. Only for very fast hashes
# and/or Single mode.
[List.Rules:All]
.include [List.Rules:Jumbo]
.include [List.Rules:KoreLogic]

# Incremental modes

# This is for one-off uses (make your own custom.chr)
[Incremental:Custom]
File = $JOHN/custom.chr
MinLen = 0

# The theoretical CharCount is 211, we've got 196.
[Incremental:UTF8]
File = $JOHN/utf8.chr
MinLen = 0
CharCount = 196

# This is CP1252, a super-set of ISO-8859-1.
# The theoretical CharCount is 219, we've got 203.
[Incremental:Latin1]
File = $JOHN/latin1.chr
MinLen = 0
CharCount = 203

[Incremental:ASCII]
File = $JOHN/ascii.chr
MinLen = 0
MaxLen = 13
CharCount = 95

[Incremental:LM_ASCII]
File = $JOHN/lm_ascii.chr
MinLen = 0
MaxLen = 7
CharCount = 69

# This is CP858 (CP850 + Euro sign, superset of CP437).
# The theoretical CharCount is 209 minus lowercase, we've got 132.
[Incremental:LanMan]
File = $JOHN/lanman.chr
MinLen = 0
MaxLen = 7
CharCount = 132

# This is alnum (upper & lower case) as well as space.
[Incremental:Alnumspace]
File = $JOHN/alnumspace.chr
MinLen = 1
MaxLen = 13
CharCount = 63

[Incremental:Alnum]
File = $JOHN/alnum.chr
MinLen = 1
MaxLen = 13
CharCount = 62

[Incremental:Alpha]
File = $JOHN/alpha.chr
MinLen = 1
MaxLen = 13
CharCount = 52

[Incremental:LowerNum]
File = $JOHN/lowernum.chr
MinLen = 1
MaxLen = 13
CharCount = 36

[Incremental:UpperNum]
File = $JOHN/uppernum.chr
MinLen = 1
MaxLen = 13
CharCount = 36

[Incremental:LowerSpace]
File = $JOHN/lowerspace.chr
MinLen = 1
MaxLen = 13
CharCount = 27

[Incremental:Lower]
File = $JOHN/lower.chr
MinLen = 1
MaxLen = 13
CharCount = 26

[Incremental:Upper]
File = $JOHN/upper.chr
MinLen = 1
MaxLen = 13
CharCount = 26

[Incremental:Digits]
File = $JOHN/digits.chr
MinLen = 1
MaxLen = 20
CharCount = 10

# Some pre-defined word filters as used to generate the supplied .chr files
[List.External:Filter_ASCII]
void filter()
{
	int i, c;

	i = 0;
	while (c = word[i++])
	if (c < 0x20 || c > 0x7e || i > 13) {
		word = 0; return;
	}
}

[List.External:Filter_LanMan]
void filter()
{
	int i, c;

	i = 0;
	while (c = word[i]) {
		if (i >= 14) {			// of up to 14 characters long
			word = 0; return;
		}
		if (c >= 'a' && c <= 'z')	// Convert to uppercase
			word[i] &= 0xDF;
		i++;
	}

	word[7] = 0;				// Truncate at 7 characters
}

[List.External:Filter_LM_ASCII]
void filter()
{
	int i, c;

	i = 0;
	while (c = word[i]) {
		if (c < 0x20 || c > 0x7e ||	// Require ASCII-only
		    i >= 14) {			// of up to 14 characters long
			word = 0; return;
		}
		if (c >= 'a' && c <= 'z')	// Convert to uppercase
			word[i] &= 0xDF;
		i++;
	}

	word[7] = 0;				// Truncate at 7 characters
}

[List.External:Filter_Alnumspace]
void filter()
{
	int i, c;

	i = 0;
	while (c = word[i++])
	if (c != ' ' && (((c < '0' || c > '9') &&
	((c &= 0xDF) < 'A' || c > 'Z'))) || i > 13) {
		word = 0; return;
	}
}

[List.External:Filter_Alnum]
void filter()
{
	int i, c;

	i = 0;
	while (c = word[i++])
	if (((c < '0' || c > '9') && ((c &= 0xDF) < 'A' || c > 'Z')) ||
	    i > 13) {
		word = 0; return;
	}
}

[List.External:Filter_Alpha]
void filter()
{
	int i, c;

	i = 0;
	while (c = word[i++])
	if ((c &= 0xDF) < 'A' || c > 'Z' || i > 13) {
		word = 0; return;
	}
}

[List.External:Filter_LowerNum]
void filter()
{
	int i, c;

	i = 0;
	while (c = word[i++])
	if (((c < 'a' || c > 'z') && (c < '0' || c > '9')) || i > 13) {
		word = 0; return;
	}
}

[List.External:Filter_UpperNum]
void filter()
{
	int i, c;

	i = 0;
	while (c = word[i++])
	if (((c < 'A' || c > 'Z') && (c < '0' || c > '9')) || i > 13) {
		word = 0; return;
	}
}

[List.External:Filter_LowerSpace]
void filter()
{
	int i, c;

	i = 0;
	while (c = word[i++])
	if (((c < 'a' || c > 'z') && c != ' ') || i > 13) {
		word = 0; return;
	}
}

[List.External:Filter_Lower]
void filter()
{
	int i, c;

	i = 0;
	while (c = word[i++])
	if (c < 'a' || c > 'z' || i > 13) {
		word = 0; return;
	}
}

[List.External:Filter_Upper]
void filter()
{
	int i, c;

	i = 0;
	while (c = word[i++])
	if (c < 'A' || c > 'Z' || i > 13) {
		word = 0; return;
	}
}

[List.External:Filter_Digits]
void filter()
{
	int i, c;

	i = 0;
	while (c = word[i++])
	if (c < '0' || c > '9' || i > 20) {
		word = 0; return;
	}
}

[List.External:Filter_No_Cap_or_Symbols]
void filter()
{
	int i, c;

	i = 0;
	while (c = word[i++])
	if ((c < 'a' || c > 'z') && (c < '0' || c > '9')) {
		return;
	}
	word = 0; return;
}


# Reject words that are illegal UTF-8
# We obviously let pure ASCII through too
[List.External:Filter_UTF8]
void filter()
{
	int s, a, p;

	p = 0;
	while (s = word[p++] & 0xff) {
		if (s > 0x7f) {
			if (s < 0xc2 || s > 0xf7) { // illegal single-byte
				word = 0; return;
			}
			// two-byte c2..df
			a = word[p++] & 0xff;
			if (a < 0x80 || a > 0xbf) {
				word = 0; return;
			}
			if (s > 0xdf) { // three-byte e0..ef
				if (s == 0xe0 && a < 0xa0) {
					word = 0; return;
				}
				if (s == 0xed && a > 0x9f) {
					word = 0; return;
				}
				if (s == 0xf0 && a < 0x90) {
					word = 0; return;
				}
				if (s == 0xf4 && a > 0x8f) {
					word = 0; return;
				}
				a = word[p++] & 0xff;
				if (a < 0x80 || a > 0xbf) {
					word = 0; return;
				}
				if (s > 0xef) { // four-byte f0..f7
					a = word[p++] & 0xff;
					if (a < 0x80 || a > 0xbf) {
						word = 0; return;
					}
				}
			}
		}
	}
}

# Reject words that are LEGAL UTF-8 (also rejects pure ASCII)
[List.External:Filter_non-UTF8]
void filter()
{
	int s, a, p;

	p = 0;
	while (s = word[p++] & 0xff) {
		if (s > 0x7f) {
			if (s < 0xc2 || s > 0xf7) { // illegal single-byte
				return;
			}
			// two-byte c2..df
			a = word[p++] & 0xff;
			if (a < 0x80 || a > 0xbf) {
				return;
			}
			if (s > 0xdf) { // three-byte e0..ef
				if (s == 0xe0 && a < 0xa0) {
					return;
				}
				if (s == 0xed && a > 0x9f) {
					return;
				}
				if (s == 0xf0 && a < 0x90) {
					return;
				}
				if (s == 0xf4 && a > 0x8f) {
					return;
				}
				a = word[p++] & 0xff;
				if (a < 0x80 || a > 0xbf) {
					return;
				}
				if (s > 0xef) { // four-byte f0..f7
					a = word[p++] & 0xff;
					if (a < 0x80 || a > 0xbf) {
						return;
					}
				}
			}
		}
	}
	word = 0;
}

# A simple cracker for LM hashes
[List.External:LanMan]
int length;				// Current length
int maxlength;

void init()
{
	if (req_minlen)
		length = req_minlen;
	else
		length = 1;
	if (req_maxlen)
		maxlength = req_maxlen;
	else					// the format's limit
		maxlength = cipher_limit;
	word[0] = 'A' - 1;		// Start with "A"
	word[length] = 0;
}

void generate()
{
	int i;

	i = length - 1;			// Start from the last character
	while (++word[i] > 'Z')		// Try to increase it
	if (i)				// Overflow here, any more positions?
		word[i--] = 'A';	// Yes, move to the left, and repeat
	else				// No

	if (length < maxlength) {
		word[i = ++length] = 0;	// Switch to the next length
		while (i--)
			word[i] = 'A';
		return;
	} else {
		word = 0; return;	// We're done
	}
}

void restore()
{
	length = 0;			// Calculate the length
	while (word[length]) length++;
}

# Simple and well-commented, yet useful external mode example
# NOTE, this has now been 'split' up into a base extern, 'base', and then
# multiple External:double functions.  It still has same code as original
# double, but now can be easily expanded.
[List.External_base:Double]
/*
 * This cracking mode tries all the possible duplicated lowercase alphabetic
 * "words" of up to 8 characters long.  Since word halves are the same, it
 * only has to try about 500,000 words.
 */

/* Global variables: current length and word */
/* make this 'long' enough for other externs that include this one */
/* (up to 125 bytes long) */

int length, current[126], max;

/* this new 'type' variable, is used to tell double what character set to
 * use. It can use the original (alpha).  If type is 0 (i.e. unset), then
 * a-z (alpha) character set is used.  If type is '0' (a zero ascii byte)
 * then alnum charset is used, a-z0-9.  If type is a space char, then all
 * charset is used  [space - tilde]  or [ -~].  This required setting the
 * type var in the init() of alnum or all doubles (it can be left unset
 * in the alpha versions).  It also requires some if logic in generate.
 * other than that, it works the same, with almost no performance hit */
int type;

/* Generates a new word */
void generate()
{
	int i;

/* Export last generated word, duplicating it at the same time; here "word"
 * is a pre-defined external variable. */
	word[(i = length) << 1] = 0;
	while (i--) word[length + i] = word[i] = current[i];

/* Generate a new word */
	i = length - 1;			// Start from the last character
	if (type == 0) {
		/* alpha */
		while (++current[i] > 'z')	// Try to increase it
		if (i)				// Overflow here, any more positions?
			current[i--] = 'a';	// Yes, move to the left, and repeat
		else {				// No
			current = 0;		// Request a length switch
			break;			// Break out of the loop
		}
	} else if (type == '0') {
		/* alnum */
		if (current[i] == 'z') current[i] = '0'-1;
		while (++current[i] == '9')	{ // Try to increase it
			if (i)				// Overflow here, any more positions?
				current[i--] = 'a';	// Yes, move to the left, and repeat
			else {				// No
				current = 0;		// Request a length switch
				break;			// Break out of the loop
			}
			if (current[i] == 'z') current[i] = '0'-1;
		}
	} else if (type == ' ') {
		/* all */
		while (++current[i] > '~')	{ // Try to increase it
			if (i)				// Overflow here, any more positions?
				current[i--] = ' ';	// Yes, move to the left, and repeat
			else {				// No
				current = 0;		// Request a length switch
				break;			// Break out of the loop
			}
		}
	}
	/* else ????? wtf?? */

/* Switch to the next length, unless we were generating 8 character long
 * words already. */
	if (!current && length < max) {
		i = ++length;
		if (type == 0 || type == '0')
			while (i--) current[i] = 'a';
		else if (type == ' ')
			while (i--) current[i] = ' ';
	}
}

/* Called when restoring an interrupted session */
void restore()
{
	int i;

/* Import the word back */
	i = 0;
	while (current[i] = word[i]) i++;

/* ...and calculate the half-word length */
	length = i >> 1;
}

[List.External:Double]
.include [List.External_base:Double]

/* Called at startup to initialize the global variables */
void init()
{
	int i;

	if (req_minlen)
		i = length = (req_minlen + 1) / 2;
	else
		i = length = 2;		// Start with 4 character long words
	while (i--) current[i] = 'a';	// Set our half-word to "aa"
	if (req_maxlen)
		max = (req_maxlen + 1) / 2;
	else if (length > 4)
		max = length;
	else
		max = 4;
}

[List.External:Double_alnum]
.include [List.External_base:Double]

/* Called at startup to initialize the global variables */
void init()
{
	int i;

	if (req_minlen)
		i = length = (req_minlen + 1) / 2;
	else
		i = length = 2;		// Start with 4 character long words
	while (i--) current[i] = 'a';	// Set our half-word to "aa"
	if (req_maxlen)
		max = (req_maxlen + 1) / 2;
	else if (length > 4)
		max = length;
	else
		max = 4;

	type = '0';
}

[List.External:Double_all]
.include [List.External_base:Double]
void init()
{
	int i;

	if (req_minlen)
		i = length = (req_minlen + 1) / 2;
	else
		i = length = 2;		// Start with 4 character long words
	while (i--) current[i] = ' ';	// Set our half-word to "  "
	if (req_maxlen)
		max = (req_maxlen + 1) / 2;
	else if (length > 4)
		max = length;
	else
		max = 4;

	type = ' ';
}


# Strip 0.5 ("Secure Tool for Recalling Important Passwords") cracker,
# based on analysis done by Thomas Roessler and Ian Goldberg.  This will
# crack passwords you may have generated with Strip; other uses of Strip
# are unaffected.
[List.External:Strip]
int minlength, maxlength, mintype, maxtype;
int crack_seed, length, type;
int count, charset[128];

void init()
{
	int c;

/* Password lengths to try; Strip can generate passwords of 4 to 16
 * characters, but traditional crypt(3) hashes are limited to 8. */
	minlength = req_minlen;
	if (minlength < 4)
		minlength = 4;
	if (req_maxlen)
		maxlength = req_maxlen;
	else					// the format's limit
		maxlength = cipher_limit;
	if (maxlength >16) maxlength = 16;

/* Password types to try (Numeric, Alpha-Num, Alpha-Num w/ Meta). */
	mintype = 0;	// 0
	maxtype = 2;	// 2

	crack_seed = 0x10000;
	length = minlength - 1;
	type = mintype;

	count = 0;
	c = '0'; while (c <= '9') charset[count++] = c++;
}

void generate()
{
	int seed, random;
	int i, c;

	if (crack_seed > 0xffff) {
		crack_seed = 0;

		if (++length > maxlength) {
			length = minlength;

			if (++type > maxtype) {
				word[0] = 0;
				return;
			}
		}

		count = 10;
		if (type >= 1) {
			c = 'a'; while (c <= 'f') charset[count++] = c++;
			c = 'h'; while (c <= 'z') charset[count++] = c++;
			c = 'A'; while (c <= 'Z') charset[count++] = c++;
		}
		if (type == 2) {
			charset[count++] = '!';
			c = '#'; while (c <= '&') charset[count++] = c++;
			c = '('; while (c <= '/') charset[count++] = c++;
			c = '<'; while (c <= '>') charset[count++] = c++;
			charset[count++] = '?'; charset[count++] = '@';
			charset[count++] = '['; charset[count++] = ']';
			charset[count++] = '^'; charset[count++] = '_';
			c = '{'; while (c <= '~') charset[count++] = c++;
		}
	}

	seed = (crack_seed++ << 16 >> 16) * 22695477 + 1;

	i = 0;
	while (i < length) {
		random = ((seed = seed * 22695477 + 1) >> 16) & 0x7fff;
		word[i++] = charset[random % count];
	}

	word[i] = 0;
}

# A variation of KnownForce configured to try all the 385641000 possible
# auto-generated passwords of DokuWiki versions up to at least 2013-05-10.
[List.External:DokuWiki]
int last;		// Last character position, zero-based
int lastofs;		// Last character position offset into charset[]
int lastid;		// Current character index in the last position
int id[0x7f];		// Current character indices for other positions
int charset[0x7f00];	// Character sets, 0x100 elements for each position

void init()
{
	int A[26], C[26], V[26];
	int length;
	int pos, ofs, i, c;

	i = 0; while (i < 26) { A[i] = C[i] = 1; V[i++] = 0; }
	i = 'a' - 'a'; C[i] = 0; V[i] = 1;
	i = 'e' - 'a'; C[i] = 0; V[i] = 1;
	i = 'i' - 'a'; C[i] = 0; V[i] = 1;
	i = 'o' - 'a'; C[i] = 0; V[i] = 1;
	i = 'u' - 'a'; C[i] = 0; V[i] = 1;
	i = 'q' - 'a'; A[i] = C[i] = 0;
	i = 'x' - 'a'; A[i] = C[i] = 0;
	i = 'y' - 'a'; A[i] = C[i] = 0;

	length = 8;

/* This defines the character sets for different character positions */
	pos = 0;
	while (pos < 6) {
		ofs = pos++ << 8;
		i = 0;
		c = 'a' - 1;
		while (++c <= 'z')
			if (C[c - 'a'])
				charset[ofs + i++] = c;
		charset[ofs + i] = 0;
		ofs = pos++ << 8;
		i = 0;
		c = 'a' - 1;
		while (++c <= 'z')
			if (V[c - 'a'])
				charset[ofs + i++] = c;
		charset[ofs + i] = 0;
		ofs = pos++ << 8;
		i = 0;
		c = 'a' - 1;
		while (++c <= 'z')
			if (A[c - 'a'])
				charset[ofs + i++] = c;
		charset[ofs + i] = 0;
	}
	c = '1';
	while (pos < length) {
		ofs = pos++ << 8;
		i = 0;
		while (c <= '9')
			charset[ofs + i++] = c++;
		charset[ofs + i] = 0;
		c = '0';
	}

	last = length - 1;
	pos = -1;
	while (++pos <= last)
		word[pos] = charset[id[pos] = pos << 8];
	lastid = (lastofs = last << 8) - 1;
	word[pos] = 0;
}

void generate()
{
	int pos;

/* Handle the typical case specially */
	if (word[last] = charset[++lastid]) return;

	word[pos = last] = charset[lastid = lastofs];
	while (pos--) {			// Have a preceding position?
		if (word[pos] = charset[++id[pos]]) return;
		word[pos] = charset[id[pos] = pos << 8];
	}

	word = 0;			// We're done
}

void restore()
{
	int i, c;

/* Calculate the current length and infer the character indices */
	last = 0;
	while (c = word[last]) {
		i = lastofs = last << 8;
		while (charset[i] != c && charset[i]) i++;
		if (!charset[i]) i = lastofs; // Not found
		id[last++] = i;
	}
	lastid = id[--last];
}

/*
 * This takes advantage of CVE-2013-2120 to find seeds that KDE Paste applet
 * uses to generate passwords.
 *
 * This software is Copyright (c) Michael Samuel <mik@miknet.net>,
 * and it is hereby released to the general public under the following terms:
 * Redistribution and use in source and binary forms, with or without
 * modification, are permitted.
 */
[List.External:KDEPaste]
int charset[95];
int charset_length, password_length, endTime, startTime, msec;

void init()
{
	password_length = 8;	/* Change this to match config */
	endTime = session_start_time;
	startTime = 1343743200;	/* Aug 1 2012  - Change this as necessary */

	msec = 1;		/* msec is never 0 - it would crash the applet */

	charset_length = 0;
	int c;

	/* Comment out classes that you don't need, but keep the order the same */
	/* Lowers */
	c = 'a'; while (c <= 'z') charset[charset_length++] = c++;

	/* Uppers */
	c = 'A'; while (c <= 'Z') charset[charset_length++] = c++;

	/* Numbers */
	c = '0'; while (c <= '9') charset[charset_length++] = c++;
	charset[charset_length++] = '0';	/* Yep, it's there twice */

	/* Symbols */
	c = '!'; while (c <= '/') charset[charset_length++] = c++;
	c = ':'; while (c <= '@') charset[charset_length++] = c++;
	c = '['; while (c <= '`') charset[charset_length++] = c++;
	c = '{'; while (c <= '~') charset[charset_length++] = c++;
}

void generate()
{
	int i, rand_seed, rand_result;

	/* Terminate once we've generated for all *
	 * of the time range (Plus a bit more...) */
	if (endTime + 1000 < startTime) {
		word = 0;
		return;
	}

	/* Skip msecs that would generate dupes */
	while (endTime % msec != 0) {
		if (++msec > 999) {
			endTime--;
			msec = 1;
		}
	}

	rand_seed = endTime / msec;

	i = 0;
	while (i < password_length) {
		/* this works like rand_r() from eglibc */
		rand_seed = rand_seed * 1103515245 + 12345;
		rand_result = (rand_seed >> 16) & 2047;

		rand_seed = rand_seed * 1103515245 + 12345;
		rand_result <<= 10;
		rand_result ^= (rand_seed >> 16) & 1023;

		rand_seed = rand_seed * 1103515245 + 12345;
		rand_result <<= 10;
		rand_result ^= (rand_seed >> 16) & 1023;

		word[i++] = charset[rand_result % charset_length];
	}
	word[i] = 0;

	if (++msec > 999) {
		endTime--;
		msec = 1;
	}
}

void restore()
{
	int i, rand_seed, rand_result;

	i = 0;

	/* Very crude restore, just dry-run until we hit last word */
	while (i != password_length) {

		while (endTime % msec != 0) {
			if (++msec > 999) {
				endTime--;
				msec = 1;
			}
		}

		rand_seed = endTime / msec;

		i = 0;
		while (i < password_length) {
			/* this works like rand_r() from eglibc */
			rand_seed = rand_seed * 1103515245 + 12345;
			rand_result = (rand_seed >> 16) & 2047;

			rand_seed = rand_seed * 1103515245 + 12345;
			rand_result <<= 10;
			rand_result ^= (rand_seed >> 16) & 1023;

			rand_seed = rand_seed * 1103515245 + 12345;
			rand_result <<= 10;
			rand_result ^= (rand_seed >> 16) & 1023;

			if (charset[rand_result % charset_length] != word[i++])
				break;
		}

		if (++msec > 999) {
			endTime--;
			msec = 1;
		}
	}
}

/* Awesome Password Generator RNG replay
 * Written by Michael Samuel <mik@miknet.net>
 * Public Domain.
 *
 * This takes advantage of a subtle bug, where a crypto RNG is used to
 * seed the C# System.Random() class, which takes a 32-bit input, but
 * converts negative numbers into non-negative numbers, resulting in
 * only 31 bits of security.
 *
 * This only implements "easy to type" being *unticked*, and numbers,
 * lowers, uppers and symbols being ticked, in random password mode.
 * Changing the password length is easy, anything else is left as an
 * exercise to the reader.
 *
 * Running Awesome Password Generator (1.3.2 or lower) in Mono is still
 * vulnerable, but uses a different RNG, so this mode isn't compatible.
 */

/* Awesome Password Generator 1.3.2 does a two-pass run, selecting which
 * charset each position will have, then picking the character.  This
 * leads to heavy bias, and is fixed in 1.4.0 (along with many other
 * fixes).  If you have been using Awesome Password Generator, you should
 * upgrade immediately and change your passwords.
 */
[List.External:AwesomePasswordGenerator]
int numbers[10];
int lowers[26];
int uppers[26];
int symbols[32];

/* Since we don't have a double datatype, I simply pre-calculated the
 * transition numbers calculating the scale formula:
 * (double)randNum * 4.656612873077393e-10 * {4/10/26/32}
 */
int boundaries_charclass[4];
int boundaries_numbers[10];
int boundaries_letters[26];
int boundaries_symbols[32];

/* This is the bug we're exploiting - the seed for the RNG is 32 bits
 * from the crypto rng.  The non-crypto RNG converts negative numbers
 * into non-negative numbers, so there's only 2^31 possible seeds.
 */
int seed;

int password_length;

void init()
{
	password_length = 16; /* Change this to match config */

	int c, i;

	c = '0'; i = 0; while (c <= '9') numbers[i++] = c++;
	c = 'a'; i = 0; while (c <= 'z') lowers[i++] = c++;
	c = 'A'; i = 0; while (c <= 'Z') uppers[i++] = c++;

	/* Symbols */
	i = 0;
	symbols[i++] = '!'; symbols[i++] = '@'; symbols[i++] = '#'; symbols[i++] = '$';
	symbols[i++] = '%'; symbols[i++] = '^'; symbols[i++] = '&'; symbols[i++] = '*';
	symbols[i++] = '('; symbols[i++] = ')'; symbols[i++] = '~'; symbols[i++] = '-';
	symbols[i++] = '_'; symbols[i++] = '='; symbols[i++] = '+'; symbols[i++] = '\\';
	symbols[i++] = '|'; symbols[i++] = '/'; symbols[i++] = '['; symbols[i++] = ']';
	symbols[i++] = '{'; symbols[i++] = '}'; symbols[i++] = ';'; symbols[i++] = ':';
	symbols[i++] = '`'; symbols[i++] = '\''; symbols[i++] = '"'; symbols[i++] = ',';
	symbols[i++] = '.'; symbols[i++] = '<'; symbols[i++] = '>'; symbols[i++] = '?';

	i = 0;
	boundaries_charclass[i++] = 536870912; boundaries_charclass[i++] = 1073741824;
	boundaries_charclass[i++] = 1610612736; boundaries_charclass[i++] = 2147483647;

	i = 0;
	boundaries_numbers[i++] = 214748365; boundaries_numbers[i++] = 429496730;
	boundaries_numbers[i++] = 644245095; boundaries_numbers[i++] = 858993460;
	boundaries_numbers[i++] = 1073741824; boundaries_numbers[i++] = 1288490189;
	boundaries_numbers[i++] = 1503238554; boundaries_numbers[i++] = 1717986919;
	boundaries_numbers[i++] = 1932735284; boundaries_numbers[i++] = 2147483647;

	i = 0;
	boundaries_letters[i++] = 82595525; boundaries_letters[i++] = 165191050;
	boundaries_letters[i++] = 247786575; boundaries_letters[i++] = 330382100;
	boundaries_letters[i++] = 412977625; boundaries_letters[i++] = 495573150;
	boundaries_letters[i++] = 578168675; boundaries_letters[i++] = 660764200;
	boundaries_letters[i++] = 743359725; boundaries_letters[i++] = 825955250;
	boundaries_letters[i++] = 908550775; boundaries_letters[i++] = 991146300;
	boundaries_letters[i++] = 1073741824; boundaries_letters[i++] = 1156337349;
	boundaries_letters[i++] = 1238932874; boundaries_letters[i++] = 1321528399;
	boundaries_letters[i++] = 1404123924; boundaries_letters[i++] = 1486719449;
	boundaries_letters[i++] = 1569314974; boundaries_letters[i++] = 1651910499;
	boundaries_letters[i++] = 1734506024; boundaries_letters[i++] = 1817101549;
	boundaries_letters[i++] = 1899697074; boundaries_letters[i++] = 1982292599;
	boundaries_letters[i++] = 2064888124; boundaries_letters[i++] = 2147483647;

	i = 0;
	boundaries_symbols[i++] = 67108864; boundaries_symbols[i++] = 134217728;
	boundaries_symbols[i++] = 201326592; boundaries_symbols[i++] = 268435456;
	boundaries_symbols[i++] = 335544320; boundaries_symbols[i++] = 402653184;
	boundaries_symbols[i++] = 469762048; boundaries_symbols[i++] = 536870912;
	boundaries_symbols[i++] = 603979776; boundaries_symbols[i++] = 671088640;
	boundaries_symbols[i++] = 738197504; boundaries_symbols[i++] = 805306368;
	boundaries_symbols[i++] = 872415232; boundaries_symbols[i++] = 939524096;
	boundaries_symbols[i++] = 1006632960; boundaries_symbols[i++] = 1073741824;
	boundaries_symbols[i++] = 1140850688; boundaries_symbols[i++] = 1207959552;
	boundaries_symbols[i++] = 1275068416; boundaries_symbols[i++] = 1342177280;
	boundaries_symbols[i++] = 1409286144; boundaries_symbols[i++] = 1476395008;
	boundaries_symbols[i++] = 1543503872; boundaries_symbols[i++] = 1610612736;
	boundaries_symbols[i++] = 1677721600; boundaries_symbols[i++] = 1744830464;
	boundaries_symbols[i++] = 1811939328; boundaries_symbols[i++] = 1879048192;
	boundaries_symbols[i++] = 1946157056; boundaries_symbols[i++] = 2013265920;
	boundaries_symbols[i++] = 2080374784; boundaries_symbols[i++] = 2147483647;

	seed = 0;
}

void generate()
{
	int i, j, s, next, nextp, val, bucket, randnum, used_charsets;
	int seedarray[56];

	/* BEGIN System.Random(seed) */
	if(seed < 0) {
		/* Only bother with non-negative integers */
		word = 0;
		return;
	}

	s = 161803398 - seed++;
	seedarray[55] = s;
	i = val = 1;

	while(i < 55) {
		bucket = 21 * i % 55;
		seedarray[bucket] = val;
		val = s - val;
		if(val < 0) val += 2147483647;
		s = seedarray[bucket];
		i++;
	}

	i = 1;
	while(i < 5) {
		j = 1;
		while(j < 56) {
			seedarray[j] -= seedarray[1 + (j + 30) % 55];
			if(seedarray[j] < 0) seedarray[j] += 2147483647;
			j++;
		}
		i++;
	}
	next = 0;
	nextp = 21;
	/* END System.Random(seed) */

	used_charsets = 0;
	while(used_charsets != 15) {
		i = 0;
		while(i < password_length) {
			/* BEGIN Random.Sample() */
			if (++next >= 56) next = 1;
			if (++nextp >= 56) nextp = 1;
			randnum = seedarray[next] - seedarray[nextp];
			if (randnum == 2147483647) randnum--;
			if (randnum < 0) randnum += 2147483647;
			seedarray[next] = randnum;
			/* END Random.Sample() */

			j = 0;
			while(boundaries_charclass[j] < randnum) j++;

			word[i] = j; /* Temporarily store in word[] */
			used_charsets |= (1 << j);
			i++;
		}
	}

	i = 0;
	while(i < password_length) {
		/* BEGIN Random.Sample() */
		if (++next >= 56) next = 1;
		if (++nextp >= 56) nextp = 1;
		randnum = seedarray[next] - seedarray[nextp];
		if (randnum == 2147483647) randnum--;
		if (randnum < 0) randnum += 2147483647;
		seedarray[next] = randnum;
		/* END Random.Sample() */
		j = 0;

		if(word[i] == 0) {
			while(boundaries_letters[j] < randnum) j++;
			word[i++] = lowers[j];
		} else if (word[i] == 1) {
			while(boundaries_letters[j] < randnum) j++;
			word[i++] = uppers[j];
		} else if (word[i] == 2) {
			while(boundaries_numbers[j] < randnum) j++;
			word[i++] = numbers[j];
		} else { /* if (word[i] == 3) */
			while(boundaries_symbols[j] < randnum) j++;
			word[i++] = symbols[j];
		}
	}
	word[i] = 0;
}


void restore()
{
	int i, j, s, next, nextp, val, bucket, randnum, used_charsets;
	int seedarray[56];
	int candidate[32]; /* This needs to be at-least as big as password-length */

	seed = 0;

	while(seed > 0) {
		/* BEGIN System.Random(seed) */
		s = 161803398 - seed++;
		seedarray[55] = s;
		i = val = 1;

		while(i < 55) {
			bucket = 21 * i % 55;
			seedarray[bucket] = val;
			val = s - val;
			if(val < 0) val += 2147483647;
			s = seedarray[bucket];
			i++;
		}

		i = 1;
		while(i < 5) {
			j = 1;
			while(j < 56) {
				seedarray[j] -= seedarray[1 + (j + 30) % 55];
				if(seedarray[j] < 0) seedarray[j] += 2147483647;
				j++;
			}
			i++;
		}
		next = 0;
		nextp = 21;
		/* END System.Random(seed) */

		used_charsets = 0;
		while(used_charsets != 15) {
			i = 0;
			while(i < password_length) {
				/* BEGIN Random.Sample() */
				if (++next >= 56) next = 1;
				if (++nextp >= 56) nextp = 1;
				randnum = seedarray[next] - seedarray[nextp];
				if (randnum == 2147483647) randnum--;
				if (randnum < 0) randnum += 2147483647;
				seedarray[next] = randnum;
				/* END Random.Sample() */

				j = 0;
				while(boundaries_charclass[j] < randnum) j++;

				candidate[i] = j;
				used_charsets |= (1 << j);
				i++;
			}
		}

		i = 0;
		while(i < password_length) {
			/* BEGIN Random.Sample() */
			if (++next >= 56) next = 1;
			if (++nextp >= 56) nextp = 1;
			randnum = seedarray[next] - seedarray[nextp];
			if (randnum == 2147483647) randnum--;
			if (randnum < 0) randnum += 2147483647;
			seedarray[next] = randnum;
			/* END Random.Sample() */
			j = 0;

			if(candidate[i] == 0) {
				while(boundaries_letters[j] < randnum) j++;
				if(lowers[j] != word[i++]) break;
			} else if (candidate[i] == 1) {
				while(boundaries_letters[j] < randnum) j++;
				if(uppers[j] != word[i++]) break;
			} else if (candidate[i] == 2) {
				while(boundaries_numbers[j] < randnum) j++;
				if(numbers[j] != word[i++]) break;
			} else { /* if (word[i] == 3) */
				while(boundaries_symbols[j] < randnum) j++;
				if(symbols[j] != word[i++]) break;
			}
		}
		if(i == password_length) return;
	}
}

# Try sequences of adjacent keys on a keyboard as candidate passwords
[List.External:Keyboard]
int maxlength, length;	// Maximum password length to try, current length
int fuzz;		// The desired "fuzz factor", either 0 or 1
int id[15];		// Current character indices for each position
int m[0x800];		// The keys matrix
int mc[0x100];		// Counts of adjacent keys
int f[0x40], fc;	// Characters for the first position, their count

void init()
{
	int minlength;
	int i, j, c, p;
	int k[0x40];

	// Initial password length to try
	if (req_minlen)
		minlength = req_minlen;
	else
		minlength = 1;
	if (req_maxlen)
		maxlength = req_maxlen;
	else
		maxlength = cipher_limit;	// the format's limit
	fuzz = 1;			// "Fuzz factor", set to 0 for much quicker runs

/*
 * This defines the keyboard layout, by default for a QWERTY keyboard.
 */
	i = 0; while (i < 0x40) k[i++] = 0;
	k[0] = '`';
	i = 0; while (++i <= 9) k[i] = '0' + i;
	k[10] = '0'; k[11] = '-'; k[12] = '=';
	k[0x11] = 'q'; k[0x12] = 'w'; k[0x13] = 'e'; k[0x14] = 'r';
	k[0x15] = 't'; k[0x16] = 'y'; k[0x17] = 'u'; k[0x18] = 'i';
	k[0x19] = 'o'; k[0x1a] = 'p'; k[0x1b] = '['; k[0x1c] = ']';
	k[0x1d] = '\\';
	k[0x21] = 'a'; k[0x22] = 's'; k[0x23] = 'd'; k[0x24] = 'f';
	k[0x25] = 'g'; k[0x26] = 'h'; k[0x27] = 'j'; k[0x28] = 'k';
	k[0x29] = 'l'; k[0x2a] = ';'; k[0x2b] = '\'';
	k[0x31] = 'z'; k[0x32] = 'x'; k[0x33] = 'c'; k[0x34] = 'v';
	k[0x35] = 'b'; k[0x36] = 'n'; k[0x37] = 'm'; k[0x38] = ',';
	k[0x39] = '.'; k[0x3a] = '/';

	i = 0; while (i < 0x100) mc[i++] = 0;
	fc = 0;

	/* rows */
	c = 0;
	i = 0;
	while (i < 0x40) {
		p = c;
		c = k[i++] & 0xff;
		if (!c) continue;
		f[fc++] = c;
		if (!p) continue;
		m[(c << 3) + mc[c]++] = p;
		m[(p << 3) + mc[p]++] = c;
	}
	f[fc] = 0;

	/* columns */
	i = 0;
	while (i < 0x30) {
		p = k[i++] & 0xff;
		if (!p) continue;
		j = 1 - fuzz;
		while (j <= 1 + fuzz) {
			c = k[i + 0x10 - j++] & 0xff;
			if (!c) continue;
			m[(c << 3) + mc[c]++] = p;
			m[(p << 3) + mc[p]++] = c;
		}
	}

	length = 0;
	while (length < minlength)
		id[length++] = 0;
}

void generate()
{
	int i, p, maxcount;

	word[i = 0] = p = f[id[0]];
	while (++i < length)
		word[i] = p = m[(p << 3) + id[i]];
	word[i--] = 0;

	if (i) maxcount = mc[word[i - 1]]; else maxcount = fc;
	while (++id[i] >= maxcount) {
		if (!i) {
			if (length < maxlength) {
				id[0] = 0;
				id[length++] = 0;
			}
			return;
		}
		id[i--] = 0;
		if (i) maxcount = mc[word[i - 1]]; else maxcount = fc;
	}
}

void restore()
{
	int i;

	/* Calculate the length */
	length = 0;
	while (word[length])
		id[length++] = 0;

	/* Infer the first character index */
	i = -1;
	while (++i < fc) {
		if (f[i] == word[0]) {
			id[0] = i;
			break;
		}
	}

	/* This sample can be enhanced to infer the rest of the indices here */
}

# Simplest (fastest?) possible dumb exhaustive search, demonstrating a
# mode that does not need any special restore() handling.
# Defaults to printable ASCII.
[List.External:DumbDumb]
void init()
{
	word[0] = ' ' - 1;
	word[1] = 0;
}

void generate()
{
	int i;

	if (++word < 0x7f)
		return;

	i = 0;

	while (word[i] > 0x7e) {
		word[i++] = ' ';
		if (!word[i]) {
			word[i] = ' ';
			word[i + 1] = 0;
		} else
			word[i]++;
	}

	if (i > cipher_limit)
		word = 0;
}

/*
 * This mode will resume correctly without any restore handing.
 * The empty function just confirms to John that everything is in order.
 */
void restore()
{
}

# Generic implementation of "dumb" exhaustive search, given a range of lengths
# and an arbitrary charset.  This is pre-configured to try 8-bit characters
# against LM hashes, which is only reasonable to do for very short password
# half lengths.
[List.External:DumbForce]
int maxlength;		// Maximum password length to try
int last;		// Last character position, zero-based
int lastid;		// Character index in the last position
int id[0x7f];		// Current character indices for other positions
int charset[0x100], c0;	// Character set

void init()
{
	int minlength;
	int i, c;

	// Initial password length to try, must be at least 1
	if (req_minlen)
		minlength = req_minlen;
	else
		minlength = 1;
	if (req_maxlen)
		maxlength = req_maxlen;
	else
		maxlength = cipher_limit;	// the format's limit

/*
 * This defines the character set.
 *
 * Let's say, we want to try TAB, all non-control ASCII characters, and all
 * 8-bit characters, including the 8-bit terminal controls range (as these are
 * used as regular national characters with some 8-bit encodings), but except
 * for known terminal controls (risky for the terminal we may be running on).
 *
 * Also, let's say our hashes are case-insensitive, so skip lowercase letters
 * (this is right for LM hashes).
 */
	i = 0;
	charset[i++] = 9;		// Add horizontal TAB (ASCII 9), then
	c = ' ';			// start with space (ASCII 32) and
	while (c < 'a')			// proceed till lowercase 'a'
		charset[i++] = c++;
	c = 'z' + 1;			// Skip lowercase letters and
	while (c <= 0x7e)		// proceed for all printable ASCII
		charset[i++] = c++;
	c++;				// Skip DEL (ASCII 127) and
	while (c < 0x84)		// proceed over 8-bit codes till IND
		charset[i++] = c++;
	charset[i++] = 0x86;		// Skip IND (84 hex) and NEL (85 hex)
	charset[i++] = 0x87;
	c = 0x89;			// Skip HTS (88 hex)
	while (c < 0x8d)		// Proceed till RI (8D hex)
		charset[i++] = c++;
	c = 0x91;			// Skip RI, SS2, SS3, DCS
	while (c < 0x96)		// Proceed till SPA (96 hex)
		charset[i++] = c++;
	charset[i++] = 0x99;		// Skip SPA, EPA, SOS
	c = 0xa0;			// Skip DECID, CSI, ST, OSC, PM, APC
	while (c <= 0xff)		// Proceed with the rest of 8-bit codes
		charset[i++] = c++;

/* Zero-terminate it, and cache the first character */
	charset[i] = 0;
	c0 = charset[0];

	last = minlength - 1;
	i = 0;
	while (i <= last) {
		id[i] = 0;
		word[i++] = c0;
	}
	lastid = -1;
	word[i] = 0;
}

void generate()
{
	int i;

/* Handle the typical case specially */
	if (word[last] = charset[++lastid]) return;

	lastid = 0;
	word[i = last] = c0;
	while (i--) {			// Have a preceding position?
		if (word[i] = charset[++id[i]]) return;
		id[i] = 0;
		word[i] = c0;
	}

	if (++last < maxlength) {	// Next length?
		id[last] = lastid = 0;
		word[last] = c0;
		word[last + 1] = 0;
	} else				// We're done
		word = 0;
}

void restore()
{
	int i, c;

/* Calculate the current length and infer the character indices */
	last = 0;
	while (c = word[last]) {
		i = 0; while (charset[i] != c && charset[i]) i++;
		if (!charset[i]) i = 0;	// Not found
		id[last++] = i;
	}
	lastid = id[--last];
}

# Generic implementation of exhaustive search for a partially-known password.
# This is pre-configured for length 8, lowercase and uppercase letters in the
# first 4 positions (52 different characters), and digits in the remaining 4
# positions - however, the corresponding part of init() may be modified to use
# arbitrary character sets or even fixed characters for each position.
[List.External:KnownForce]
int last;		// Last character position, zero-based
int lastofs;		// Last character position offset into charset[]
int lastid;		// Current character index in the last position
int id[0x7f];		// Current character indices for other positions
int charset[0x7f00];	// Character sets, 0x100 elements for each position

void init()
{
	int length, maxlength;
	int pos, ofs, i, c;

	if (req_minlen)
		length = req_minlen;
	else
		length = 8;	// Password length to try (NOTE: other [eg. shorter]
				// lengths will not be tried!)
	if (req_maxlen)
		maxlength = req_maxlen;
	else
		maxlength = cipher_limit;	// the format's limit

/* This defines the character sets for different character positions */
	if (length > maxlength)
		length = maxlength;
	pos = 0;
	while (pos < 4) {
		ofs = pos++ << 8;
		i = 0;
		c = 'a';
		while (c <= 'z')
			charset[ofs + i++] = c++;
		c = 'A';
		while (c <= 'Z')
			charset[ofs + i++] = c++;
		charset[ofs + i] = 0;
	}
	while (pos < length) {
		ofs = pos++ << 8;
		i = 0;
		c = '0';
		while (c <= '9')
			charset[ofs + i++] = c++;
		charset[ofs + i] = 0;
	}

	last = length - 1;
	pos = -1;
	while (++pos <= last)
		word[pos] = charset[id[pos] = pos << 8];
	lastid = (lastofs = last << 8) - 1;
	word[pos] = 0;
}

void generate()
{
	int pos;

/* Handle the typical case specially */
	if (word[last] = charset[++lastid]) return;

	word[pos = last] = charset[lastid = lastofs];
	while (pos--) {			// Have a preceding position?
		if (word[pos] = charset[++id[pos]]) return;
		word[pos] = charset[id[pos] = pos << 8];
	}

	word = 0;			// We're done
}

void restore()
{
	int i, c;

/* Calculate the current length and infer the character indices */
	last = 0;
	while (c = word[last]) {
		i = lastofs = last << 8;
		while (charset[i] != c && charset[i]) i++;
		if (!charset[i]) i = lastofs; // Not found
		id[last++] = i;
	}
	lastid = id[--last];
}

# A variation of KnownForce configured to try likely date and time strings.
[List.External:DateTime]
int last;		// Last character position, zero-based
int lastofs;		// Last character position offset into charset[]
int lastid;		// Current character index in the last position
int id[0x7f];		// Current character indices for other positions
int charset[0x7f00];	// Character sets, 0x100 elements for each position

void init()
{
	int length;
	int pos, ofs, i, c;

	length = 8;	// Must be one of: 4, 5, 7, 8

/* This defines the character sets for different character positions */
	pos = 0;
	while (pos < length - 6) {
		ofs = pos++ << 8;
		i = 0;
		c = '0';
		while (c <= '9')
			charset[ofs + i++] = c++;
		charset[ofs + i] = 0;
	}
	if (pos) {
		ofs = pos++ << 8;
		charset[ofs] = '/';
		charset[ofs + 1] = '.';
		charset[ofs + 2] = ':';
		charset[ofs + 3] = 0;
	}
	while (pos < length - 3) {
		ofs = pos++ << 8;
		i = 0;
		c = '0';
		while (c <= '9')
			charset[ofs + i++] = c++;
		charset[ofs + i] = 0;
	}
	ofs = pos++ << 8;
	charset[ofs] = '/';
	charset[ofs + 1] = '.';
	charset[ofs + 2] = ':';
	charset[ofs + 3] = 0;
	while (pos < length) {
		ofs = pos++ << 8;
		i = 0;
		c = '0';
		while (c <= '9')
			charset[ofs + i++] = c++;
		charset[ofs + i] = 0;
	}

	last = length - 1;
	pos = -1;
	while (++pos <= last)
		word[pos] = charset[id[pos] = pos << 8];
	lastid = (lastofs = last << 8) - 1;
	word[pos] = 0;
}

void generate()
{
	int pos;

/* Handle the typical case specially */
	if (word[last] = charset[++lastid]) return;

	word[pos = last] = charset[lastid = lastofs];
	while (pos--) {			// Have a preceding position?
		if (word[pos] = charset[++id[pos]]) return;
		word[pos] = charset[id[pos] = pos << 8];
	}

	word = 0;			// We're done
}

void restore()
{
	int i, c;

/* Calculate the current length and infer the character indices */
	last = 0;
	while (c = word[last]) {
		i = lastofs = last << 8;
		while (charset[i] != c && charset[i]) i++;
		if (!charset[i]) i = lastofs; // Not found
		id[last++] = i;
	}
	lastid = id[--last];
}

# Try strings of repeated characters.
#
# This is the code which is common for all [List.External:Repeats*]
# sections which include this External_base section.
# The generate() function will limit the maximum length of generated
# candidates to either the format's limit (maximum password length)
# or to the limit specified with --stdout=LENGTH (Default: 125),
# thus avoiding duplicate candidates for formats with limited maximum
# passwortd length.
# The comparison of the current length and the limit is only done
# after switching to a new length.
# So, if the minimum length specified already exceeds this limit,
# then all the candidates for the minimum length will be generated
# nevertheless.
[List.External_base:Repeats]
int minlength, maxlength, minc, maxc, length, c;

void generate()
{
	int i;

	i = 0;
	while (i < length)
		word[i++] = c;
	word[i] = 0;

	if (c++ < maxc)
		return;

	c = minc;

	if (++length > maxlength)
		c = 0; // Will NUL out the next "word" and thus terminate
}

# Try strings of repeated characters (range: space - 0xff).
[List.External:Repeats]
.include [List.External_base:Repeats]
void init()
{
	if (req_minlen)
		minlength = req_minlen;
	else
		minlength = 1;
	if (req_maxlen)
		maxlength = req_maxlen;
	else
		maxlength = cipher_limit;	// the format's limit
	minc = 0x20;
	maxc = 0xff;

	length = minlength; c = minc;
}

# Try strings of repeated digits (range: '0' - '9').
[List.External:Repeats_digits]
.include [List.External_base:Repeats]
void init()
{
	if (req_minlen)
		minlength = req_minlen;
	else
		minlength = 1;
	if (req_maxlen)
		maxlength = req_maxlen;
	else
		maxlength = cipher_limit;	// the format's limit
	minc = '0';
	maxc = '9';

	length = minlength; c = minc;
}

# Try strings of repeated lowercase letters (range: 'a' - 'z').
[List.External:Repeats_lowercase]
.include [List.External_base:Repeats]
void init()
{
	if (req_minlen)
		minlength = req_minlen;
	else
		minlength = 1;
	if (req_maxlen)
		maxlength = req_maxlen;
	else
		maxlength = cipher_limit;	// the format's limit
	minc = 'a';
	maxc = 'z';

	length = minlength; c = minc;
}

# Try strings of repeated printable ASCII characters
# (range: ' ' - '~').
[List.External:Repeats_printable_ASCII]
.include [List.External_base:Repeats]
void init()
{
	if (req_minlen)
		minlength = req_minlen;
	else
		minlength = 1;
	if (req_maxlen)
		maxlength = req_maxlen;
	else
		maxlength = cipher_limit;	// the format's limit
	minc = ' ';
	maxc = '~';

	length = minlength; c = minc;
}

# Try character sequences ("0123456", "acegikmoqs", "ZYXWVU", etc.).
#
# The generate() function will limit the maximum length of generated
# candidates to either the format's limit (maximum password length)
# or to the limit specified with --stdout=LENGTH (Default: 125),
# thus avoiding duplicate candidates for formats with limited maximum
# passwortd length.
# The comparison of the current length and the limit is only done
# after switching to a new length.
# So, if the minimum length specified already exceeds this limit,
# then all the candidates for the minimum length will be generated
# nevertheless.
# External modes reusing this External_base mode should only need to
# adjust the init() function.
# In the init() function, a minimum length which is > 1 should be
# specified.
# Otherwise, the generated candidates will not depend on the increment
# specified.
# For length = 1, the candidates will be the same as for external mode
# Repeats with length 1.
# Actually, Repeats is a special case of Sequence, using increment = 0.
# External modes reusing this External_base mode should also make sure
# that the number of different characters (specified as a range from "from"
# to "to") is not smaller than the minimum length ("minlength"),
# if the start increment "inc" is 1.
# For a start increment > 1, the number of different characters in the
# range "from" - "to" must be greater than or equal to
# (1 + ("minlength" - 1) * "inc").
# Otherwise you might get unexpected results.
# The range of characters to be used for the sequences needs to be
# specified by adjusting the "from" and "to" variables.
# To generate sequences which decrement characters ("987654"),
# "from" must be > "to".
# Otherwise, the generated sequences will increment characters ("abcdef").
#
# Variables to be used and the generate() function are common
# for all sections which include this External_base section.
[List.External_base:Sequence]
/*
 * See the [List.External:Sequence_0-9] section to learn more about
 * the meaning of these variables which can be adjusted to define
 * new external modes based on an existing one:
 */
int minlength, from, to, maxlength, inc, direction;

/*
 * The value of these variables shouldn't be changed when copying
 * an existing external mode:
 */
int length, first;

void generate()
{
	int i;

	i = 0;

	while (i < length) {
		word[i] = first + (i * inc * direction);
		++i;
	}
	word[i] = 0;

	// start the next sequence of the same length
	// with the next character
	first = first + direction;

	// But check that a sequence of the current length
	// is still possible (without leaving the range of
	// characters allowed
	if ((direction > 0 && first + (length - 1) * inc > to) ||
	    (direction < 0 && first - (length - 1) * inc < to)) {
		// No more sequence is possible. Reset start character
		first = from;
		// Now try the next length.
		// But just in case an individual External mode reusing
		// this External_base mode did specify a maxlength
		// which is larger than the one supported by the format
		// or by --stdout=LENGTH, make sure no more candidates
		// are generated.
		// Checking this just once per length per increment
		// doen't really hurt performance.
		if (maxlength > cipher_limit)
			maxlength = cipher_limit;

		// For a similar reason, the maximum length of a
		// sequence is limited by the number of different
		// characters and by the increment.
		// The larger the increment, the smaller
		// the maximum possible length for a given
		// character range.
		while (inc  * (maxlength - 1) > direction * (to - from))
			--maxlength;

		if (++length > maxlength) {
			// The maximum length for this increment has been reached.
			// Restart at minimum length with the next possible
			// increment
			++inc;
			// Unfortunately, we have to check again
			// if the maximum length needs to be reduced
			// for the new increment
			while (inc * (maxlength - 1) > direction * (to - from))
				--maxlength;

			length = minlength;
		}
		if (maxlength < minlength)
			// With the current increment, we can't even generate
			// sequences of the minimum required length.
			// So we need to stop here.
			// This will make sure that no more candidiates
			//  will be generated:
			first = 0;
	}
}

# Try sequences of digits (range: '0' - '9').
#
# Aditional comments can be found in the
# section [List.External_base:Sequence]
#
# This external mode is thoroughly commented,
# to make it easier to copy and adjust it as needed.
[List.External:Sequence_0-9]
.include [List.External_base:Sequence]
void init()
{
	// Adjust the following 4 variables if you want to define
	// a different external mode.

	// This is the start character for the generated sequence
	// if "from" is smaller than "to", the increment from
	// first to second character ... will be positive ("0123456789").
	// Otherwise, it will be negative ("987654321").
	from = '0';
	to = '9';

	// minimum length of the sequence
	// make sure it is not larger than the number of different characters
	// in the range between "from" and "to" specified above
	minlength = 2;

	// start increment for generating the sequence, usually 1
	// if it is larger than 1, you need even more characters
	// in the range between "from" and "to"
	// Don't specify a negative value here.
	// If you want to generate sequences like "zyxwvu" or "86420",
	// adjust "from" and "to" so that "from" is larger than "to".
	// (A start increment of 0 is also possible, in that case the first
	// sequences will be candidates which just repeat the same character.)
	inc = 1;

	// For copied external modes, no further changes should be required
	// in the statements following this comment

	length = minlength;
	first = from;

	if (from <= to) {
		maxlength = to - from + 1;
		direction = 1;
	} else {
		// We have to create sequences which decrement the previous character
		maxlength = from - to + 1;
		direction = -1;
	}
}

# Try sequence of lower case letters (range: 'a' - 'z').
# This external mode is not very well documented.
# Refer to [List.External:Sequence_0-9] for more detailed information.
[List.External:Sequence_a-z]
.include [List.External_base:Sequence]
void init()
{
	from = 'a';
	to = 'z';
	minlength = 2;
	inc = 1;

	length = minlength;
	first = from;

	if (from <= to) {
		maxlength = to - from + 1;
		direction = 1;
	} else {
		maxlength = from - to + 1;
		direction = -1;
	}
}

# Try sequence of lower case letters (range: 'a' - 'z'), but reversed
# ("zxywvu").
# This external mode is not very well documented.
# Refer to [List.External:Sequence_0-9] for more detailed information.
[List.External:Sequence_z-a]
.include [List.External_base:Sequence]
void init()
{
	from = 'z';
	to = 'a';
	minlength = 2;
	inc = 1;

	length = minlength;
	first = from;

	if (from <= to) {
		maxlength = to - from + 1;
		direction = 1;
	} else {
		maxlength = from - to + 1;
		direction = -1;
	}
}

# Try sequence of printable ASCII characters (range: ' ' - '~').
# This external mode is not very well documented.
# Refer to [List.External:Sequence_0-9] for more detailed information.
[List.External:Sequence_printable_ascii]
.include [List.External_base:Sequence]
void init()
{
	from = ' ';
	to = '~';
	minlength = 2;
	inc = 1;

	length = minlength;
	first = from;

	if (from <= to) {
		maxlength = to - from + 1;
		direction = 1;
	} else {
		maxlength = from - to + 1;
		direction = -1;
	}
}

# Try sequence of printable ASCII characters (range: ' ' - '~'),
# but decrementing characters ("fedcba") instead of incrementing.
# This external mode is not very well documented.
# Refer to [List.External:Sequence_0-9] for more detailed information.
[List.External:Sequence_reversed_ascii]
.include [List.External_base:Sequence]
void init()
{
	from = '~';
	to = ' ';
	minlength = 2;
	inc = 1;

	length = minlength;
	first = from;

	if (from <= to) {
		maxlength = to - from + 1;
		direction = 1;
	} else {
		maxlength = from - to + 1;
		direction = -1;
	}
}

# Try sequence of characters (range: space - 0xff).
# This external mode is not very well documented.
# Refer to [List.External:Sequence_0-9] for more detailed information.
[List.External:Sequence]
.include [List.External_base:Sequence]
void init()
{
	from = ' ';
	to = 0xff;
	minlength = 2;
	inc = 1;

	length = minlength;
	first = from;

	if (from <= to) {
		maxlength = to - from + 1;
		direction = 1;
	} else {
		maxlength = from - to + 1;
		direction = -1;
	}
}


# Generate candidate passwords from many small subsets of characters from a
# much larger full character set.  This will test for passwords containing too
# few different characters.  As currently implemented, this code will produce
# some duplicates, although their number is relatively small when the maximum
# number of different characters (the maxdiff setting) is significantly lower
# than the maximum length (the maxlength setting).  Nevertheless, you may want
# to pass the resulting candidate passwords through "unique" if you intend to
# test them against hashes that are salted and/or of a slow to compute type.
[List.External:Subsets]
int minlength;		// Minimum password length to try
int maxlength;		// Maximum password length to try
int startdiff;		// Initial number of characters in a subset to try
int maxdiff;		// Maximum number of characters in a subset to try
int last;		// Last character position, zero-based
int lastid;		// Character index in the last position
int id[0x7f];		// Current character indices for other positions
int subset[0x100], c0;	// Current subset
int subcount;		// Number of characters in the current subset
int subid[0x100];	// Indices into charset[] of characters in subset[]
int charset[0x100];	// Full character set
int charcount;		// Number of characters in the full charset

void init()
{
	int i, c;

	// Minimum password length to try, must be at least 1
	if (req_minlen)
		minlength = req_minlen;
	else
		minlength = 1;

	// Maximum password length to try, must be at least same as minlength
	// This external mode's default maximum length can be adjusted
	// using --max-length= on the command line
	if (req_maxlen)
		maxlength = req_maxlen;
	else
		maxlength = 8;

	// "cipher_limit" is the variable which contains the format's
	// maximum password length
	if (maxlength > cipher_limit)
		maxlength = cipher_limit;

	startdiff = 1;	// Initial number of different characters to try
	maxdiff = 3;	// Maximum number of different characters to try

/* This defines the character set */
	i = 0;
	c = 0x20;
	while (c <= 0x7e)
		charset[i++] = c++;

	if (maxdiff > (charcount = i))
		maxdiff = i;
	if (maxdiff > maxlength)
		maxdiff = maxlength;

/*
 * Initialize the variables such that generate() gets to its "next subset"
 * code, which will initialize everything for real.
 */
	subcount = (i = startdiff) - 1;
	while (i--)
		subid[i] = charcount;
	subset[0] = c0 = 0;
	last = maxlength - 1;
	lastid = -1;
}

void generate()
{
	int i;

/* Handle the typical case specially */
	if (word[last] = subset[++lastid]) return;

	lastid = 0;
	word[i = last] = c0;
	while (i--) {			// Have a preceding position?
		if (word[i] = subset[++id[i]]) return;
		id[i] = 0;
		word[i] = c0;
	}

	if (++last < maxlength) {	// Next length?
		id[last] = lastid = 0;
		word[last] = c0;
		word[last + 1] = 0;
		return;
	}

/* Next subset */
	if (subcount) {
		int j;
		i = subcount - 1;
		j = charcount;
		while (++subid[i] >= j) {
			if (i--) {
				j--;
				continue;
			}
			subid[i = 0] = 0;
			subset[++subcount] = 0;
			break;
		}
	} else {
		subid[i = 0] = 0;
		subset[++subcount] = 0;
	}
	subset[i] = charset[subid[i]];
	while (++i < subcount)
		subset[i] = charset[subid[i] = subid[i - 1] + 1];

	if (subcount > maxdiff) {
		word = 0;		// Done
		return;
	}

/*
 * We won't be able to fully use the subset if the length is smaller than the
 * character count.  We assume that we've tried all smaller subsets before, so
 * we don't bother with such short lengths.
 */
	if (minlength < subcount)
		last = subcount - 1;
	else
		last = minlength - 1;
	c0 = subset[0];
	i = 0;
	while (i <= last) {
		id[i] = 0;
		word[i++] = c0;
	}
	lastid = 0;
	word[i] = 0;
}

# Simple password policy matching: require at least one digit.
[List.External:AtLeast1-Simple]
void filter()
{
	int i, c;

	i = 0;
	while (c = word[i++])
		if (c >= '0' && c <= '9')
			return; // Found at least one suitable character, good

	word = 0; // No suitable characters found, skip this "word"
}

# The same password policy implemented in a more efficient and more generic
# fashion (easy to expand to include other "sufficient" characters as well).
[List.External:AtLeast1-Generic]
int mask[0x100];

void init()
{
	int c;

	mask[0] = 0; // Terminate the loop in filter() on NUL
	c = 1;
	while (c < 0x100)
		mask[c++] = 1; // Continue looping in filter() on most chars

	c = '0';
	while (c <= '9')
		mask[c++] = 0; // Terminate the loop in filter() on digits
}

void filter()
{
	int i;

	i = -1;
	while (mask[word[++i]])
		continue;
	if (word[i])
		return; // Found at least one suitable character, good

	word = 0; // No suitable characters found, skip this "word"
}

# An efficient and fairly generic password policy matcher.  The policy to match
# is specified in the check at the end of filter() and in mask[].  For example,
# lowercase and uppercase letters may be treated the same by initializing the
# corresponding mask[] elements to the same value, then adjusting the value to
# check "seen" for accordingly.
[List.External:Policy]
int mask[0x100];

void init()
{
	int c;

	mask[0] = 0x100;
	c = 1;
	while (c < 0x100)
		mask[c++] = 0x200;

	c = 'a';
	while (c <= 'z')
		mask[c++] = 1;
	c = 'A';
	while (c <= 'Z')
		mask[c++] = 2;
	c = '0';
	while (c <= '9')
		mask[c++] = 4;
}

void filter()
{
	int i, seen;

/*
 * This loop ends when we see NUL (sets 0x100) or a disallowed character
 * (sets 0x200).
 */
	i = -1; seen = 0;
	while ((seen |= mask[word[++i]]) < 0x100)
		continue;

/*
 * We should have seen at least one character of each type (which "add up"
 * to 7) and then a NUL (adds 0x100), but not any other characters (would
 * add 0x200).  The length must be 8.
 */
	if (seen != 0x107 || i != 8)
		word = 0; // Does not conform to policy
}

# Append the Luhn algorithm digit to arbitrary all-digit strings.  Optimized
# for speed, not for size nor simplicity.  The primary optimization trick is to
# compute the length and four sums in parallel (in two SIMD'ish variables).
# Then whether the length is even or odd determines which two of the four sums
# are actually used.  Checks for non-digits and for NUL are packed into the
# SIMD'ish bitmasks as well.
[List.External:AppendLuhn]
int map1[0x100], map2[0x1fff];

void init()
{
	int i;

	map1[0] = ~0x7fffffff;
	i = 1;
	while (i < 0x100)
		map1[i++] = ~0x7effffff;
	i = -1;
	while (++i < 10)
		map1['0' + i] = i + ((i * 2 % 10 + i / 5) << 12);
	i = -1;
	while (++i < 0x1fff) {
		if (i % 10)
			map2[i] = '9' + 1 - i % 10;
		else
			map2[i] = '0';
	}
}

void filter()
{
	int i, o, e;

	i = o = e = 0;
	while ((o += map1[word[i++]]) >= 0) {
		if ((e += map1[word[i++]]) >= 0)
			continue;
		if (e & 0x01000000)
			return; // Not all-digit, leave unmodified
		word[i--] = 0;
		word[i] = map2[(e & 0xfff) + (o >> 12)];
		return;
	}
	if (o & 0x01000000)
		return; // Not all-digit, leave unmodified
	word[i--] = 0;
	word[i] = map2[(o & 0xfff) + (e >> 12)];
}

# Trivial Rotate function, which rotates letters in a word
# by a given number of places (like 13 in case of ROT13).
# Words which don't contain any letters (and thus wouldn't be changed
# by this filter) are skipped, because these unchanged words probably
# should have been tried before trying a mangled version.
[List.External_base:Filter_Rotate]

int rot; // The number of places to rotate each letter in a word

void filter()
{
	int i, j, c;

	i = 0;
	j = 0; // j counts the number of changed characters

	while (c = word[i]) {
		if (c >= 'a' && c <= 'z') {
			c = c - 26 + rot;
			if (c < 'a') c += 26;
			word[i] = c;
			j++;
		} else if (c >= 'A' && c <= 'Z' ) {
			c = c - 26 + rot;
			if (c < 'A') c += 26;
			word[i] = c;
			j++;
		}
		i++;
	}
	if (j == 0)
		// Noting changed. Reject this word.
		word = 0;
}

# ROT13 Example
[List.External:Filter_ROT13]
.include [List.External_base:Filter_Rotate]
void init()
{
	// Just in case someone wants to "rotate" by other values,
	// adjust the value of the rot variable
	// (may be in a copied external mode):
	// 	13: "abcABCxyzXYZ" -> "nopNOPklmKLM"
	// 	 1: "abcABCxyzXYZ" -> "bcdBCDyzaYZA"
	// 	25: "abcABCxyzXYZ" -> "zabZABwxyWXY"
	// 	-1: "abcABCxyzXYZ" -> "zabZABwxyWXY"
	// and so on
	// Allowed range: -25 <= rot <= -1, or 1 <= rot <= 25
	rot = 13;

	// Don't change the following statement.
	// It is supposed to "sanitize" the value to be in the
	// range
	rot = (rot + 26) % 26;
}

# Trivial parallel processing example (obsoleted by the "--node" option)
[List.External:Parallel]
/*
 * This word filter makes John process some of the words only, for running
 * multiple instances on different CPUs.  It can be used with any cracking
 * mode except for "single crack".  Note: this is not a good solution, but
 * is just an example of what can be done with word filters.
 */

int node, total;			// This node's number, and node count
int number;				// Current word number

void init()
{
	node = 1; total = 2;		// Node 1 of 2, change as appropriate
	number = node - 1;		// Speedup the filter a bit
}

void filter()
{
	if (number++ % total)		// Word for a different node?
		word = 0;		// Yes, skip it
}

# Interrupt the cracking session after "max" words tried
[List.External:AutoAbort]
int max;				// Maximum number of words to try
int number;				// Current word number

void init()
{
	max = 1000;
	number = 0;
}

void filter()
{
	if (++number > max)
		abort = 1;		// Interrupt the cracking session
}

# Print the status line after every "interval" words tried
[List.External:AutoStatus]
int interval;				// How often to print the status
int number;				// Current word number

void init()
{
	interval = 1000;
	number = 0;
}

void filter()
{
	if (number++ % interval)
		return;
	status = 1;			// Print the status line
}

# dumb-force UTF-16, in an external file
.include "$JOHN/dumb16.conf"

# dumb-force UTF-32, in an external file
.include "$JOHN/dumb32.conf"

# repeats UTF-16, in an external file
.include "$JOHN/repeats16.conf"

# repeats UTF-32, in an external file
.include "$JOHN/repeats32.conf"

# Dynamic ($dynamic_n$) scripting code, in an external file
# also shows/tests that .include <file> works the same as .include "$JOHN/file"
.include <dynamic.conf>

# Regex alphabets
.include <regex_alphabets.conf>

# include john.local.conf (defaults to being empty, but never overwritten)
.include "$JOHN/john.local.conf"

<<<<<<< HEAD
[List.Rules:o1]
o[0-9A-Z][ -~]

[List.Rules:o2]
o[0-9A-E][ -~] Q M o[0-9A-E][ -~] Q

[List.Rules:o3]
o[0-9][ -~] Q M o[0-9][ -~] Q M o[0-9][ -~] Q

[List.Rules:o]
o[0-9A-Z][ -~]
o[0-9A-E][ -~] Q M o[0-9A-E][ -~] Q

[List.Rules:i1]
i[0-9A-Z][ -~]

[List.Rules:i2]
i[0-9A-E][ -~] i[0-9A-E][ -~]

[List.Rules:i3]
i[0-9][ -~] i[0-9][ -~] i[0-9][ -~]

[List.Rules:i]
i[0-9A-Z][ -~]
i[0-9A-E][ -~] i[0-9A-E][ -~]

[List.Rules:oi]
o[0-9A-Z][ -~]
i[0-9A-Z][ -~]
o[0-9A-E][ -~] Q M o[0-9A-E][ -~] Q
i[0-9A-E][ -~] i[0-9A-E][ -~]
=======
# End of john.conf file.
# Keep this comment, and blank line above it, to make sure a john.local.conf
# that does not end with \n is properly loaded.
>>>>>>> 18646af4
<|MERGE_RESOLUTION|>--- conflicted
+++ resolved
@@ -559,6 +559,39 @@
 :
 ->F>F'F
 
+# Rules from Hash Runner 2014
+[List.Rules:o1]
+o[0-9A-Z][ -~]
+
+[List.Rules:o2]
+o[0-9A-E][ -~] Q M o[0-9A-E][ -~] Q
+
+[List.Rules:o3]
+o[0-9][ -~] Q M o[0-9][ -~] Q M o[0-9][ -~] Q
+
+[List.Rules:o]
+o[0-9A-Z][ -~]
+o[0-9A-E][ -~] Q M o[0-9A-E][ -~] Q
+
+[List.Rules:i1]
+i[0-9A-Z][ -~]
+
+[List.Rules:i2]
+i[0-9A-E][ -~] i[0-9A-E][ -~]
+
+[List.Rules:i3]
+i[0-9][ -~] i[0-9][ -~] i[0-9][ -~]
+
+[List.Rules:i]
+i[0-9A-Z][ -~]
+i[0-9A-E][ -~] i[0-9A-E][ -~]
+
+[List.Rules:oi]
+o[0-9A-Z][ -~]
+i[0-9A-Z][ -~]
+o[0-9A-E][ -~] Q M o[0-9A-E][ -~] Q
+i[0-9A-E][ -~] i[0-9A-E][ -~]
+
 # Default Loopback mode rules.
 [List.Rules:Loopback]
 .include [List.Rules:NT]
@@ -3048,40 +3081,6 @@
 # include john.local.conf (defaults to being empty, but never overwritten)
 .include "$JOHN/john.local.conf"
 
-<<<<<<< HEAD
-[List.Rules:o1]
-o[0-9A-Z][ -~]
-
-[List.Rules:o2]
-o[0-9A-E][ -~] Q M o[0-9A-E][ -~] Q
-
-[List.Rules:o3]
-o[0-9][ -~] Q M o[0-9][ -~] Q M o[0-9][ -~] Q
-
-[List.Rules:o]
-o[0-9A-Z][ -~]
-o[0-9A-E][ -~] Q M o[0-9A-E][ -~] Q
-
-[List.Rules:i1]
-i[0-9A-Z][ -~]
-
-[List.Rules:i2]
-i[0-9A-E][ -~] i[0-9A-E][ -~]
-
-[List.Rules:i3]
-i[0-9][ -~] i[0-9][ -~] i[0-9][ -~]
-
-[List.Rules:i]
-i[0-9A-Z][ -~]
-i[0-9A-E][ -~] i[0-9A-E][ -~]
-
-[List.Rules:oi]
-o[0-9A-Z][ -~]
-i[0-9A-Z][ -~]
-o[0-9A-E][ -~] Q M o[0-9A-E][ -~] Q
-i[0-9A-E][ -~] i[0-9A-E][ -~]
-=======
 # End of john.conf file.
 # Keep this comment, and blank line above it, to make sure a john.local.conf
-# that does not end with \n is properly loaded.
->>>>>>> 18646af4
+# that does not end with \n is properly loaded.