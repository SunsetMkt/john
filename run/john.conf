#
# This file is part of John the Ripper password cracker,
# Copyright (c) 1996-2006,2008-2013 by Solar Designer
#
<<<<<<< HEAD
# ...with changes in the jumbo patch, by various authors
=======
# Redistribution and use in source and binary forms, with or without
# modification, are permitted.
#
# There's ABSOLUTELY NO WARRANTY, express or implied.
#
# Please note that although this configuration file is under the cut-down BSD
# license above, many source files in John the Ripper are under GPLv2.
# For licensing terms for John the Ripper as a whole, see doc/LICENSE.
>>>>>>> 2e21c3f7
#

# The [Options] section is for general options only.
# Note that MPI specific options have been moved
# to [Options.MPI]
# There is also a new section [Options.OpenCL]
# for OpenCL specific options
# Default settings for Markov mode have been moved
# to [Markov.Default], but you can define other
# Markov modes as well, see ../doc/MARKOV
[Options]
# Wordlist file name, to be used in batch mode
Wordlist = $JOHN/password.lst
# Use idle cycles only
Idle = Y
# Crash recovery file saving delay in seconds
Save = 600
# Beep when a password is found (who needs this anyway?)
Beep = N
# if set to Y then dynamic format will always work with raw hashes. Normally
# dynamic only uses raw hashes if a single dynamic type is selected with
# the -format=  (so -format=dynamic_0 would use valid raw hashes).
DynamicAlwaysUseRawHashes = N

# Time formatting string used in status ETA.
#
# TimeFormat24 is used when ETA is within 24h, so it is possible to omit
# the date then if you like, and show seconds instead.
#
# %c  means 'local' specific canonical form, such as:
# 05/06/11 18:10:34
#
# Other examples
# %d/%m/%y %H:%M   (day/mon/year hour:min)
# %m/%d/%y %H:%M   (mon/day/year hour:min)
# %Y-%m-%d %H:%M   (ISO 8601 style, 2011-05-06 18:10)
TimeFormat = %Y-%m-%d %H:%M
TimeFormat24 = %H:%M:%S

# Threshold for showing ETA, in percent. ETA will not be
# shown if progress is less than this. If too low, early
# reported figures will be less accurate (default 0.05%)
ETAthreshold = 0.05%

# For single mode, load the full GECOS field (before splitting) as one
# additional candidate. Normal behavior is to only load individual words
# from that field. Enabling this can help when this field contains email
# addresses or other strings that are better used unsplit, but it increases
# the number of words tried so it may also slow things down. If enabling this
# you might want to bump SingleWordsPairMax too, below, to 10 or more.
PristineGecos = N

# Over-ride SINGLE_WORDS_PAIR_MAX in params.h. This may slow down Single mode
# but it may also help cracking a few more candidates. Default in core John
# is 4 while the Jumbo default is 6.
SingleWordsPairMax = 6

# Emit a status line whenever a password is cracked (this is the same as
# passing the --crack-status option flag to john). NOTE: if this is set
# to true here, --crack-status will toggle it back to false.
CrackStatus = N

# When printing status, show number of candidates tried (eg. 123456p). Note
# that the number *is* now equal to "words tried" and nothing else.
# This is added to the "+ Cracked" line in the log as well.
StatusShowCandidates = N

# Write cracked passwords to the log file (default is just the user name)
LogCrackedPasswords = N

# Disable the dupe checking when loading hashes. For testing purposes only!
NoLoaderDupeCheck = N

# Always report (to screen and log) cracked passwords as UTF-8, regardless of
# input encoding. This is recommended if you have your terminal set for UTF-8.
AlwaysReportUTF8 = N

# Always store Unicode (UTF-16) passwords as UTF-8 in john.pot, regardless
# of input encoding. This prevents john.pot from being filled with mixed
# and eventually unknown encodings. This is recommended if you have your
# terminal set for UTF-8.
UnicodeStoreUTF8 = N

# Always report/store non-Unicode formats as UTF-8, regardless of input
# encoding. This is NOT recommended unless you REALLY understand the
# implications. The actual codepage that was used is not stored anywhere
# except in the log file.
CPstoreUTF8 = N

[Options:MPI]
# Automagically disable OMP if MPI is used (set to N if
# you want to run one MPI process per multi-core host)
MPIOMPmutex = Y

# Print a notice if disabling OMP (when MPIOMPmutex = Y)
# or when running OMP and MPI at the same time
MPIOMPverbose = Y


[Options:OpenCL]
# Set default OpenCL platform and/or device. Command line options will
# override these. If neither is set, we will search for a GPU or fall-back
# to platform 0, device 0.
#Platform = 0
#Device = 0

# Format-specific settings for Local Work Size and Global Work Size call.
# An LWS or GWS of zero will initiate auto enumeration. The environment
# variables LWS and/or GWS will override these figures.
#ssha_LWS = 512
#ssha_GWS = 8192

# For RAR format.
#rar_LWS = 128
#rar_GWS = 8192

# For SHA-2.
#sha512crypt_LWS = 64
#sha512crypt_GWS = 8192
#sha256crypt_LWS = xxx
#sha256crypt_GWS = xxx
#rawsha256_LWS = xxx
#rawsha256_GWS = xxx
#rawsha512_LWS = xxx
#rawsha512_GWS = xxx
#xsha512_LWS = xxx
#xsha512_GWS = xxx

# For office formats.
#office2007_LWS = 64
#office2007_GWS = 8192
#office2010_LWS = 64
#office2010_GWS = 8192
#office2013_LWS = 64
#office2013_GWS = 8192

# For NTLMv2 format
#ntlmv2_LWS = 1024
#ntlmv2_GWS = 32768

# WPA-PSK
#wpapsk_LWS = xxx
#wpapsk_GWS = xxx

# For raw
#rawmd4_LWS = xxx
#rawmd4_GWS = xxx

# Markov modes, see ../doc/MARKOV for more information
[Markov:Default]
# Default Markov mode settings
#
# Statsfile cannot be specified on the command line, so
# specifying it here is mandatory
Statsfile = $JOHN/stats
# MkvLvl and MkvMaxLen should also be specified here, as a fallback for
# --markov usage without specifying LEVEL and/or LENGTH on the command line
MkvLvl = 200
MkvMaxLen = 12
# MkvMinLvl and MkvMinLen should not be specified at all in [Markov:Default],
# or they should be equal to 0 (which is the default if not specified.
# MkvMinLvl and MkvMinLen can be used in other Markov mode sections
# except [Markov:Default]
; MkvMinLvl = 0
; MkvMinLen = 0

# A user defined character class is named with a single digit, ie. 0..9. After
# the equal-sign, just list all characters that this class should match. You
# can specify ranges within brackets, much like pre-processor ranges in rules.
# BEWARE of encoding if using non-ASCII characters. If you put UTF-8 characters
# here, it will *not* work! You must use a singlebyte encoding and it should
# be the same here as you intend to use for your dictionary.
# You can however put characters here in \xA3 format (for codepoint 0xA3 - in
# many iso-8859 codepages that would mean a pound sign). This works in ranges
# too. Using \x00 is not supported though - it will not be parsed as null.
#
# This is a couple of example classes:
# ?0 matches (one version of) base64 characters
# ?1 matches hex digits
# ?2 matches the TAB character (never try to use \x00!)
[UserClasses]
0 = [a-zA-Z0-9/.]
1 = [0-9a-fA-F]
2 = \x09

# these are user defined character sets.  There purpose is to allow custom salt
# values to be used within the salt_regen logic.  These will be the characters
# to use for this character within the salt.  So if we had a salt that was 4
# characters, and 0-9a-m, we can easily do this by 0 = [0-9a-m]  If this is used,
# the regen salt value would be ?0?0?0?0 and salts such as a47m 2kd5 would be valid.
[Regen_Salts_UserClasses]
1 = [1-9]

# A "no rules" rule for Single mode
[List.Rules:None]
:

# "Single crack" mode rules
[List.Rules:Single]
# Simple rules come first...
:
-s x**
-c (?a c Q
-c l Q
-s-c x** /?u l
# These were not included in crackers I've seen, but are pretty efficient,
# so I include them near the beginning
>6 '6
>7 '7 l
-c >6 '6 /?u l
>5 '5
# Weird order, eh? Can't do anything about it, the order is based on the
# number of successful cracks...
<* d
r c
-c <* (?a d c
-c >5 '5 /?u l
-c u Q
-c )?a r l
-[:c] <* !?A \p1[lc] p
-c <* c Q d
-c >7 '7 /?u
>4 '4 l
-c <+ (?l c r
-c <+ )?l l Tm
>3 '3
-c >4 '4 /?u
-c >3 '3 /?u l
-c u Q r
<* d M 'l f Q
-c <* l Q d M 'l f Q
# About 50% of single-mode-crackable passwords get cracked by now...
# >2 x12 ... >8 x18
>[2-8] x1\1
>9 \[
# >3 x22 ... >9 x28
>[3-9] x2\p[2-8]
# >4 x32 ... >9 x37
>[4-9] x3\p[2-7]
# >2 x12 /?u l ... >8 x18 /?u l
-c >[2-8] x1\1 /?u l
-c >9 \[ /?u l
# >3 x22 /?u l ... >9 x28 /?u l
-c >[3-9] x2\p[2-8] /?u l
# >4 x32 /?u l ... >9 x37 /?u l
-c >[4-9] x3\p[2-7] /?u l
# Now to the suffix stuff...
<* l $[1-9!0a-rt-z"-/:-@\[-`{-~]
-c <* (?a c $[1-9!0a-rt-z"-/:-@\[-`{-~]
-[:c] <* !?A (?\p1[za] \p1[lc] $s M 'l p Q X0z0 'l $s
-[:c] <* /?A (?\p1[za] \p1[lc] $s
<* l r $[1-9!]
-c <* /?a u $[1-9!]
-[:c] <- (?\p1[za] \p1[lc] Az"'s"
-[:c] <- (?\p1[za] \p1[lc] Az"!!"
-[:c] (?\p1[za] \p1[lc] $! <- Az"!!"
# Removing vowels...
-[:c] /?v @?v >2 (?\p1[za] \p1[lc]
/?v @?v >2 <* d
# crack -> cracked, crack -> cracking
<* l [PI]
-c <* l [PI] (?a c
# mary -> marie
-[:c] <* (?\p1[za] \p1[lc] )y omi $e
# marie -> mary
-[:c] <* (?\p1[za] \p1[lc] )e \] )i val1 oay
# The following are some 3l33t rules
-[:c] l /[aelos] s\0\p[4310$] (?\p1[za] \p1[:c]
-[:c] l /a /[elos] sa4 s\0\p[310$] (?\p1[za] \p1[:c]
-[:c] l /e /[los] se3 s\0\p[10$] (?\p1[za] \p1[:c]
-[:c] l /l /[os] sl1 s\0\p[0$] (?\p1[za] \p1[:c]
-[:c] l /o /s so0 ss$ (?\p1[za] \p1[:c]
-[:c] l /a /e /[los] sa4 se3 s\0\p[10$] (?\p1[za] \p1[:c]
-[:c] l /a /l /[os] sa4 sl1 s\0\p[0$] (?\p1[za] \p1[:c]
-[:c] l /a /o /s sa4 so0 ss$ (?\p1[za] \p1[:c]
-[:c] l /e /l /[os] se3 sl1 s\0\p[0$] (?\p1[za] \p1[:c]
-[:c] l /[el] /o /s s\0\p[31] so0 ss$ (?\p1[za] \p1[:c]
-[:c] l /a /e /l /[os] sa4 se3 sl1 s\0\p[0$] (?\p1[za] \p1[:c]
-[:c] l /a /[el] /o /s sa4 s\0\p[31] so0 ss$ (?\p1[za] \p1[:c]
-[:c] l /e /l /o /s se3 sl1 so0 ss$ (?\p1[za] \p1[:c]
-[:c] l /a /e /l /o /s sa4 se3 sl1 so0 ss$ (?\p1[za] \p1[:c]
# Now to the prefix stuff...
l ^[1a-z2-90]
-c l Q ^[A-Z]
^[A-Z]
l ^["-/:-@\[-`{-~]
-[:c] <9 (?a \p1[lc] A0"[tT]he"
-[:c] <9 (?a \p1[lc] A0"[aA]my"
-[:c] <9 (?a \p1[lc] A0"[mdMD]r"
-[:c] <9 (?a \p1[lc] A0"[mdMD]r."
-[:c] <9 (?a \p1[lc] A0"__"
<- !?A l p ^[240-9]
# Some word pair rules...
# johnsmith -> JohnSmith, johnSmith
-p-c (?a 2 (?a c 1 [cl]
# JohnSmith -> john smith, john_smith, john-smith
-p 1 <- $[ _\-] + l
# JohnSmith -> John smith, John_smith, John-smith
-p-c 1 <- (?a c $[ _\-] 2 l
# JohnSmith -> john Smith, john_Smith, john-Smith
-p-c 1 <- l $[ _\-] 2 (?a c
# johnsmith -> John Smith, John_Smith, John-Smith
-p-c 1 <- (?a c $[ _\-] 2 (?a c
# Applying different simple rules to each of the two words
-p-[c:] 1 \p1[ur] 2 l
-p-c 2 (?a c 1 [ur]
-p-[c:] 1 l 2 \p1[ur]
-p-c 1 (?a c 2 [ur]
# jsmith -> smithj, etc...
-[:c] (?a \p1[lc] [{}]
-[:c] (?a \p1[lc] [{}] \0
# Toggle case...
-c <+ )?u l Tm
-c T0 Q M c Q l Q u Q C Q X0z0 'l
-c T[1-9A-E] Q M l Tm Q C Q u Q l Q c Q X0z0 'l
-c l Q T[1-9A-E] Q M T\0 Q l Tm Q C Q u Q X0z0 'l
-c >2 <G %2?a [lu] T0 M T2 T4 T6 T8 TA TC TE Q M l Tm Q X0z0 'l
-c >2 /?l /?u t Q M c Q C Q l Tm Q X0z0 'l
# Deleting chars...
>[2-8] D\p[1-7]
>[8-9A-E] D\1
-c /?u >[2-8] D\p[1-7] l
-c /?u >[8-9A-E] D\1 l
=1?a \[ M c Q
-c (?a >[1-9A-E] D\1 c
# Inserting a dot...
-[:c] >3 (?a \p1[lc] i[12].
# More suffix stuff...
<- l Az"[190][0-9]"
-c <- (?a c Az"[190][0-9]"
<- l Az"[782][0-9]"
-c <- (?a c Az"[782][0-9]"
<* l $[A-Z]
-c <* (?a c $[A-Z]
# cracking -> CRACKiNG
-c u /I sIi
# Crack96 -> cRACK96
%2?a C Q
# Crack96 -> cRACK(^
/?A S Q
# Crack96 -> CRaCK96
-c /?v V Q
# Really weird charset conversions, like "england" -> "rmh;smf"
:[RL] Q
l Q [RL]
-c (?a c Q [RL]
:[RL] \0 Q
# Both prefixing and suffixing...
<- l ^[1!@#$%^&*\-=_+.?|:'"] $\1
<- l ^[({[<] $\p[)}\]>]
# The rest of two-digit suffix stuff, less common numbers...
<- l Az"[63-5][0-9]"
-c <- (?a c Az"[63-5][0-9]"
# Some multi-digit numbers...
-[:c] (?a \p1[lc] Az"007" <+
-[:c] (?a \p1[lc] Az"123" <+
-[:c] (?a \p1[lc] Az"[0-9]\0\0" <+
-[:c] (?a \p1[lc] Az"1234" <+
-[:c] (?a \p1[lc] Az"[0-9]\0\0\0" <+
-[:c] (?a \p1[lc] Az"12345" <+
-[:c] (?a \p1[lc] Az"[0-9]\0\0\0\0" <+
-[:c] (?a \p1[lc] Az"123456" <+
-[:c] (?a \p1[lc] Az"[0-9]\0\0\0\0\0" <+
# Some [birth] years...
l Az"19[7-96-0]" <+ >-
l Az"20[01]" <+ >-
l Az"19[7-9][0-9]" <+
l Az"20[01][0-9]" <+
l Az"19[6-0][9-0]" <+

[List.Rules:Extra]
# Insert/overstrike some characters...
!?A >[1-6] l i\0[a-z]
!?A l o0[a-z]
!?A >[1-7] l o\0[a-z]
# Toggle case everywhere (up to length 8), assuming that certain case
# combinations were already tried.
-c T1 Q M T0 Q
-c T2 Q M T[z0] T[z1] Q
-c T3 Q M T[z0] T[z1] T[z2] Q
-c T4 Q M T[z0] T[z1] T[z2] T[z3] Q
-c T5 Q M T[z0] T[z1] T[z2] T[z3] T[z4] Q
-c T6 Q M T[z0] T[z1] T[z2] T[z3] T[z4] T[z5] Q
-c T7 Q M T[z0] T[z1] T[z2] T[z3] T[z4] T[z5] T[z6] Q
# Very slow stuff...
l Az"[1-90][0-9][0-9]" <+
-c (?a c Az"[1-90][0-9][0-9]" <+
<[\-9] l A\p[z0]"[a-z][a-z]"
<- l ^[a-z] $[a-z]

# Wordlist mode rules
[List.Rules:Wordlist]
# Try words as they are
:
# Lowercase every pure alphanumeric word
-c >3 !?X l Q
# Capitalize every pure alphanumeric word
-c (?a >2 !?X c Q
# Lowercase and pluralize pure alphabetic words
<* >2 !?A l p
# Lowercase pure alphabetic words and append '1'
<* >2 !?A l $1
# Capitalize pure alphabetic words and append '1'
-c <* >2 !?A c $1
# Duplicate reasonably short pure alphabetic words (fred -> fredfred)
<7 >1 !?A l d
# Lowercase and reverse pure alphabetic words
>3 !?A l M r Q
# Prefix pure alphabetic words with '1'
>2 !?A l ^1
# Uppercase pure alphanumeric words
-c >2 !?X u Q M c Q u
# Lowercase pure alphabetic words and append a digit or simple punctuation
<* >2 !?A l $[2!37954860.?]
# Words containing punctuation, which is then squeezed out, lowercase
/?p @?p >3 l
# Words with vowels removed, lowercase
/?v @?v >3 l
# Words containing whitespace, which is then squeezed out, lowercase
/?w @?w >3 l
# Capitalize and duplicate short pure alphabetic words (fred -> FredFred)
-c <7 >1 !?A c d
# Capitalize and reverse pure alphabetic words (fred -> derF)
-c <+ >2 !?A c r
# Reverse and capitalize pure alphabetic words (fred -> Derf)
-c >2 !?A l M r Q c
# Lowercase and reflect pure alphabetic words (fred -> fredderf)
<7 >1 !?A l d M 'l f Q
# Uppercase the last letter of pure alphabetic words (fred -> freD)
-c <+ >2 !?A l M r Q c r
# Prefix pure alphabetic words with '2' or '4'
>2 !?A l ^[24]
# Capitalize pure alphabetic words and append a digit or simple punctuation
-c <* >2 !?A c $[2!3957468.?0]
# Prefix pure alphabetic words with digits
>2 !?A l ^[379568]
# Capitalize and pluralize pure alphabetic words of reasonable length
-c <* >2 !?A c p
# Lowercase/capitalize pure alphabetic words of reasonable length and convert:
# crack -> cracked, crack -> cracking
-[:c] <* >2 !?A \p1[lc] M [PI] Q
# Try the second half of split passwords
-s x**
-s-c x** M l Q

# Case toggler for cracking MD4-based NTLM hashes (with the contributed patch)
# given already cracked DES-based LM hashes.
# Rename this section to [List.Rules:Wordlist] to activate it.
[List.Rules:NT]
:
-c T0Q
-c T1QT[z0]
-c T2QT[z0]T[z1]
-c T3QT[z0]T[z1]T[z2]
-c T4QT[z0]T[z1]T[z2]T[z3]
-c T5QT[z0]T[z1]T[z2]T[z3]T[z4]
-c T6QT[z0]T[z1]T[z2]T[z3]T[z4]T[z5]
-c T7QT[z0]T[z1]T[z2]T[z3]T[z4]T[z5]T[z6]
-c T8QT[z0]T[z1]T[z2]T[z3]T[z4]T[z5]T[z6]T[z7]
-c T9QT[z0]T[z1]T[z2]T[z3]T[z4]T[z5]T[z6]T[z7]T[z8]
-c TAQT[z0]T[z1]T[z2]T[z3]T[z4]T[z5]T[z6]T[z7]T[z8]T[z9]
-c TBQT[z0]T[z1]T[z2]T[z3]T[z4]T[z5]T[z6]T[z7]T[z8]T[z9]T[zA]
-c TCQT[z0]T[z1]T[z2]T[z3]T[z4]T[z5]T[z6]T[z7]T[z8]T[z9]T[zA]T[zB]
-c TDQT[z0]T[z1]T[z2]T[z3]T[z4]T[z5]T[z6]T[z7]T[z8]T[z9]T[zA]T[zB]T[zC]

# Some Office <=2003 files have passwords truncated at 15
[List.Rules:OldOffice]
:
->F>F'F

# For Single Mode against fast hashes
[List.Rules:Single-Extra]
.include [List.Rules:Single]
.include [List.Rules:Extra]

# For Wordlist mode and very fast hashes
[List.Rules:Jumbo]
.include [List.Rules:Wordlist]
.include [List.Rules:Single]
.include [List.Rules:Extra]
.include [List.Rules:NT]

# Incremental modes

# This is for one-off uses (make your own custom.chr)
[Incremental:Custom]
File = $JOHN/custom.chr
MinLen = 0

# The theoretical CharCount is 211, we've got 196.
[Incremental:UTF8]
File = $JOHN/utf8.chr
MinLen = 0
CharCount = 196

# This is CP1252, a super-set of ISO-8859-1.
# The theoretical CharCount is 219, we've got 203.
[Incremental:Latin1]
File = $JOHN/latin1.chr
MinLen = 0
CharCount = 203

[Incremental:ASCII]
File = $JOHN/ascii.chr
MinLen = 0
MaxLen = 13
CharCount = 95

[Incremental:LM_ASCII]
File = $JOHN/lm_ascii.chr
MinLen = 0
MaxLen = 7
CharCount = 69

# This is CP858 (CP850 + Euro sign, superset of CP437).
# The theoretical CharCount is 209 minus lowercase, we've got 132.
[Incremental:LanMan]
File = $JOHN/lanman.chr
MinLen = 0
MaxLen = 7
CharCount = 132

# This is alnum (upper & lower case) as well as space.
[Incremental:Alnumspace]
File = $JOHN/alnumspace.chr
MinLen = 1
MaxLen = 13
CharCount = 63

[Incremental:Alnum]
File = $JOHN/alnum.chr
MinLen = 1
MaxLen = 13
CharCount = 62

[Incremental:Alpha]
File = $JOHN/alpha.chr
MinLen = 1
MaxLen = 13
CharCount = 52

[Incremental:LowerNum]
File = $JOHN/lowernum.chr
MinLen = 1
MaxLen = 13
CharCount = 36

[Incremental:UpperNum]
File = $JOHN/uppernum.chr
MinLen = 1
MaxLen = 13
CharCount = 36

[Incremental:LowerSpace]
File = $JOHN/lowerspace.chr
MinLen = 1
MaxLen = 13
CharCount = 27

[Incremental:Lower]
File = $JOHN/lower.chr
MinLen = 1
MaxLen = 13
CharCount = 26

[Incremental:Upper]
File = $JOHN/upper.chr
MinLen = 1
MaxLen = 13
CharCount = 26

[Incremental:Digits]
File = $JOHN/digits.chr
MinLen = 1
MaxLen = 20
CharCount = 10

# Some pre-defined word filters as used to generate the supplied .chr files
[List.External:Filter_ASCII]
void filter()
{
	int i, c;

	i = 0;
	while (c = word[i++])
	if (c < 0x20 || c > 0x7e || i > 13) {
		word = 0; return;
	}
}

[List.External:Filter_LanMan]
void filter()
{
	int i, c;

	i = 0;
	while (c = word[i]) {
		if (i >= 14) {			// of up to 14 characters long
			word = 0; return;
		}
		if (c >= 'a' && c <= 'z')	// Convert to uppercase
			word[i] &= 0xDF;
		i++;
	}

	word[7] = 0;				// Truncate at 7 characters
}

[List.External:Filter_LM_ASCII]
void filter()
{
	int i, c;

	i = 0;
	while (c = word[i]) {
		if (c < 0x20 || c > 0x7e ||	// Require ASCII-only
		    i >= 14) {			// of up to 14 characters long
			word = 0; return;
		}
		if (c >= 'a' && c <= 'z')	// Convert to uppercase
			word[i] &= 0xDF;
		i++;
	}

	word[7] = 0;				// Truncate at 7 characters
}

[List.External:Filter_Alnumspace]
void filter()
{
	int i, c;

	i = 0;
	while (c = word[i++])
	if (c != ' ' && (((c < '0' || c > '9') &&
	((c &= 0xDF) < 'A' || c > 'Z'))) || i > 13) {
		word = 0; return;
	}
}

[List.External:Filter_Alnum]
void filter()
{
	int i, c;

	i = 0;
	while (c = word[i++])
	if (((c < '0' || c > '9') && ((c &= 0xDF) < 'A' || c > 'Z')) ||
	    i > 13) {
		word = 0; return;
	}
}

[List.External:Filter_Alpha]
void filter()
{
	int i, c;

	i = 0;
	while (c = word[i++])
	if ((c &= 0xDF) < 'A' || c > 'Z' || i > 13) {
		word = 0; return;
	}
}

[List.External:Filter_LowerNum]
void filter()
{
	int i, c;

	i = 0;
	while (c = word[i++])
	if (((c < 'a' || c > 'z') && (c < '0' || c > '9')) || i > 13) {
		word = 0; return;
	}
}

[List.External:Filter_UpperNum]
void filter()
{
	int i, c;

	i = 0;
	while (c = word[i++])
	if (((c < 'A' || c > 'Z') && (c < '0' || c > '9')) || i > 13) {
		word = 0; return;
	}
}

[List.External:Filter_LowerSpace]
void filter()
{
	int i, c;

	i = 0;
	while (c = word[i++])
	if (((c < 'a' || c > 'z') && c != ' ') || i > 13) {
		word = 0; return;
	}
}

[List.External:Filter_Lower]
void filter()
{
	int i, c;

	i = 0;
	while (c = word[i++])
	if (c < 'a' || c > 'z' || i > 13) {
		word = 0; return;
	}
}

[List.External:Filter_Upper]
void filter()
{
	int i, c;

	i = 0;
	while (c = word[i++])
	if (c < 'A' || c > 'Z' || i > 13) {
		word = 0; return;
	}
}

[List.External:Filter_Digits]
void filter()
{
	int i, c;

	i = 0;
	while (c = word[i++])
	if (c < '0' || c > '9' || i > 20) {
		word = 0; return;
	}
}

[List.External:Filter_No_Cap_or_Symbols]
void filter()
{
	int i, c;

	i = 0;
	while (c = word[i++])
	if ((c < 'a' || c > 'z') && (c < '0' || c > '9')) {
		return;
	}
	word = 0; return;
}


# Reject words that are illegal UTF-8
# We obviously let pure ASCII through too
[List.External:Filter_UTF8]
void filter()
{
	int s, a, p;

	p = 0;
	while (s = word[p++] & 0xff) {
		if (s > 0x7f) {
			if (s < 0xc2 || s > 0xf7) { // illegal single-byte
				word = 0; return;
			}
			// two-byte c2..df
			a = word[p++] & 0xff;
			if (a < 0x80 || a > 0xbf) {
				word = 0; return;
			}
			if (s > 0xdf) { // three-byte e0..ef
				if (s == 0xe0 && a < 0xa0) {
					word = 0; return;
				}
				if (s == 0xed && a > 0x9f) {
					word = 0; return;
				}
				if (s == 0xf0 && a < 0x90) {
					word = 0; return;
				}
				if (s == 0xf4 && a > 0x8f) {
					word = 0; return;
				}
				a = word[p++] & 0xff;
				if (a < 0x80 || a > 0xbf) {
					word = 0; return;
				}
				if (s > 0xef) { // four-byte f0..f7
					a = word[p++] & 0xff;
					if (a < 0x80 || a > 0xbf) {
						word = 0; return;
					}
				}
			}
		}
	}
}

# Reject words that are LEGAL UTF-8 (also rejects pure ASCII)
[List.External:Filter_non-UTF8]
void filter()
{
	int s, a, p;

	p = 0;
	while (s = word[p++] & 0xff) {
		if (s > 0x7f) {
			if (s < 0xc2 || s > 0xf7) { // illegal single-byte
				return;
			}
			// two-byte c2..df
			a = word[p++] & 0xff;
			if (a < 0x80 || a > 0xbf) {
				return;
			}
			if (s > 0xdf) { // three-byte e0..ef
				if (s == 0xe0 && a < 0xa0) {
					return;
				}
				if (s == 0xed && a > 0x9f) {
					return;
				}
				if (s == 0xf0 && a < 0x90) {
					return;
				}
				if (s == 0xf4 && a > 0x8f) {
					return;
				}
				a = word[p++] & 0xff;
				if (a < 0x80 || a > 0xbf) {
					return;
				}
				if (s > 0xef) { // four-byte f0..f7
					a = word[p++] & 0xff;
					if (a < 0x80 || a > 0xbf) {
						return;
					}
				}
			}
		}
	}
	word = 0;
}

# A simple cracker for LM hashes
[List.External:LanMan]
int length;				// Current length
int maxlength;

void init()
{
	if (req_minlen)
		length = req_minlen;
	else
		length = 1;
	if (req_maxlen)
		maxlength = req_maxlen;
	else					// the format's limit
		maxlength = cipher_limit;
	word[0] = 'A' - 1;		// Start with "A"
	word[length] = 0;
}

void generate()
{
	int i;

	i = length - 1;			// Start from the last character
	while (++word[i] > 'Z')		// Try to increase it
	if (i)				// Overflow here, any more positions?
		word[i--] = 'A';	// Yes, move to the left, and repeat
	else				// No

	if (length < maxlength) {
		word[i = ++length] = 0;	// Switch to the next length
		while (i--)
			word[i] = 'A';
		return;
	} else {
		word = 0; return;	// We're done
	}
}

void restore()
{
	length = 0;			// Calculate the length
	while (word[length]) length++;
}

# Simple and well-commented, yet useful external mode example
# NOTE, this has now been 'split' up into a base extern, 'base', and then
# multiple External:double functions.  It still has same code as original
# double, but now can be easily expanded.
[List.External_base:Double]
/*
 * This cracking mode tries all the possible duplicated lowercase alphabetic
 * "words" of up to 8 characters long.  Since word halves are the same, it
 * only has to try about 500,000 words.
 */

/* Global variables: current length and word */
/* make this 'long' enough for other externs that include this one */
/* (up to 125 bytes long) */

int length, current[126], max;

/* this new 'type' variable, is used to tell double what character set to
 * use. It can use the original (alpha).  If type is 0 (i.e. unset), then
 * a-z (alpha) character set is used.  If type is '0' (a zero ascii byte)
 * then alnum charset is used, a-z0-9.  If type is a space char, then all
 * charset is used  [space - tilde]  or [ -~].  This required setting the
 * type var in the init() of alnum or all doubles (it can be left unset
 * in the alpha versions).  It also requires some if logic in generate.
 * other than that, it works the same, with almost no performance hit */
int type;

/* Generates a new word */
void generate()
{
	int i;

/* Export last generated word, duplicating it at the same time; here "word"
 * is a pre-defined external variable. */
	word[(i = length) << 1] = 0;
	while (i--) word[length + i] = word[i] = current[i];

/* Generate a new word */
	i = length - 1;			// Start from the last character
	if (type == 0) {
		/* alpha */
		while (++current[i] > 'z')	// Try to increase it
		if (i)				// Overflow here, any more positions?
			current[i--] = 'a';	// Yes, move to the left, and repeat
		else {				// No
			current = 0;		// Request a length switch
			break;			// Break out of the loop
		}
	} else if (type == '0') {
		/* alnum */
		if (current[i] == 'z') current[i] = '0'-1;
		while (++current[i] == '9')	{ // Try to increase it
			if (i)				// Overflow here, any more positions?
				current[i--] = 'a';	// Yes, move to the left, and repeat
			else {				// No
				current = 0;		// Request a length switch
				break;			// Break out of the loop
			}
			if (current[i] == 'z') current[i] = '0'-1;
		}
	} else if (type == ' ') {
		/* all */
		while (++current[i] > '~')	{ // Try to increase it
			if (i)				// Overflow here, any more positions?
				current[i--] = ' ';	// Yes, move to the left, and repeat
			else {				// No
				current = 0;		// Request a length switch
				break;			// Break out of the loop
			}
		}
	}
	/* else ????? wtf?? */

/* Switch to the next length, unless we were generating 8 character long
 * words already. */
	if (!current && length < max) {
		i = ++length;
		if (type == 0 || type == '0')
			while (i--) current[i] = 'a';
		else if (type == ' ')
			while (i--) current[i] = ' ';
	}
}

/* Called when restoring an interrupted session */
void restore()
{
	int i;

/* Import the word back */
	i = 0;
	while (current[i] = word[i]) i++;

/* ...and calculate the half-word length */
	length = i >> 1;
}

[List.External:Double]
.include [List.External_base:Double]

/* Called at startup to initialize the global variables */
void init()
{
	int i;

	if (req_minlen)
		i = length = (req_minlen + 1) / 2;
	else
		i = length = 2;		// Start with 4 character long words
	while (i--) current[i] = 'a';	// Set our half-word to "aa"
	if (req_maxlen)
		max = (req_maxlen + 1) / 2;
	else if (length > 4)
		max = length;
	else
		max = 4;
}

[List.External:Double_alnum]
.include [List.External_base:Double]

/* Called at startup to initialize the global variables */
void init()
{
	int i;

	if (req_minlen)
		i = length = (req_minlen + 1) / 2;
	else
		i = length = 2;		// Start with 4 character long words
	while (i--) current[i] = 'a';	// Set our half-word to "aa"
	if (req_maxlen)
		max = (req_maxlen + 1) / 2;
	else if (length > 4)
		max = length;
	else
		max = 4;

	type = '0';
}

[List.External:Double_all]
.include [List.External_base:Double]
void init()
{
	int i;

	if (req_minlen)
		i = length = (req_minlen + 1) / 2;
	else
		i = length = 2;		// Start with 4 character long words
	while (i--) current[i] = ' ';	// Set our half-word to "  "
	if (req_maxlen)
		max = (req_maxlen + 1) / 2;
	else if (length > 4)
		max = length;
	else
		max = 4;

	type = ' ';
}


# Strip 0.5 ("Secure Tool for Recalling Important Passwords") cracker,
# based on analysis done by Thomas Roessler and Ian Goldberg.  This will
# crack passwords you may have generated with Strip; other uses of Strip
# are unaffected.
[List.External:Strip]
int minlength, maxlength, mintype, maxtype;
int crack_seed, length, type;
int count, charset[128];

void init()
{
	int c;

/* Password lengths to try; Strip can generate passwords of 4 to 16
 * characters, but traditional crypt(3) hashes are limited to 8. */
	minlength = req_minlen;
	if (minlength < 4)
		minlength = 4;
	if (req_maxlen)
		maxlength = req_maxlen;
	else					// the format's limit
		maxlength = cipher_limit;
	if (maxlength >16) maxlength = 16;

/* Password types to try (Numeric, Alpha-Num, Alpha-Num w/ Meta). */
	mintype = 0;	// 0
	maxtype = 2;	// 2

	crack_seed = 0x10000;
	length = minlength - 1;
	type = mintype;

	count = 0;
	c = '0'; while (c <= '9') charset[count++] = c++;
}

void generate()
{
	int seed, random;
	int i, c;

	if (crack_seed > 0xffff) {
		crack_seed = 0;

		if (++length > maxlength) {
			length = minlength;

			if (++type > maxtype) {
				word[0] = 0;
				return;
			}
		}

		count = 10;
		if (type >= 1) {
			c = 'a'; while (c <= 'f') charset[count++] = c++;
			c = 'h'; while (c <= 'z') charset[count++] = c++;
			c = 'A'; while (c <= 'Z') charset[count++] = c++;
		}
		if (type == 2) {
			charset[count++] = '!';
			c = '#'; while (c <= '&') charset[count++] = c++;
			c = '('; while (c <= '/') charset[count++] = c++;
			c = '<'; while (c <= '>') charset[count++] = c++;
			charset[count++] = '?'; charset[count++] = '@';
			charset[count++] = '['; charset[count++] = ']';
			charset[count++] = '^'; charset[count++] = '_';
			c = '{'; while (c <= '~') charset[count++] = c++;
		}
	}

	seed = (crack_seed++ << 16 >> 16) * 22695477 + 1;

	i = 0;
	while (i < length) {
		random = ((seed = seed * 22695477 + 1) >> 16) & 0x7fff;
		word[i++] = charset[random % count];
	}

	word[i] = 0;
}

# Try sequences of adjacent keys on a keyboard as candidate passwords
[List.External:Keyboard]
int maxlength, length;	// Maximum password length to try, current length
int fuzz;		// The desired "fuzz factor", either 0 or 1
int id[15];		// Current character indices for each position
<<<<<<< HEAD
int m[0x800], mc[0x100];// The keys matrix, counts of adjacent keys
=======
int m[0x800];		// The keys matrix
int mc[0x100];		// Counts of adjacent keys
>>>>>>> 2e21c3f7
int f[0x40], fc;	// Characters for the first position, their count

void init()
{
	int minlength;
	int i, j, c, p;
	int k[0x40];

	// Initial password length to try
	if (req_minlen)
		minlength = req_minlen;
	else
		minlength = 1;
	if (req_maxlen)
		maxlength = req_maxlen;
	else
		maxlength = cipher_limit;	// the format's limit
	fuzz = 1;			// "Fuzz factor", set to 0 for much quicker runs

/*
 * This defines the keyboard layout, by default for a QWERTY keyboard.
 */
	i = 0; while (i < 0x40) k[i++] = 0;
	k[0] = '`';
	i = 0; while (++i <= 9) k[i] = '0' + i;
	k[10] = '0'; k[11] = '-'; k[12] = '=';
	k[0x11] = 'q'; k[0x12] = 'w'; k[0x13] = 'e'; k[0x14] = 'r';
	k[0x15] = 't'; k[0x16] = 'y'; k[0x17] = 'u'; k[0x18] = 'i';
	k[0x19] = 'o'; k[0x1a] = 'p'; k[0x1b] = '['; k[0x1c] = ']';
	k[0x1d] = '\\';
	k[0x21] = 'a'; k[0x22] = 's'; k[0x23] = 'd'; k[0x24] = 'f';
	k[0x25] = 'g'; k[0x26] = 'h'; k[0x27] = 'j'; k[0x28] = 'k';
	k[0x29] = 'l'; k[0x2a] = ';'; k[0x2b] = '\'';
	k[0x31] = 'z'; k[0x32] = 'x'; k[0x33] = 'c'; k[0x34] = 'v';
	k[0x35] = 'b'; k[0x36] = 'n'; k[0x37] = 'm'; k[0x38] = ',';
	k[0x39] = '.'; k[0x3a] = '/';

	i = 0; while (i < 0x100) mc[i++] = 0;
	fc = 0;

	/* rows */
	c = 0;
	i = 0;
	while (i < 0x40) {
		p = c;
		c = k[i++] & 0xff;
		if (!c) continue;
		f[fc++] = c;
		if (!p) continue;
		m[(c << 3) + mc[c]++] = p;
		m[(p << 3) + mc[p]++] = c;
	}
	f[fc] = 0;

	/* columns */
	i = 0;
	while (i < 0x30) {
		p = k[i++] & 0xff;
		if (!p) continue;
		j = 1 - fuzz;
		while (j <= 1 + fuzz) {
			c = k[i + 0x10 - j++] & 0xff;
			if (!c) continue;
			m[(c << 3) + mc[c]++] = p;
			m[(p << 3) + mc[p]++] = c;
		}
	}

	length = 0;
	while (length < minlength)
		id[length++] = 0;
}

void generate()
{
	int i, p, maxcount;

	word[i = 0] = p = f[id[0]];
	while (++i < length)
		word[i] = p = m[(p << 3) + id[i]];
	word[i--] = 0;

	if (i) maxcount = mc[word[i - 1]]; else maxcount = fc;
	while (++id[i] >= maxcount) {
		if (!i) {
			if (length < maxlength) {
				id[0] = 0;
				id[length++] = 0;
			}
			return;
		}
		id[i--] = 0;
		if (i) maxcount = mc[word[i - 1]]; else maxcount = fc;
	}
}

void restore()
{
	int i;

	/* Calculate the length */
	length = 0;
	while (word[length])
		id[length++] = 0;

	/* Infer the first character index */
	i = -1;
	while (++i < fc) {
		if (f[i] == word[0]) {
			id[0] = i;
			break;
		}
	}

	/* This sample can be enhanced to infer the rest of the indices here */
}

# Generic implementation of "dumb" exhaustive search, given a range of lengths
# and an arbitrary charset.  This is pre-configured to try 8-bit characters
# against LM hashes, which is only reasonable to do for very short password
# half lengths.
[List.External:DumbForce]
int maxlength;		// Maximum password length to try
int last;		// Last character position, zero-based
int lastid;		// Character index in the last position
int id[0x7f];		// Current character indices for other positions
int charset[0x100], c0;	// Character set

void init()
{
	int minlength;
	int i, c;

	// Initial password length to try, must be at least 1
	if (req_minlen)
		minlength = req_minlen;
	else
		minlength = 1;
	if (req_maxlen)
		maxlength = req_maxlen;
	else
		maxlength = cipher_limit;	// the format's limit

/*
 * This defines the character set.
 *
 * Let's say, we want to try TAB, all non-control ASCII characters, and all
 * 8-bit characters, including the 8-bit terminal controls range (as these are
 * used as regular national characters with some 8-bit encodings), but except
 * for known terminal controls (risky for the terminal we may be running on).
 *
 * Also, let's say our hashes are case-insensitive, so skip lowercase letters
 * (this is right for LM hashes).
 */
	i = 0;
	charset[i++] = 9;		// Add horizontal TAB (ASCII 9), then
	c = ' ';			// start with space (ASCII 32) and
	while (c < 'a')			// proceed till lowercase 'a'
		charset[i++] = c++;
	c = 'z' + 1;			// Skip lowercase letters and
	while (c <= 0x7e)		// proceed for all printable ASCII
		charset[i++] = c++;
	c++;				// Skip DEL (ASCII 127) and
	while (c < 0x84)		// proceed over 8-bit codes till IND
		charset[i++] = c++;
	charset[i++] = 0x86;		// Skip IND (84 hex) and NEL (85 hex)
	charset[i++] = 0x87;
	c = 0x89;			// Skip HTS (88 hex)
	while (c < 0x8d)		// Proceed till RI (8D hex)
		charset[i++] = c++;
	c = 0x91;			// Skip RI, SS2, SS3, DCS
	while (c < 0x96)		// Proceed till SPA (96 hex)
		charset[i++] = c++;
	charset[i++] = 0x99;		// Skip SPA, EPA, SOS
	c = 0xa0;			// Skip DECID, CSI, ST, OSC, PM, APC
	while (c <= 0xff)		// Proceed with the rest of 8-bit codes
		charset[i++] = c++;

/* Zero-terminate it, and cache the first character */
	charset[i] = 0;
	c0 = charset[0];

	last = minlength - 1;
	i = 0;
	while (i <= last) {
		id[i] = 0;
		word[i++] = c0;
	}
	lastid = -1;
	word[i] = 0;
}

void generate()
{
	int i;

/* Handle the typical case specially */
	if (word[last] = charset[++lastid]) return;

	lastid = 0;
	word[i = last] = c0;
	while (i--) {			// Have a preceding position?
		if (word[i] = charset[++id[i]]) return;
		id[i] = 0;
		word[i] = c0;
	}

	if (++last < maxlength) {	// Next length?
		id[last] = lastid = 0;
		word[last] = c0;
		word[last + 1] = 0;
	} else				// We're done
		word = 0;
}

void restore()
{
	int i, c;

/* Calculate the current length and infer the character indices */
	last = 0;
	while (c = word[last]) {
		i = 0; while (charset[i] != c && charset[i]) i++;
		if (!charset[i]) i = 0;	// Not found
		id[last++] = i;
	}
	lastid = id[--last];
}

# Generic implementation of exhaustive search for a partially-known password.
# This is pre-configured for length 8, lowercase and uppercase letters in the
# first 4 positions (52 different characters), and digits in the remaining 4
# positions - however, the corresponding part of init() may be modified to use
# arbitrary character sets or even fixed characters for each position.
[List.External:KnownForce]
int last;		// Last character position, zero-based
int lastofs;		// Last character position offset into charset[]
int lastid;		// Current character index in the last position
int id[0x7f];		// Current character indices for other positions
int charset[0x7f00];	// Character sets, 0x100 elements for each position

void init()
{
	int length, maxlength;
	int pos, ofs, i, c;

	if (req_minlen)
		length = req_minlen;
	else
		length = 8;	// Password length to try (NOTE: other [eg. shorter]
				// lengths will not be tried!)
	if (req_maxlen)
		maxlength = req_maxlen;
	else
		maxlength = cipher_limit;	// the format's limit

/* This defines the character sets for different character positions */
	if (length > maxlength)
		length = maxlength;
	pos = 0;
	while (pos < 4) {
		ofs = pos++ << 8;
		i = 0;
		c = 'a';
		while (c <= 'z')
			charset[ofs + i++] = c++;
		c = 'A';
		while (c <= 'Z')
			charset[ofs + i++] = c++;
		charset[ofs + i] = 0;
	}
	while (pos < length) {
		ofs = pos++ << 8;
		i = 0;
		c = '0';
		while (c <= '9')
			charset[ofs + i++] = c++;
		charset[ofs + i] = 0;
	}

	last = length - 1;
	pos = -1;
	while (++pos <= last)
		word[pos] = charset[id[pos] = pos << 8];
	lastid = (lastofs = last << 8) - 1;
	word[pos] = 0;
}

void generate()
{
	int pos;

/* Handle the typical case specially */
	if (word[last] = charset[++lastid]) return;

	word[pos = last] = charset[lastid = lastofs];
	while (pos--) {			// Have a preceding position?
		if (word[pos] = charset[++id[pos]]) return;
		word[pos] = charset[id[pos] = pos << 8];
	}

	word = 0;			// We're done
}

void restore()
{
	int i, c;

/* Calculate the current length and infer the character indices */
	last = 0;
	while (c = word[last]) {
		i = lastofs = last << 8;
		while (charset[i] != c && charset[i]) i++;
		if (!charset[i]) i = lastofs; // Not found
		id[last++] = i;
	}
	lastid = id[--last];
}

# A variation of KnownForce configured to try likely date and time strings.
[List.External:DateTime]
int last;		// Last character position, zero-based
int lastofs;		// Last character position offset into charset[]
int lastid;		// Current character index in the last position
int id[0x7f];		// Current character indices for other positions
int charset[0x7f00];	// Character sets, 0x100 elements for each position

void init()
{
	int length;
	int pos, ofs, i, c;

	length = 8;	// Must be one of: 4, 5, 7, 8

/* This defines the character sets for different character positions */
	pos = 0;
	while (pos < length - 6) {
		ofs = pos++ << 8;
		i = 0;
		c = '0';
		while (c <= '9')
			charset[ofs + i++] = c++;
		charset[ofs + i] = 0;
	}
	if (pos) {
		ofs = pos++ << 8;
		charset[ofs] = '/';
		charset[ofs + 1] = '.';
		charset[ofs + 2] = ':';
		charset[ofs + 3] = 0;
	}
	while (pos < length - 3) {
		ofs = pos++ << 8;
		i = 0;
		c = '0';
		while (c <= '9')
			charset[ofs + i++] = c++;
		charset[ofs + i] = 0;
	}
	ofs = pos++ << 8;
	charset[ofs] = '/';
	charset[ofs + 1] = '.';
	charset[ofs + 2] = ':';
	charset[ofs + 3] = 0;
	while (pos < length) {
		ofs = pos++ << 8;
		i = 0;
		c = '0';
		while (c <= '9')
			charset[ofs + i++] = c++;
		charset[ofs + i] = 0;
	}

	last = length - 1;
	pos = -1;
	while (++pos <= last)
		word[pos] = charset[id[pos] = pos << 8];
	lastid = (lastofs = last << 8) - 1;
	word[pos] = 0;
}

void generate()
{
	int pos;

/* Handle the typical case specially */
	if (word[last] = charset[++lastid]) return;

	word[pos = last] = charset[lastid = lastofs];
	while (pos--) {			// Have a preceding position?
		if (word[pos] = charset[++id[pos]]) return;
		word[pos] = charset[id[pos] = pos << 8];
	}

	word = 0;			// We're done
}

void restore()
{
	int i, c;

/* Calculate the current length and infer the character indices */
	last = 0;
	while (c = word[last]) {
		i = lastofs = last << 8;
		while (charset[i] != c && charset[i]) i++;
		if (!charset[i]) i = lastofs; // Not found
		id[last++] = i;
	}
	lastid = id[--last];
}

# Try strings of repeated characters.
#
# This is the code which is common for all [List.External:Repeats*]
# sections which include this External_base section.
# The generate() function will limit the maximum length of generated
# candidates to either the format's limit (maximum password length)
# or to the limit specified with --stdout=LENGTH (Default: 125),
# thus avoiding duplicate candidates for formats with limited maximum
# passwortd length.
# The comparison of the current length and the limit is only done
# after switching to a new length.
# So, if the minimum length specified already exceeds this limit,
# then all the candidates for the minimum length will be generated
# nevertheless.
[List.External_base:Repeats]
int minlength, maxlength, minc, maxc, length, c;

void generate()
{
	int i;

	i = 0;
	while (i < length)
		word[i++] = c;
	word[i] = 0;

	if (c++ < maxc)
		return;

	c = minc;

	if (++length > maxlength)
		c = 0; // Will NUL out the next "word" and thus terminate
}

# Try strings of repeated characters (range: space - 0xff).
[List.External:Repeats]
.include [List.External_base:Repeats]
void init()
{
	if (req_minlen)
		minlength = req_minlen;
	else
		minlength = 1;
	if (req_maxlen)
		maxlength = req_maxlen;
	else
		maxlength = cipher_limit;	// the format's limit
	minc = 0x20;
	maxc = 0xff;

	length = minlength; c = minc;
}

# Try strings of repeated digits (range: '0' - '9').
[List.External:Repeats_digits]
.include [List.External_base:Repeats]
void init()
{
	if (req_minlen)
		minlength = req_minlen;
	else
		minlength = 1;
	if (req_maxlen)
		maxlength = req_maxlen;
	else
		maxlength = cipher_limit;	// the format's limit
	minc = '0';
	maxc = '9';

	length = minlength; c = minc;
}

# Try strings of repeated lowercase letters (range: 'a' - 'z').
[List.External:Repeats_lowercase]
.include [List.External_base:Repeats]
void init()
{
	if (req_minlen)
		minlength = req_minlen;
	else
		minlength = 1;
	if (req_maxlen)
		maxlength = req_maxlen;
	else
		maxlength = cipher_limit;	// the format's limit
	minc = 'a';
	maxc = 'z';

	length = minlength; c = minc;
}

# Try strings of repeated printable ASCII characters
# (range: ' ' - '~').
[List.External:Repeats_printable_ASCII]
.include [List.External_base:Repeats]
void init()
{
	if (req_minlen)
		minlength = req_minlen;
	else
		minlength = 1;
	if (req_maxlen)
		maxlength = req_maxlen;
	else
		maxlength = cipher_limit;	// the format's limit
	minc = ' ';
	maxc = '~';

	length = minlength; c = minc;
}

# Try character sequences ("0123456", "acegikmoqs", "ZYXWVU", etc.).
#
# The generate() function will limit the maximum length of generated
# candidates to either the format's limit (maximum password length)
# or to the limit specified with --stdout=LENGTH (Default: 125),
# thus avoiding duplicate candidates for formats with limited maximum
# passwortd length.
# The comparison of the current length and the limit is only done
# after switching to a new length.
# So, if the minimum length specified already exceeds this limit,
# then all the candidates for the minimum length will be generated
# nevertheless.
# External modes reusing this External_base mode should only need to
# adjust the init() function.
# In the init() function, a minimum length which is > 1 should be
# specified.
# Otherwise, the generated candidates will not depend on the increment
# specified.
# For length = 1, the candidates will be the same as for external mode
# Repeats with length 1.
# Actually, Repeats is a special case of Sequence, using increment = 0.
# External modes reusing this External_base mode should also make sure
# that the number of different characters (specified as a range from "from"
# to "to") is not smaller than the minimum length ("minlength"),
# if the start increment "inc" is 1.
# For a start increment > 1, the number of different characters in the
# range "from" - "to" must be greater than or equal to
# (1 + ("minlength" - 1) * "inc").
# Otherwise you might get unexpected results.
# The range of characters to be used for the sequences needs to be
# specified by adjusting the "from" and "to" variables.
# To generate sequences which decrement characters ("987654"),
# "from" must be > "to".
# Otherwise, the generated sequences will increment characters ("abcdef").
#
# Variables to be used and the generate() function are common
# for all sections which include this External_base section.
[List.External_base:Sequence]
/*
 * See the [List.External:Sequence_0-9] section to learn more about
 * the meaning of these variables which can be adjusted to define
 * new external modes based on an existing one:
 */
int minlength, from, to, maxlength, inc, direction;

/*
 * The value of these variables shouldn't be changed when copying
 * an existing external mode:
 */
int length, first;

void generate()
{
	int i;

	i = 0;

	while (i < length) {
		word[i] = first + (i * inc * direction);
		++i;
	}
	word[i] = 0;

	// start the next sequence of the same length
	// with the next character
	first = first + direction;

	// But check that a sequence of the current length
	// is still possible (without leaving the range of
	// characters allowed
	if ((direction > 0 && first + (length - 1) * inc > to) ||
	    (direction < 0 && first - (length - 1) * inc < to)) {
		// No more sequence is possible. Reset start character
		first = from;
		// Now try the next length.
		// But just in case an individual External mode reusing
		// this External_base mode did specify a maxlength
		// which is larger than the one supported by the format
		// or by --stdout=LENGTH, make sure no more candidates
		// are generated.
		// Checking this just once per length per increment
		// doen't really hurt performance.
		if (maxlength > cipher_limit)
			maxlength = cipher_limit;

		// For a similar reason, the maximum length of a
		// sequence is limited by the number of different
		// characters and by the increment.
		// The larger the increment, the smaller
		// the maximum possible length for a given
		// character range.
		while (inc  * (maxlength - 1) > direction * (to - from))
			--maxlength;

		if (++length > maxlength) {
			// The maximum length for this increment has been reached.
			// Restart at minimum length with the next possible
			// increment
			++inc;
			// Unfortunately, we have to check again
			// if the maximum length needs to be reduced
			// for the new increment
			while (inc * (maxlength - 1) > direction * (to - from))
				--maxlength;

			length = minlength;
		}
		if (maxlength < minlength)
			// With the current increment, we can't even generate
			// sequences of the minimum required length.
			// So we need to stop here.
			// This will make sure that no more candidiates
			//  will be generated:
			first = 0;
	}
}

# Try sequences of digits (range: '0' - '9').
#
# Aditional comments can be found in the
# section [List.External_base:Sequence]
#
# This external mode is thoroughly commented,
# to make it easier to copy and adjust it as needed.
[List.External:Sequence_0-9]
.include [List.External_base:Sequence]
void init()
{
	// Adjust the following 4 variables if you want to define
	// a different external mode.

	// This is the start character for the generated sequence
	// if "from" is smaller than "to", the increment from
	// first to second character ... will be positive ("0123456789").
	// Otherwise, it will be negative ("987654321").
	from = '0';
	to = '9';

	// minimum length of the sequence
	// make sure it is not larger than the number of different characters
	// in the range between "from" and "to" specified above
	minlength = 2;

	// start increment for generating the sequence, usually 1
	// if it is larger than 1, you need even more characters
	// in the range between "from" and "to"
	// Don't specify a negative value here.
	// If you want to generate sequences like "zyxwvu" or "86420",
	// adjust "from" and "to" so that "from" is larger than "to".
	// (A start increment of 0 is also possible, in that case the first
	// sequences will be candidates which just repeat the same character.)
	inc = 1;

	// For copied external modes, no further changes should be required
	// in the statements following this comment

	length = minlength;
	first = from;

	if (from <= to) {
		maxlength = to - from + 1;
		direction = 1;
	} else {
		// We have to create sequences which decrement the previous character
		maxlength = from - to + 1;
		direction = -1;
	}
}

# Try sequence of lower case letters (range: 'a' - 'z').
# This external mode is not very well documented.
# Refer to [List.External:Sequence_0-9] for more detailed information.
[List.External:Sequence_a-z]
.include [List.External_base:Sequence]
void init()
{
	from = 'a';
	to = 'z';
	minlength = 2;
	inc = 1;

	length = minlength;
	first = from;

	if (from <= to) {
		maxlength = to - from + 1;
		direction = 1;
	} else {
		maxlength = from - to + 1;
		direction = -1;
	}
}

# Try sequence of lower case letters (range: 'a' - 'z'), but reversed
# ("zxywvu").
# This external mode is not very well documented.
# Refer to [List.External:Sequence_0-9] for more detailed information.
[List.External:Sequence_z-a]
.include [List.External_base:Sequence]
void init()
{
	from = 'z';
	to = 'a';
	minlength = 2;
	inc = 1;

	length = minlength;
	first = from;

	if (from <= to) {
		maxlength = to - from + 1;
		direction = 1;
	} else {
		maxlength = from - to + 1;
		direction = -1;
	}
}

# Try sequence of printable ASCII characters (range: ' ' - '~').
# This external mode is not very well documented.
# Refer to [List.External:Sequence_0-9] for more detailed information.
[List.External:Sequence_printable_ascii]
.include [List.External_base:Sequence]
void init()
{
	from = ' ';
	to = '~';
	minlength = 2;
	inc = 1;

	length = minlength;
	first = from;

	if (from <= to) {
		maxlength = to - from + 1;
		direction = 1;
	} else {
		maxlength = from - to + 1;
		direction = -1;
	}
}

# Try sequence of printable ASCII characters (range: ' ' - '~'),
# but decrementing characters ("fedcba") instead of incrementing.
# This external mode is not very well documented.
# Refer to [List.External:Sequence_0-9] for more detailed information.
[List.External:Sequence_reversed_ascii]
.include [List.External_base:Sequence]
void init()
{
	from = '~';
	to = ' ';
	minlength = 2;
	inc = 1;

	length = minlength;
	first = from;

	if (from <= to) {
		maxlength = to - from + 1;
		direction = 1;
	} else {
		maxlength = from - to + 1;
		direction = -1;
	}
}

# Try sequence of characters (range: space - 0xff).
# This external mode is not very well documented.
# Refer to [List.External:Sequence_0-9] for more detailed information.
[List.External:Sequence]
.include [List.External_base:Sequence]
void init()
{
	from = ' ';
	to = 0xff;
	minlength = 2;
	inc = 1;

	length = minlength;
	first = from;

	if (from <= to) {
		maxlength = to - from + 1;
		direction = 1;
	} else {
		maxlength = from - to + 1;
		direction = -1;
	}
}


# Generate candidate passwords from many small subsets of characters from a
# much larger full character set.  This will test for passwords containing too
# few different characters.  As currently implemented, this code will produce
# some duplicates, although their number is relatively small when the maximum
# number of different characters (the maxdiff setting) is significantly lower
# than the maximum length (the maxlength setting).  Nevertheless, you may want
# to pass the resulting candidate passwords through "unique" if you intend to
# test them against hashes that are salted and/or of a slow to compute type.
[List.External:Subsets]
int minlength;		// Minimum password length to try
int maxlength;		// Maximum password length to try
int startdiff;		// Initial number of characters in a subset to try
int maxdiff;		// Maximum number of characters in a subset to try
int last;		// Last character position, zero-based
int lastid;		// Character index in the last position
int id[0x7f];		// Current character indices for other positions
int subset[0x100], c0;	// Current subset
int subcount;		// Number of characters in the current subset
int subid[0x100];	// Indices into charset[] of characters in subset[]
int charset[0x100];	// Full character set
int charcount;		// Number of characters in the full charset

void init()
{
	int i, c;

	// Minimum password length to try, must be at least 1
	if (req_minlen)
		minlength = req_minlen;
	else
		minlength = 1;

	// Maximum password length to try, must be at least same as minlength
	// This external mode's default maximum length can be adjusted
	// using --max-length= on the command line
	if (req_maxlen)
		maxlength = req_maxlen;
	else
		maxlength = 8;

	// "cipher_limit" is the variable which contains the format's
	// maximum password length
	if (maxlength > cipher_limit)
		maxlength = cipher_limit;

	startdiff = 1;	// Initial number of different characters to try
	maxdiff = 3;	// Maximum number of different characters to try

/* This defines the character set */
	i = 0;
	c = 0x20;
	while (c <= 0x7e)
		charset[i++] = c++;

	if (maxdiff > (charcount = i))
		maxdiff = i;
	if (maxdiff > maxlength)
		maxdiff = maxlength;

/*
 * Initialize the variables such that generate() gets to its "next subset"
 * code, which will initialize everything for real.
 */
	subcount = (i = startdiff) - 1;
	while (i--)
		subid[i] = charcount;
	subset[0] = c0 = 0;
	last = maxlength - 1;
	lastid = -1;
}

void generate()
{
	int i;

/* Handle the typical case specially */
	if (word[last] = subset[++lastid]) return;

	lastid = 0;
	word[i = last] = c0;
	while (i--) {			// Have a preceding position?
		if (word[i] = subset[++id[i]]) return;
		id[i] = 0;
		word[i] = c0;
	}

	if (++last < maxlength) {	// Next length?
		id[last] = lastid = 0;
		word[last] = c0;
		word[last + 1] = 0;
		return;
	}

/* Next subset */
	if (subcount) {
		int j;
		i = subcount - 1;
		j = charcount;
		while (++subid[i] >= j) {
			if (i--) {
				j--;
				continue;
			}
			subid[i = 0] = 0;
			subset[++subcount] = 0;
			break;
		}
	} else {
		subid[i = 0] = 0;
		subset[++subcount] = 0;
	}
	subset[i] = charset[subid[i]];
	while (++i < subcount)
		subset[i] = charset[subid[i] = subid[i - 1] + 1];

	if (subcount > maxdiff) {
		word = 0;		// Done
		return;
	}

/*
 * We won't be able to fully use the subset if the length is smaller than the
 * character count.  We assume that we've tried all smaller subsets before, so
 * we don't bother with such short lengths.
 */
	if (minlength < subcount)
		last = subcount - 1;
	else
		last = minlength - 1;
	c0 = subset[0];
	i = 0;
	while (i <= last) {
		id[i] = 0;
		word[i++] = c0;
	}
	lastid = 0;
	word[i] = 0;
}

# Simple password policy matching: require at least one digit.
[List.External:AtLeast1-Simple]
void filter()
{
	int i, c;

	i = 0;
	while (c = word[i++])
		if (c >= '0' && c <= '9')
			return; // Found at least one suitable character, good

	word = 0; // No suitable characters found, skip this "word"
}

# The same password policy implemented in a more efficient and more generic
# fashion (easy to expand to include other "sufficient" characters as well).
[List.External:AtLeast1-Generic]
int mask[0x100];

void init()
{
	int c;

	mask[0] = 0; // Terminate the loop in filter() on NUL
	c = 1;
	while (c < 0x100)
		mask[c++] = 1; // Continue looping in filter() on most chars

	c = '0';
	while (c <= '9')
		mask[c++] = 0; // Terminate the loop in filter() on digits
}

void filter()
{
	int i;

	i = -1;
	while (mask[word[++i]])
		continue;
	if (word[i])
		return; // Found at least one suitable character, good

	word = 0; // No suitable characters found, skip this "word"
}

# An efficient and fairly generic password policy matcher.  The policy to match
# is specified in the check at the end of filter() and in mask[].  For example,
# lowercase and uppercase letters may be treated the same by initializing the
# corresponding mask[] elements to the same value, then adjusting the value to
# check "seen" for accordingly.
[List.External:Policy]
int mask[0x100];

void init()
{
	int c;

	mask[0] = 0x100;
	c = 1;
	while (c < 0x100)
		mask[c++] = 0x200;

	c = 'a';
	while (c <= 'z')
		mask[c++] = 1;
	c = 'A';
	while (c <= 'Z')
		mask[c++] = 2;
	c = '0';
	while (c <= '9')
		mask[c++] = 4;
}

void filter()
{
	int i, seen;

/*
 * This loop ends when we see NUL (sets 0x100) or a disallowed character
 * (sets 0x200).
 */
	i = -1; seen = 0;
	while ((seen |= mask[word[++i]]) < 0x100)
		continue;

/*
 * We should have seen at least one character of each type (which "add up"
 * to 7) and then a NUL (adds 0x100), but not any other characters (would
 * add 0x200).  The length must be 8.
 */
	if (seen != 0x107 || i != 8)
		word = 0; // Does not conform to policy
}

# Append the Luhn algorithm digit to arbitrary all-digit strings.  Optimized
# for speed, not for size nor simplicity.  The primary optimization trick is to
# compute the length and four sums in parallel (in two SIMD'ish variables).
# Then whether the length is even or odd determines which two of the four sums
# are actually used.  Checks for non-digits and for NUL are packed into the
# SIMD'ish bitmasks as well.
[List.External:AppendLuhn]
int map1[0x100], map2[0x1fff];

void init()
{
	int i;

	map1[0] = ~0x7fffffff;
	i = 1;
	while (i < 0x100)
		map1[i++] = ~0x7effffff;
	i = -1;
	while (++i < 10)
		map1['0' + i] = i + ((i * 2 % 10 + i / 5) << 12);
	i = -1;
	while (++i < 0x1fff) {
		if (i % 10)
			map2[i] = '9' + 1 - i % 10;
		else
			map2[i] = '0';
	}
}

void filter()
{
	int i, o, e;

	i = o = e = 0;
	while ((o += map1[word[i++]]) >= 0) {
		if ((e += map1[word[i++]]) >= 0)
			continue;
		if (e & 0x01000000)
			return; // Not all-digit, leave unmodified
		word[i--] = 0;
		word[i] = map2[(e & 0xfff) + (o >> 12)];
		return;
	}
	if (o & 0x01000000)
		return; // Not all-digit, leave unmodified
	word[i--] = 0;
	word[i] = map2[(o & 0xfff) + (e >> 12)];
}

<<<<<<< HEAD
# Trivial Rotate function, which rotates letters in a word
# by a given number of places (like 13 in case of ROT13).
# Words which don't contain any letters (and thus wouldn't be changed
# by this filter) are skipped, because these unchanged words probably
# should have been tried before trying a mangled version.
[List.External_base:Filter_Rotate]

int rot; // The number of places to rotate each letter in a word

void filter()
{
	int i, j, c;

	i = 0;
	j = 0; // j counts the number of changed characters

	while (c = word[i]) {
		if (c >= 'a' && c <= 'z') {
			c = c - 26 + rot;
			if (c < 'a') c += 26;
			word[i] = c;
			j++;
		} else if (c >= 'A' && c <= 'Z' ) {
			c = c - 26 + rot;
			if (c < 'A') c += 26;
			word[i] = c;
			j++;
		}
		i++;
	}
	if (j == 0)
		// Noting changed. Reject this word.
		word = 0;
}

# ROT13 Example
[List.External:Filter_ROT13]
.include [List.External_base:Filter_Rotate]
void init()
{
	// Just in case someone wants to "rotate" by other values,
	// adjust the value of the rot variable
	// (may be in a copied external mode):
	// 	13: "abcABCxyzXYZ" -> "nopNOPklmKLM"
	// 	 1: "abcABCxyzXYZ" -> "bcdBCDyzaYZA"
	// 	25: "abcABCxyzXYZ" -> "zabZABwxyWXY"
	// 	-1: "abcABCxyzXYZ" -> "zabZABwxyWXY"
	// and so on
	// Allowed range: -25 <= rot <= -1, or 1 <= rot <= 25
	rot = 13;

	// Don't change the following statement.
	// It is supposed to "sanitize" the value to be in the
	// range
	rot = (rot + 26) % 26;
}

# Trivial parallel processing example
[List.External_base:Parallel]
=======
# Trivial parallel processing example (obsoleted by the "--node" option)
[List.External:Parallel]
>>>>>>> 2e21c3f7
/*
 * This word filter makes John process some of the words only, for running
 * multiple instances on different CPUs.  It can be used with any cracking
 * mode except for "single crack".  Note: this is not a good solution, but
 * is just an example of what can be done with word filters.
 */

int node, total;			// This node's number, and node count
int number;				// Current word number

void filter()
{
	if (number++ % total)		// Word for a different node?
		word = 0;		// Yes, skip it
}

[List.External:Parallel1_2]
.include [List.External_base:Parallel]
void init()
{
	node = 1; total = 2;	// Node 1 of 2
	number = node - 1;		// Speedup the filter a bit
}
[List.External:Parallel2_2]
.include [List.External_base:Parallel]
void init()
{
	node = 2; total = 2;	// Node 2 of 2
	number = node - 1;		// Speedup the filter a bit
}

# Interrupt the cracking session after "max" words tried
[List.External:AutoAbort]
int max;				// Maximum number of words to try
int number;				// Current word number

void init()
{
	max = 1000;
	number = 0;
}

void filter()
{
	if (++number > max)
		abort = 1;		// Interrupt the cracking session
}

# Print the status line after every "interval" words tried
[List.External:AutoStatus]
int interval;				// How often to print the status
int number;				// Current word number

void init()
{
	interval = 1000;
	number = 0;
}

void filter()
{
	if (number++ % interval)
		return;
	status = 1;			// Print the status line
}

# dumb-force UTF-16, in an external file
.include "$JOHN/dumb16.conf"

# dumb-force UTF-32, in an external file
.include "$JOHN/dumb32.conf"

# Dynamic ($dynamic_n$) scripting code, in an external file
# also shows/tests that .include <file> works the same as .include "$JOHN/file"
.include <dynamic.conf>

# include john.local.conf (defaults to being empty, but never overwritten)
.include "$JOHN/john.local.conf"<|MERGE_RESOLUTION|>--- conflicted
+++ resolved
@@ -2,9 +2,6 @@
 # This file is part of John the Ripper password cracker,
 # Copyright (c) 1996-2006,2008-2013 by Solar Designer
 #
-<<<<<<< HEAD
-# ...with changes in the jumbo patch, by various authors
-=======
 # Redistribution and use in source and binary forms, with or without
 # modification, are permitted.
 #
@@ -13,7 +10,8 @@
 # Please note that although this configuration file is under the cut-down BSD
 # license above, many source files in John the Ripper are under GPLv2.
 # For licensing terms for John the Ripper as a whole, see doc/LICENSE.
->>>>>>> 2e21c3f7
+#
+# ...with changes in the jumbo patch, by various authors
 #
 
 # The [Options] section is for general options only.
@@ -1152,12 +1150,8 @@
 int maxlength, length;	// Maximum password length to try, current length
 int fuzz;		// The desired "fuzz factor", either 0 or 1
 int id[15];		// Current character indices for each position
-<<<<<<< HEAD
-int m[0x800], mc[0x100];// The keys matrix, counts of adjacent keys
-=======
 int m[0x800];		// The keys matrix
 int mc[0x100];		// Counts of adjacent keys
->>>>>>> 2e21c3f7
 int f[0x40], fc;	// Characters for the first position, their count
 
 void init()
@@ -2257,7 +2251,6 @@
 	word[i] = map2[(o & 0xfff) + (e >> 12)];
 }
 
-<<<<<<< HEAD
 # Trivial Rotate function, which rotates letters in a word
 # by a given number of places (like 13 in case of ROT13).
 # Words which don't contain any letters (and thus wouldn't be changed
@@ -2315,12 +2308,8 @@
 	rot = (rot + 26) % 26;
 }
 
-# Trivial parallel processing example
-[List.External_base:Parallel]
-=======
 # Trivial parallel processing example (obsoleted by the "--node" option)
 [List.External:Parallel]
->>>>>>> 2e21c3f7
 /*
  * This word filter makes John process some of the words only, for running
  * multiple instances on different CPUs.  It can be used with any cracking
@@ -2331,25 +2320,16 @@
 int node, total;			// This node's number, and node count
 int number;				// Current word number
 
+void init()
+{
+	node = 1; total = 2;		// Node 1 of 2, change as appropriate
+	number = node - 1;		// Speedup the filter a bit
+}
+
 void filter()
 {
 	if (number++ % total)		// Word for a different node?
 		word = 0;		// Yes, skip it
-}
-
-[List.External:Parallel1_2]
-.include [List.External_base:Parallel]
-void init()
-{
-	node = 1; total = 2;	// Node 1 of 2
-	number = node - 1;		// Speedup the filter a bit
-}
-[List.External:Parallel2_2]
-.include [List.External_base:Parallel]
-void init()
-{
-	node = 2; total = 2;	// Node 2 of 2
-	number = node - 1;		// Speedup the filter a bit
 }
 
 # Interrupt the cracking session after "max" words tried
