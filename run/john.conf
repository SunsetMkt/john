#
# This file is part of John the Ripper password cracker,
# Copyright (c) 1996-2006,2008-2013,2019 by Solar Designer
#
# Redistribution and use in source and binary forms, with or without
# modification, are permitted.
#
# There's ABSOLUTELY NO WARRANTY, express or implied.
#
# Please note that although this configuration file is under the cut-down BSD
# license above, many source files in John the Ripper are under GPLv2.
# For licensing terms for John the Ripper as a whole, see doc/LICENSE.
#
# ...with changes in the jumbo patch, by various authors
#

# The [Options] section is for general options only.
# Note that MPI specific options have been moved
# to [Options.MPI]
# There is also a new section [Options.OpenCL]
# for OpenCL specific options
# Default settings for Markov mode have been moved
# to [Markov.Default], but you can define other
# Markov modes as well, see ../doc/MARKOV
[Options]
# Default wordlist file name (including in batch mode)
Wordlist = $JOHN/password.lst
# Use idle cycles only
Idle = Y
# Crash recovery file saving delay in seconds
Save = 60
# Beep when a password is found (who needs this anyway?)
Beep = N
# if set to Y then dynamic format will always work with bare hashes. Normally
# dynamic only uses bare hashes if a single dynamic type is selected with
# the -format=  (so -format=dynamic_0 would use valid bare hashes).
DynamicAlwaysUseBareHashes = N

# Default Single mode rules
SingleRules = Single

# Default batch mode Wordlist rules
BatchModeWordlistRules = Wordlist

# Default wordlist mode rules when not in batch mode (if any).  If this is
# changed from an 'empty list' to have default rules applied, and you later
# DO want to perform a run once without rules, use --rules:none on the
# command line.  The default is 'empty' or NO rules run at all.
WordlistRules =

# Default loopback mode rules (if any)
# If this is set and you want to run once without rules, use --rules:none
LoopbackRules = Loopback

# Max. number of times to warn about crypting suboptimally small batches,
# before suppressing the warnings.
MaxKPCWarnings = 10

# If set to true, relax the KPC warning checks and only warn for really
# bad situations (the fewer salts, the more slack).
RelaxKPCWarningCheck = N

# Default/batch mode Incremental mode
# Warning: changing these might currently break resume on existing sessions
# one option frequently changed (with above caveat) is setting DefaultIncrementalUTF8 = UTF8
DefaultIncremental = ASCII
DefaultIncrementalUTF8 = ASCII
DefaultIncrementalLM = LM_ASCII

# Time formatting string used in status ETA.
#
# TimeFormat24 is used when ETA is within 24h, so it is possible to omit
# the date then if you like, and show seconds instead.
#
# %c  means 'local' specific canonical form, such as:
# 05/06/11 18:10:34
#
# Other examples
# %d/%m/%y %H:%M   (day/mon/year hour:min)
# %m/%d/%y %H:%M   (mon/day/year hour:min)
# %Y-%m-%d %H:%M   (ISO 8601 style, 2011-05-06 18:10)
TimeFormat = %Y-%m-%d %H:%M
TimeFormat24 = %H:%M:%S

#
# optional add a date timestamp in front of every logged line.
# the default is no timestamp logging. See the docs for
# strftime for more information:
# http://en.cppreference.com/w/c/chrono/strftime
#
# examples:
# 2016-02-20T22:35:38+01:00 would be %Y-%m-%dT%H:%M:%S%z
# Feb 20 22:35:38           would be %b %d %H:%M:%S
LogDateFormat =

# if log date is being used, the time will default to local
# time.  But if the next line is changed to 'Y', date output
# in UTC.  Note, if LogDateFormat is not set, this option
# is ignored.
LogDateFormatUTC = N

# if logging to stderr (--log-stderr command line switch used),
# then use date format when outputting to the stderr.
#
# example
# Feb 20 22:35:38           would be %b %d %H:%M:%S
LogDateStderrFormat =

# If this is given, it will be printed in the end on any cracked password
# output. In case some 8-bit passwords upset your terminal, putting an
# ANSI "SGR Reset/Normal" here might be a cure. Any "^" characters will be
# parsed as ESC for use in ANSI codes (like in the default)
TerminalReset = ^[0m

# This can be used to colorize (on screen) or otherwise emphasize (in log
# files) output whenever a supposed administrator password gets cracked.
#
# Set this to N or comment it out to disable all "MarkAdmin" stuff.
MarkAdminCracks = Y

# If MarkAdminCracks = Y above, the below will be used (if defined) for
# terminal output. The default is to change color to red before the username
# and reset to normal after it. Any "^" characters will be parsed as ESC for
# use in ANSI codes (like in the defaults)
MarkAdminStart = ^[31m
MarkAdminEnd = ^[0m

# If MarkAdminCracks = Y above, the below will be used (if defined) for logs.
# This literal string will be printed after the " + Cracked: root" line.
MarkAdminString = (ADMIN ACCOUNT)

# Permissions to set for session.log file
# Default is 0600
LogFilePermissions = 0600

# Permissions to set for POT file
# Default is 0600
PotFilePermissions = 0600

# John exits if another user owns log or pot file because CHMOD fails,
# If this is set John prints a warning and continues
# Default is N
IgnoreChmodErrors = N

# This figure is in MB. The default is to memory map wordlists not larger
# than one terabyte.
# Set this to 0 to disable any use of memory-mapping in wordlist mode.
WordlistMemoryMapMaxSize = 1048576

# For single mode, load the full GECOS field (before splitting) as one
# additional candidate. Normal behavior is to only load individual words
# from that field. Enabling this can help when this field contains email
# addresses or other strings that are better used unsplit, but it increases
# the number of words tried so it may also slow things down.
PristineGecos = N

# Add an extra pass when loading Single words, that tries to parse things
# like JEdgarHoover to J Edgar Hoover and so on.
JumboSingleWords = N

# For single mode, ignore the login field.
# Normal behavior is to use the login field for single mode.
# Skipping the login field should only be enabled if previous single mode
# sessions did already make use of the login field, but no other information,
# and now you want to use other information, skip the login field, but still
# want the login field to be reported on successful cracks or with --show.
SingleSkipLogin = N

# Over-ride SINGLE_WORDS_PAIR_MAX in params.h.  This may slow down Single mode
# but it may also help cracking a few more candidates.  Default in core John
# is 4 while the Jumbo default is 6.  This limit is automagically increased
# by word seed options --single-seed and/or --single-wordlist if needed.
SingleWordsPairMax = 6

# Setting this to false stops Single mode from re-testing guessed plaintexts
# with all other salts.
SingleRetestGuessed = Y

# Max recursion depth for SingleRetestGuessed, so we don't blow the stack
SingleMaxRecursionDepth = 10000

# Set the maximum word buffer size used by Single mode. The default is
# 4 GB. If running fork this is the *total* used by a session (size is
# divided by number of forks). If running MPI, we try to determine the
# number of local processes on each node and divide it accordingly.
SingleMaxBufferSize = 4

# When running single mode with a GPU or accelerator, we prioritize speed
# (saturating buffers) over resume ability:  When resuming such a session
# it may take longer to catch up.  Set this option to Y to prioritize
# resuming instead, at the cost of max. speed.
SinglePrioResume = N

# Protect the restore files (*.rec) from being overwritten. The default
# mode is "Disabled". This mode will provide no protection, but has been
# the default mode in JtR forever, so to not change behavior, that mode
# has been kept as default.  You can change this to "Named" or "Always"
# If this option is changed to "Named", then any restore file created
# with a --session=xxxx will be protected from being overwritten. If
# the option is set to "Always", then all .rec files will be kept from
# being overwritten, even ${JOHN}/john.rec file
SessionFileProtect = Disabled

# Protect the log files (*.log) from being reused by new sessons.
# The default mode is "Disabled". That means, a nee session will just append
# to an existing log file.
# With "Named", a new session will not be allowed to append to an existing
# log file, except if the --session=NAME option hasn't been used.
# With "Always", not even the default log file ${JOHN}/john.log can be
# reused by a new session.
# (Of course, a restored session will always be allowed to append to an
# existing log file.)
# Unless you use the --nolog option, setting LogFileProtect will also
# prevent overwriting existing session files.
LogFileProtect = Disabled

# Emit a status line whenever a password is cracked (this is the same as
# passing the --crack-status option flag to john). NOTE: if this is set
# to true here, --crack-status will toggle it back to false.
CrackStatus = N

# When printing status, show number of candidates tried (eg. 123456p).
# This is added to the "+ Cracked" line in the log as well (and that figure
# will be exact while the screen output will be a multiple of batch size).
StatusShowCandidates = N

# Write cracked passwords to the log file (default is just the user name)
LogCrackedPasswords = N

# Disable the dupe checking when loading hashes. For testing purposes only!
NoLoaderDupeCheck = N

# Default encoding for input files (ie. login/GECOS fields) and wordlists
# etc.  If this is not set here and --encoding is not used either, the default
# is ISO-8859-1 for Unicode conversions and 7-bit ASCII encoding is assumed
# for rules, e.g., uppercasing of letters other than a-z will not work at all!
DefaultEncoding = UTF-8

# Default --target-encoding for Microsoft hashes (LM, NETLM et al) when input
# encoding is UTF-8. CP850 would be a universal choice for covering most
# "Latin-1" countries.
DefaultMSCodepage = CP850

# Default internal legacy codepage to be used by mask mode and within the
# rules engine, when both input and target encodings are Unicode (eg. UTF-8
# wordlist and NT hashes). In some cases this hits performance but lets us
# do things like Unicode case conversions. You can pick any supported
# legacy codepage that has as much support for the input data as possible,
# e.g., for "Latin-1" language passwords you can use ISO-8859-1, CP850 or
# CP1252 and it will hardly make any difference but in some cases, ISO-8859-1
# is fastest. Using "UTF-8" (which is not a legacy codepage!) will disable.
#
# The default is to NOT use any internal codepage.
#DefaultInternalCodepage = ISO-8859-1

# Warn if seeing UTF-8 when expecting some other encoding, or vice versa.
# This is disabled for ASCII or RAW encodings, for performance.
WarnEncoding = Y

# Always report (to screen and log) cracked passwords as UTF-8, regardless of
# input encoding. This is recommended if you have your terminal set for UTF-8.
AlwaysReportUTF8 = Y

# Always store Unicode (UTF-16) passwords as UTF-8 in john.pot, regardless
# of input encoding. This prevents john.pot from being filled with mixed
# and eventually unknown encodings. This is recommended if you have your
# terminal set for UTF-8 and/or you want to run --loopback for LM->NT
# including non-ASCII.
UnicodeStoreUTF8 = Y

# Always report/store non-Unicode formats as UTF-8, regardless of input
# encoding. Note: The actual codepage that was used is not stored anywhere
# except in the log file.
# This is needed e.g. for --loopback to crack LM->NT including non-ASCII.
CPstoreUTF8 = Y

# Normally, we try to handle Unicode characters not in our selected codepage
# with best effort. Enabling this option will instead translate any such
# character to "?" (default), to meet certain formats' behavior.
EmulateBrokenEncoding = N
ReplacementCharacter = ?

# Default verbosity is 3, valid figures are 1-5 right now.
# 4-5 enables some extra output and diagnostics.
# 4 is same verbosity as "john proper" aka. non-jumbo.
# 3 mutes rules & incremental output in logs (LOTS of lines).
# 2 mutes some other diagnostics.
# 1 even mutes printing (to screen) of cracked passwords.
Verbosity = 3

# If set to Y, do not output, log  or store cracked passwords verbatim.
# This implies a different default .pot database file "secure.pot" instead
# of "john.pot" but it can still be overridden using --pot=FILE.
# This also overrides other options, e.g. LogCrackedPasswords.
SecureMode = N

# If set to Y, a session using --fork or MPI will signal to other nodes when
# it has written cracks to the pot file, so they will re-sync. Note that this
# may be delayed by buffers and the "Save" timer setting near top of this file.
ReloadAtCrack = N

# If set to Y, a session using --fork or MPI will signal to other nodes when
# it has cracked all hashes (there's nothing more to do!). This is ignored
# when ReloadAtCrack = Y because it's redundant.
ReloadAtDone = Y

# If set to Y, resync pot file when saving session. This does not involve any
# signalling, we just detect that someone else wrote to the pot file.
# This will sync with concurrent sessions even when not using --fork or MPI
# but it may be delayed by the "Save" timer setting near top of this file.
ReloadAtSave = Y

# If this file exists, john will abort cleanly
AbortFile = /var/run/john/abort

# While this file exists, john will pause
PauseFile = /var/run/john/pause

# If set to true, the uid will be appended to user name on cracks
#   With:     password123      (Administrator:500)
#   Without   password123      (Administrator)
# This is disabled by --save-memory.
ShowUIDinCracks = N

# This sets the "grace time" for --max-run-time=N. If john has not finished
# this long after the initial abort signal, it will send another one (similar
# to pressing ctrl-c a second time) which will stop john immediately and not
# wait further for an optimal resume point.
# Setting this to 0 means NO grace time - immediately abort. Setting it to
# a negative number means UNLIMITED grace time - never hard abort.
AbortGraceTime = 30

# Setting this to true allows SAP-B and SAP-G "half hashes" to be cracked.
# These are taken from RFC_READ_TABLE and padded with nulls to correct length.
# This may produce some false positives if enabled, at least for SAP-B.
SAPhalfHashes = N

# This allows you to list a few words/names that will be used by single mode
# as if they were included in every GECOS field.  Use sparingly! Please note
# that the example words are commented out, so the list is empty!
[List.Single:SeedWords]
#Pass
#Secret
#Test

# This allows you to read extra pot files when loading hashes. Nothing will
# ever be written to these files, they are just read. Any directory in this
# list will be traversed and files in it with an extension of .pot will be
# read. However there will NOT be any recursion down further directory levels.
# Any entries that don't exist will be silently ignored.
[List.Extra:Potfiles]
#somefile.pot
#somedirectory
#$JOHN/my.pot

[Options:CPUtune]
# If preset is given, use it and skip autotune (NOTE: non-intel archs will
# currently ignore this option and always autotune)
UsePreset = Y
# Performance sample time, default 10 ms
AutoTuneSampleTime = 10
# Required gain to consider this scale better. Default is 1 %
AutoTuneReqGain = 1
# Max crypt_all() duration for trying a higher scale, default 100 ms
AutoTuneMaxDuration = 100
# If we tried this many increases of scale w/o gain, give up. Default 3.
AutoTuneMaxNoProgress = 3

[Options:MPI]
# Automagically disable OMP if MPI is used (set to N if
# you want to run one MPI process per multi-core host)
MPIOMPmutex = Y

# Print a notice if disabling OMP (when MPIOMPmutex = Y)
# or when running OMP and MPI at the same time
MPIOMPverbose = Y

# Assume all MPI nodes are homogenous; Enforce same OpenCL workgroup sizes.
MPIAllGPUsSame = N

# These formats are disabled from all-formats --test runs, or auto-selection
# of format from an input file. Even when disabled, you can use them as long
# as you spell them out with the --format option. Or you can delete a line,
# comment it out, or change to 'N'
[Disabled:Formats]
#formatname = Y
.include '$JOHN/dynamic_disabled.conf'

# Options that may affect both GPUs and other accelerators (eg. FPGA)
[Options:GPU]
# Show GPU temperature, fan and utilization along with normal status output
SensorsStatus = Y

# If SensorsStatus is true, individual ones can be turned off
TempStatus = Y
UtilStatus = N
FanStatus = N

# Abort session if GPU hits this temperature (in C)
AbortTemperature = 95


# ZTEX specific settings
[List.ZTEX:Devices]
# If you list Serial Numbers (SN) of ZTEX boards here, it will display
# numbers (starting from 1) instead of factory programmed SN's.
# These numbers can be used in --dev command-line option.
#04A36E0000
#04A36D0000

[ZTEX:descrypt]
# The design has two programmable clocks. The 1st one is supplied to
# pipelines of DES rounds, the 2nd clock is supplied to comparators.
# Startup frequencies are 220,160.
#Frequency = 220,160

[ZTEX:bcrypt]
# Define typical setting of hashes it's going to process. It allows
# to adjust for best performance.
TargetSetting = 5
# Startup frequency for bcrypt-ztex is 140. Design tools guaranteed
# 141.5 in worst-case temperature and voltage.
Frequency = 141
# It's possible to set frequency on per-board and per-fpga basis.
#Frequency_04A36E0FD6 = 142
#Frequency_04A36E0FD6_0 = 143
#Frequency_04A36E0FD6_3 = 144

[ZTEX:sha512crypt]
#TargetRounds = 5000
# Design tools reported possible frequency to be 215 MHz.
# We never encountered a board where this worked anywhere close
# to such high frequency. Default frequency is set to 160 MHz.
# Some lucky boards might run at some higher frequency.
Frequency = 160
#Config1 = \x00\x00

[ZTEX:Drupal7]
#TargetRounds = 16384
# Drupal7 uses same bitstream as sha512crypt, see comment regarding
# default frequency in sha512crypt section.
#Frequency = 160
# Some bitstreams accept runtime configuration.
# In sha512crypt/Drupal7, configuration is 2 bytes. That's interpreted
# as a bitmask. By setting any of the lowest 10 bits to 1 it turns off
# corresponding unit (there are 10 units in the bitstream).
# This turns off units 0 and 1.
#Config1 = \x03\x00
# This turns off all 10 units (resulting in a timeout).
#Config1_04A36E0FD6_0 = \xff\x03

[ZTEX:sha256crypt]
# Design tools reported possible frequency is 241 MHz but tested boards
# miss guesses, often fail unless frequency is decreased.
# Tested boards work reliably at 175.
Frequency = 175
#TargetRounds = 500000

# md5crypt and phpass use same bitstream. Design tools reported
# possible frequency is 202 MHz. Tested boards run OK at 180 MHz.
[ZTEX:md5crypt]
Frequency = 180

[ZTEX:phpass]
Frequency = 180
#TargetRounds = 2048

[Options:OpenCL]
# Set default OpenCL device. Command line option will override this.
# If not set, we will search for a GPU or fall-back to the most
# powerful device.
#Device = 0

# If commented out and set to true, store LWS and GWS in session file for
# later resume. Note that when resuming, this option is ignored: If the
# session file was written with this option set, it will still be used.
#ResumeWS = Y

# Global max. single kernel invocation duration, in ms. Setting this low
# (eg. 10-100 ms) gives you a better responding desktop but lower performance.
# Setting it high (eg. 200-500 ms) will maximize performance but your desktop
# may lag. Really high values may trip watchdogs (eg. 5 seconds). Some versions
# of AMD Catalyst may hang if you go above 200 ms, and in general any good
# kernel will perform optimally at 100-200 ms anyway.
#Global_MaxDuration = 200

# Some formats vectorize their kernels in case the device says it's a good
# idea. Some devices give "improper" hints which means we vectorize but get
# a performance drop. If you have such a device, uncommenting the below
# will disable vectorizing globally.
# With this set to N (or commented out) you can force it per session with
# the --force-scalar command-line option instead.
#ForceScalar = Y

# Global build options. Format-specific build options below may be
# concatenated to this.
GlobalBuildOpts = -cl-mad-enable

# Initial local work-size for auto-tune (CPU devices excepted).
# 0 means let the OpenCL implementation pick a suitable value.
# 1 means query for "best multiple" (usually corresponds to "warp size").
# Any other value (eg. 64) will be taken verbatim.
AutotuneLWS = 1


# Format-specific settings:

# Uncomment the below for nvidia sm_30 and beyond.
# Please, check if it is really better.
#sha512crypt_BuildOpts = -cl-nv-maxrregcount=80

# Best configuration value to be used at runtime.
sha512crypt_Bonaire = -DUNROLL_LOOP=132104

# Example: Override auto-tune for RAR format.
#rar_LWS = 128
#rar_GWS = 8192

[List.OpenCL:Drivers]
#Driver ; Description         ; Recommendation
#AMD driver versions
938 , 2 ; 12.8                ;
1084, 4 ; 13.1                ;
1124, 2 ; 13.4                ;
1214, 3 ; 13.6 beta           ;
1311, 2 ; 13.11 beta-1        ;
1348, 5 ; 13.12               ;
1445, 5 ; 14.4 (Mantle)       ;
1526, 3 ; 14.6 beta (Mantle)  ;
1573, 4 ; 14.9 (Mantle)       ; VGL S
1642, 5 ; 14.12 (Omega)       ; VGL S
1702, 3 ; 15.5 beta           ;     T
1729, 3 ; 15.5                ;
1800, 5 ; 15.7                ; VG* R
1800, 8 ; 15.7.1              ; VGW R
1800, 11; 15.9                ; VGL S
1912, 5 ; 15.12               ;
#NVIDIA driver versions
346, 0  ;                     ; N*  R
319, 0  ;                     ; N*  S
#End
0, 0    ;                     ;

#Labels
# * -> all OS
# N -> NVIDIA
# G -> GCN
# V -> VLIW4 and VLIW5
# W -> Windows
# L -> Linux
# R -> recommended
# S -> supported
# T -> not recommended: really bad software. I mean "trash".

[PRINCE]
# Default wordlist file name. Will fall back to standard wordlist if not
# defined.
#Wordlist = $JOHN/password.lst


# Markov modes, see ../doc/MARKOV for more information
[Markov:Default]
# Default Markov mode settings
#
# Statsfile cannot be specified on the command line, so
# specifying it here is mandatory
Statsfile = $JOHN/stats
# MkvLvl and MkvMaxLen should also be specified here, as a fallback for
# --markov usage without specifying LEVEL and/or --max-length on the
# command line.
MkvLvl = 200
MkvMaxLen = 12
# MkvMinLvl and MkvMinLen should not be specified at all in [Markov:Default],
# or they should be equal to 0 (which is the default if not specified.
# MkvMinLvl and MkvMinLen can be used in other Markov mode sections
# except [Markov:Default]
; MkvMinLvl = 0
; MkvMinLen = 0

# A user defined character class is named with a single digit, ie. 0..9. After
# the equal-sign, just list all characters that this class should match. You
# can specify ranges within brackets, much like pre-processor ranges in rules.
# BEWARE of encoding if using non-ASCII characters. If you put UTF-8 characters
# here, it will *not* work! You must use a singlebyte encoding and it should
# be the same here as you intend to use for your dictionary.
# You can however put characters here in \xA3 format (for codepoint 0xA3 - in
# many iso-8859 codepages that would mean a pound sign). This works in ranges
# too. Using \x00 is not supported though - it will not be parsed as null.
#
# This is a couple of example classes:
# ?0 matches (one version of) base64 characters
# ?1 matches hex digits
# ?2 matches the TAB character (never try to use \x00!)
[UserClasses]
0 = [a-zA-Z0-9/.]
1 = [0-9a-fA-F]
2 = \x09

[Mask]
# When iterating over length, emit a status line after each length is done
MaskLengthIterStatus = Y

# Default mask for -mask if none is given. This is same as hashcat's default.
DefaultMask = ?1?2?2?2?2?2?2?3?3?3?3?d?d?d?d

# Default mask for Hybrid mask mode if none is given.
DefaultHybridMask = ?w?d?d?d?d

# Mask mode have custom placeholders ?1..?9 that look similar to user classes
# but are a different thing. They are merely defaults for the -1..-9 command
# line options. As delivered, they resemble hashcat's defaults.
1 = ?l?d?u
2 = ?l?d
3 = ?l?d*!$@_
4 =
5 =
6 =
7 =
8 =
9 =

[Subsets]
# When iterating over length, emit a status line after each length is done
LengthIterStatus = Y

# Min/Max number of unique characters. MaxDiff can't be set larger than 16.
MinDiff = 1
MaxDiff = 7

# Default charset, either a literal string or a single-digit number pointing
# to one of the sets below. If not defined, all printable ASCII is used.
#DefaultCharset = 0

# Subsets mode charsets 0-9. These are literal strings. TAB and space
# characters can be used as long as they do not come first or last. The only
# "magic" used here is \U+HHHH or \U+HHHHH for any Unicode character (except
# the very highest private area that has six hex digits). For example, you
# could say \U+1F600 for a "Grinning Face".
0 = 0123456789abcdef
1 = ABCDEF0123456789
2 = 0123456789abcdefghijklmnopqrstuvwxyzàáâãäåæçèéêëìíîïðñòóôõö÷øùúûüýþÿABCDEFGHIJKLMNOPQRSTUVWXYZÀÁÂÃÄÅÆÇÈÉÊËÌÍÎÏÐÑÒÓÔÕÖ×ØÙÚÛÜÝÞß !"#$%&'()*+,-./:;<=>?@[\]^_`{|}~ ¡¢£¤¥¦§¨©ª«¬­®¯°±²³´µ¶·¸¹º»¼½¾¿
3 = 0123456789άέήίαβγδεζηθικλμνξοπρςστυφχψωϊϋόύώΆΈΉΊΌΎΏΑΒΓΔΕΖΗΘΙΚΛΜΝΞΟΠΡΣΤΥΦΧΨΩΪΫ !"#$%&'()*+,-./:;<=>?@[\]^_`{|}~
4 = 0123456789абвгдежзийклмнопрстуфхцчшщъыьэюяёЁАБВГДЕЖЗИЙКЛМНОПРСТУФХЦЧШЩЪЫЬЭЮЯ№ !"#$%&'()*+,-./:;<=>?@[\]^_`{|}~
5 =
6 =
7 =
8 =
9 =

[Regen_Salts_UserClasses]
# These are user defined character sets.  Their purpose is to allow custom salt
# values to be used within the salt_regen logic.  These will be the characters
# to use for this character within the salt.  So if we had a salt that was 4
# characters, and 0-9a-m, we can easily do this by 0 = [0-9a-m].  If this is
# used, the regen salt value would be ?0?0?0?0 and salts such as a47m 2kd5
# would be valid.
1 = [1-9]

# A "no rules" rule for eg. super-fast Single mode (use with --single=none)
[List.Rules:None]
:

# A "drop all" rule for even faster Single mode (debugging :)
[List.Rules:Drop]
<1'0

# These are good rules on larger sites where a user ID may already be used,
# so a user simply appends numbers to create his loginID, but then uses the
# login name he wanted as basis for password. Just strip off digits and treat
# the base-word to some manipulation. These rules found from the 2015 A-M
# leak.  Only adds 30-50 permutations and only applied to user names that have
# digits contained within them, and cracks quite a few.
# These are currently Jumbo-specific.
[List.Rules:JumboSingle]
/?d @?d >4
/?d @?d M @?A >4 Q
-c /?d @?d >4 M [lc] Q
-c /?d @?d M @?A >4 Q M [lc] Q
@?D Q >4
/?d @?d >3 <* $[0-9] Q
-c /?d @?d >3 <* M [lc] Q $[0-9]
/?d @?d >3 <- Az"12" <+ Q
-c /?d @?d >3 <- M [lc] Q Az"12" <+
/?d @?d >3 Az"123" <+ Q
-c /?d @?d >3 M [lc] Q Az"123" <+
/?d @?d >2 al d
-c /?d @?d >2 al M [lc] Q d
(?a )?d /?d a0 'p Xpz0
)?a (?d /?a a0 'p Xpz0


# "Single crack" mode rules
[List.Rules:Single]
# Simple rules come first...
:
-s x**
-c (?a c Q
-c l Q
-s-c x** /?u l
# These were not included in crackers I've seen, but are pretty efficient,
# so I include them near the beginning
-<6 ->6 >6 '6
-<7 ->7 >7 '7 l
-<6 ->6 -c >6 '6 /?u l
-<5 ->5 >5 '5

# Wedge the Jumbo-specific addons in here!
.include [List.Rules:JumboSingle]

# Weird order, eh? Can't do anything about it, the order is based on the
# number of successful cracks...
al d
a0 r c
-c al (?a d c
-<5 ->5 -c >5 '5 /?u l
-c a0 u Q
-c a0 )?a r l
-[:c] <* !?A \p1[lc] p
-c al c Q d
-<7 ->7 -c >7 '7 /?u
-<4 ->4 >4 '4 l
-c a0 (?l c r
-c a0 )?l l Tm
-<3 ->3 >3 '3
-<4 ->4 -c >4 '4 /?u
-<3 ->3 -c >3 '3 /?u l
-c a0 u Q r
al d M 'l f Q
-c al l Q d M 'l f Q
# About 50% of single-mode-crackable passwords get cracked by now...
# >2 x12 ... >8 x18
->[3-9] >\p[2-8] x1\0
->9 >9 \[
# >3 x22 ... >9 x28
->[4-9A] >\p[3-9] x2\p[2-8]
# >4 x32 ... >9 x37
->[5-9A] >\p[4-9] x3\p[2-7]
# >2 x12 /?u l ... >8 x18 /?u l
-c ->[3-9] >\p[2-8] x1\0 /?u l
-c ->9 >9 \[ /?u l
# >3 x22 /?u l ... >9 x28 /?u l
-c ->[4-9A] >\p[3-9] x2\p[2-8] /?u l
# >4 x32 /?u l ... >9 x37 /?u l
-c ->[5-9A] >\p[4-9] x3\p[2-7] /?u l
# Now to the suffix stuff...
a1 l $[1-9!0a-rt-z"-/:-@\[-`{-~]
-c a1 (?a c $[1-9!0a-rt-z"-/:-@\[-`{-~]
-[:c] a1 !?A (?\p1[za] \p1[lc] $s M 'l p Q X0z0 'l $s
-[:c] a1 /?A (?\p1[za] \p1[lc] $s
a1 l r $[1-9!]
-c a1 /?a u $[1-9!]
-[:c] a2 (?\p1[za] \p1[lc] Az"'s"
-[:c] a2 (?\p1[za] \p1[lc] Az"!!"
-[:c] a3 (?\p1[za] \p1[lc] Az"!!!"
# Removing vowels...
-[:c] b1 /?v @?v >2 (?\p1[za] \p1[lc]
/?v @?v >2 al d
# crack -> cracked, crack -> cracking
<* l [PI]
-c <* l [PI] (?a c
# mary -> marie
-[:c] a1 (?\p1[za] \p1[lc] )y omi $e
# marie -> mary
<<<<<<< HEAD
-[:c] b1 (?\p1[za] \p1[lc] )e \] )i val1 oay
=======
-[:c] (?\p1[za] \p1[lc] )e \] <+ )i val1 oay
>>>>>>> 84abe351
# The following are some 3l33t rules
-[:c] l /[aelos] s\0\p[4310$] (?\p1[za] \p1[:c]
-[:c] l /a /[elos] sa4 s\0\p[310$] (?\p1[za] \p1[:c]
-[:c] l /e /[los] se3 s\0\p[10$] (?\p1[za] \p1[:c]
-[:c] l /l /[os] sl1 s\0\p[0$] (?\p1[za] \p1[:c]
-[:c] l /o /s so0 ss$ (?\p1[za] \p1[:c]
-[:c] l /a /e /[los] sa4 se3 s\0\p[10$] (?\p1[za] \p1[:c]
-[:c] l /a /l /[os] sa4 sl1 s\0\p[0$] (?\p1[za] \p1[:c]
-[:c] l /a /o /s sa4 so0 ss$ (?\p1[za] \p1[:c]
-[:c] l /e /l /[os] se3 sl1 s\0\p[0$] (?\p1[za] \p1[:c]
-[:c] l /[el] /o /s s\0\p[31] so0 ss$ (?\p1[za] \p1[:c]
-[:c] l /a /e /l /[os] sa4 se3 sl1 s\0\p[0$] (?\p1[za] \p1[:c]
-[:c] l /a /[el] /o /s sa4 s\0\p[31] so0 ss$ (?\p1[za] \p1[:c]
-[:c] l /e /l /o /s se3 sl1 so0 ss$ (?\p1[za] \p1[:c]
-[:c] l /a /e /l /o /s sa4 se3 sl1 so0 ss$ (?\p1[za] \p1[:c]
# Now to the prefix stuff...
l ^[1a-z2-90]
-c l Q ^[A-Z]
^[A-Z]
l ^["-/:-@\[-`{-~]
-[:c] <9 (?a \p1[lc] A0"[tT]he"
-[:c] <9 (?a \p1[lc] A0"[aA]my"
-[:c] <9 (?a \p1[lc] A0"[mdMD]r"
-[:c] <9 (?a \p1[lc] A0"[mdMD]r."
-[:c] <9 (?a \p1[lc] A0"__"
<- !?A l p ^[240-9]
# Some word pair rules...
# johnsmith -> JohnSmith, johnSmith
-p-c (?a 2 (?a c 1 [cl]
# JohnSmith -> john smith, john_smith, john-smith
-p 1 <- $[ _\-] + l
# JohnSmith -> John smith, John_smith, John-smith
-p-c 1 <- (?a c $[ _\-] 2 l
# JohnSmith -> john Smith, john_Smith, john-Smith
-p-c 1 <- l $[ _\-] 2 (?a c
# johnsmith -> John Smith, John_Smith, John-Smith
-p-c 1 <- (?a c $[ _\-] 2 (?a c
# Applying different simple rules to each of the two words
-p-[c:] 1 \p1[ur] 2 l
-p-c 2 (?a c 1 [ur]
-p-[c:] 1 l 2 \p1[ur]
-p-c 1 (?a c 2 [ur]
# jsmith -> smithj, etc...
-[:c] (?a \p1[lc] [{}]
-[:c] (?a \p1[lc] [{}] \0
# Toggle case...
-c <+ )?u l Tm
-c T0 Q M c Q l Q u Q C Q X0z0 'l
-c T[1-9A-E] Q M l Tm Q C Q u Q l Q c Q X0z0 'l
-c l Q T[1-9A-E] Q M T\0 Q l Tm Q C Q u Q X0z0 'l
-c >2 <G %2?a [lu] T0 M T2 T4 T6 T8 TA TC TE Q M l Tm Q X0z0 'l
-c >2 /?l /?u t Q M c Q C Q l Tm Q X0z0 'l
# Deleting chars...
>[2-8] D\p[1-7]
>[8-9A-E] D\1
-c /?u >[2-8] D\p[1-7] l
-c /?u >[8-9A-E] D\1 l
=1?a \[ M c Q
-c (?a >[1-9A-E] D\1 c
# Inserting a dot...
-[:c] >3 (?a \p1[lc] i[12].
# More suffix stuff...
<- l Az"[190][0-9]"
-c <- (?a c Az"[190][0-9]"
<- l Az"[782][0-9]"
-c <- (?a c Az"[782][0-9]"
<* l $[A-Z]
-c <* (?a c $[A-Z]
# cracking -> CRACKiNG
-c u /I sIi
# Crack96 -> cRACK96
%2?a C Q
# Crack96 -> cRACK(^
/?A S Q
# Crack96 -> CRaCK96
-c /?v V Q
# Really weird charset conversions, like "england" -> "rmh;smf"
:[RL] Q
l Q [RL]
-c (?a c Q [RL]
:[RL] \0 Q
# Both prefixing and suffixing...
<- l ^[1!@#$%^&*\-=_+.?|:'"] $\1
<- l ^[({[<] $\p[)}\]>]
# The rest of two-digit suffix stuff, less common numbers...
<- l Az"[63-5][0-9]"
-c <- (?a c Az"[63-5][0-9]"
# Some multi-digit numbers...
-[:c] (?a \p1[lc] Az"007" <+
-[:c] (?a \p1[lc] Az"123" <+
-[:c] (?a \p1[lc] Az"[0-9]\0\0" <+
-[:c] (?a \p1[lc] Az"1234" <+
-[:c] (?a \p1[lc] Az"[0-9]\0\0\0" <+
-[:c] (?a \p1[lc] Az"12345" <+
-[:c] (?a \p1[lc] Az"[0-9]\0\0\0\0" <+
-[:c] (?a \p1[lc] Az"123456" <+
-[:c] (?a \p1[lc] Az"[0-9]\0\0\0\0\0" <+
# Some [birth] years...
l Az"19[7-96-0]" <+ >-
l Az"20[01]" <+ >-
l Az"19[7-9][0-9]" <+
l Az"20[01][0-9]" <+
l Az"19[6-0][9-0]" <+

[List.Rules:Extra]
# Insert/overstrike some characters...
!?A >[1-6] l i\0[a-z]
!?A l o0[a-z]
!?A >[1-7] l o\0[a-z]
# Toggle case everywhere (up to length 8), assuming that certain case
# combinations were already tried.
-c T1 Q M T0 Q
-c T2 Q M T[z0] T[z1] Q
-c T3 Q M T[z0] T[z1] T[z2] Q
-c T4 Q M T[z0] T[z1] T[z2] T[z3] Q
-c T5 Q M T[z0] T[z1] T[z2] T[z3] T[z4] Q
-c T6 Q M T[z0] T[z1] T[z2] T[z3] T[z4] T[z5] Q
-c T7 Q M T[z0] T[z1] T[z2] T[z3] T[z4] T[z5] T[z6] Q
# Very slow stuff...
l Az"[1-90][0-9][0-9]" <+
-c (?a c Az"[1-90][0-9][0-9]" <+
<[\-9] l A\p[z0]"[a-z][a-z]"
<- l ^[a-z] $[a-z]

# Wordlist mode rules
[List.Rules:Wordlist]
# Try words as they are
:
# Lowercase every pure alphanumeric word
-c >3 !?X l Q
# Capitalize every pure alphanumeric word
-c (?a >2 !?X c Q
# Lowercase and pluralize pure alphabetic words
<* >2 !?A l p
# Lowercase pure alphabetic words and append '1'
<* >2 !?A l $1
# Capitalize pure alphabetic words and append '1'
-c <* >2 !?A c $1
# Duplicate reasonably short pure alphabetic words (fred -> fredfred)
<7 >1 al !?A l d
# Lowercase and reverse pure alphabetic words
>3 !?A l M r Q
# Prefix pure alphabetic words with '1'
>2 !?A l ^1
# Uppercase pure alphanumeric words
-c >2 !?X u Q M c Q u
# Lowercase pure alphabetic words and append a digit or simple punctuation
<* >2 !?A l $[2!37954860.?]
# Words containing punctuation, which is then squeezed out, lowercase
/?p @?p >3 l
# Words with vowels removed, lowercase
/?v @?v >3 l
# Words containing whitespace, which is then squeezed out, lowercase
/?w @?w >3 l
# Capitalize and duplicate short pure alphabetic words (fred -> FredFred)
-c <7 >1 al !?A c d
# Capitalize and reverse pure alphabetic words (fred -> derF)
-c <+ >2 !?A c r
# Reverse and capitalize pure alphabetic words (fred -> Derf)
-c >2 !?A l M r Q c
# Lowercase and reflect pure alphabetic words (fred -> fredderf)
<7 >1 al !?A l d M 'l f Q
# Uppercase the last letter of pure alphabetic words (fred -> freD)
-c <+ >2 !?A l M r Q c r
# Prefix pure alphabetic words with '2' or '4'
>2 !?A l ^[24]
# Capitalize pure alphabetic words and append a digit or simple punctuation
-c <* >2 !?A c $[2!3957468.?0]
# Prefix pure alphabetic words with digits
>2 !?A l ^[379568]
# Capitalize and pluralize pure alphabetic words of reasonable length
-c <* >2 !?A c p
# Lowercase/capitalize pure alphabetic words of reasonable length and convert:
# crack -> cracked, crack -> cracking
-[:c] <* >2 !?A \p1[lc] M [PI] Q
# Try the second half of split passwords
-s x**
-s-c x** M l Q

# Case toggler for cracking MD4-based NTLM hashes (with the contributed patch)
# given already cracked DES-based LM hashes.  Use --rules=NT to use this.
[List.Rules:NT]
:
-c T0Q
-c ->2 a0 T1QT[z0]
-c ->3 a0 T2QT[z0]T[z1]
-c ->4 a0 T3QT[z0]T[z1]T[z2]
-c ->5 a0 T4QT[z0]T[z1]T[z2]T[z3]
-c ->6 a0 T5QT[z0]T[z1]T[z2]T[z3]T[z4]
-c ->7 a0 T6QT[z0]T[z1]T[z2]T[z3]T[z4]T[z5]
-c ->8 a0 T7QT[z0]T[z1]T[z2]T[z3]T[z4]T[z5]T[z6]
-c ->9 a0 T8QT[z0]T[z1]T[z2]T[z3]T[z4]T[z5]T[z6]T[z7]
-c ->A a0 T9QT[z0]T[z1]T[z2]T[z3]T[z4]T[z5]T[z6]T[z7]T[z8]
-c ->B a0 TAQT[z0]T[z1]T[z2]T[z3]T[z4]T[z5]T[z6]T[z7]T[z8]T[z9]
-c ->C a0 TBQT[z0]T[z1]T[z2]T[z3]T[z4]T[z5]T[z6]T[z7]T[z8]T[z9]T[zA]
-c ->D a0 TCQT[z0]T[z1]T[z2]T[z3]T[z4]T[z5]T[z6]T[z7]T[z8]T[z9]T[zA]T[zB]
-c ->E a0 TDQT[z0]T[z1]T[z2]T[z3]T[z4]T[z5]T[z6]T[z7]T[z8]T[z9]T[zA]T[zB]T[zC]

# Shift toggler, up to length 16
[List.Rules:ShiftToggle]
:
W0Q
->2 a0 W1QW[z0]
->3 a0 W2QW[z0]W[z1]
->4 a0 W3QW[z0]W[z1]W[z2]
->5 a0 W4QW[z0]W[z1]W[z2]W[z3]
->6 a0 W5QW[z0]W[z1]W[z2]W[z3]W[z4]
->7 a0 W6QW[z0]W[z1]W[z2]W[z3]W[z4]W[z5]
->8 a0 W7QW[z0]W[z1]W[z2]W[z3]W[z4]W[z5]W[z6]
->9 a0 W8QW[z0]W[z1]W[z2]W[z3]W[z4]W[z5]W[z6]W[z7]
->A a0 W9QW[z0]W[z1]W[z2]W[z3]W[z4]W[z5]W[z6]W[z7]W[z8]
->B a0 WAQW[z0]W[z1]W[z2]W[z3]W[z4]W[z5]W[z6]W[z7]W[z8]W[z9]
->C a0 WBQW[z0]W[z1]W[z2]W[z3]W[z4]W[z5]W[z6]W[z7]W[z8]W[z9]W[zA]
->D a0 WCQW[z0]W[z1]W[z2]W[z3]W[z4]W[z5]W[z6]W[z7]W[z8]W[z9]W[zA]W[zB]
->E a0 WDQW[z0]W[z1]W[z2]W[z3]W[z4]W[z5]W[z6]W[z7]W[z8]W[z9]W[zA]W[zB]W[zC]
->F a0 WEQW[z0]W[z1]W[z2]W[z3]W[z4]W[z5]W[z6]W[z7]W[z8]W[z9]W[zA]W[zB]W[zC]W[zD]
->G a0 WFQW[z0]W[z1]W[z2]W[z3]W[z4]W[z5]W[z6]W[z7]W[z8]W[z9]W[zA]W[zB]W[zC]W[zD]W[zE]

# Used for loopback. This rule will produce candidates "PASSWOR" and "D" for
# an input of "PASSWORD" (assuming LM, which has halves of length 7).
[List.Rules:Split]
:
-s x**

# Some Office <=2003 files have passwords truncated at 15
[List.Rules:OldOffice]
:
->F -<F >F 'F

# Rules from Hash Runner 2014
[List.Rules:o1]
# o[0-9A-Z][ -~]
->\r[1-9A-ZZ] >\p[0-9A-Z] o\0[ -~] Q

[List.Rules:o2]
# o[0-9A-E][ -~] Q M o[0-9A-E][ -~] Q
->[1-9A-F] ->[1-9A-F] >\p1[0-9A-E] >\p2[0-9A-E] o\3[ -~] Q M o\4[ -~] Q

[List.Rules:o3]
# o[0-9][ -~] Q M o[0-9][ -~] Q M o[0-9][ -~] Q
->[1-9A] ->[1-9A] ->[1-9A] >\p1[0-9] >\p2[0-9] >\p3[0-9] o\4[ -~] Q M o\5[ -~] Q M o\6[ -~] Q

[List.Rules:o]
.include [List.Rules:o1]
.include [List.Rules:o2]

[List.Rules:i1]
# i[0-9A-Z][ -~]
->\r[2-9A-ZZZ] >\p1[0-9A-Z] i\0[ -~]

[List.Rules:i2]
# i[0-9A-E][ -~] i[0-9A-E][ -~]
->[2-9A-G] ->[2-9A-G] >\p1[0-9A-E] >\p2[0-9A-E] i\3[ -~] i\4[ -~]

[List.Rules:i3]
# i[0-9][ -~] i[0-9][ -~] i[0-9][ -~]
->[4-9A-D] ->[4-9A-D] ->[4-9A-D] >\p1[0-9] >\p2[0-9] >\p3[0-9] i\4[ -~] i\5[ -~] i\6[ -~]

[List.Rules:i]
.include [List.Rules:i1]
.include [List.Rules:i2]

[List.Rules:oi]
.include [List.Rules:o1]
.include [List.Rules:i1]
.include [List.Rules:o2]
.include [List.Rules:i2]

[List.Rules:T9]
a0 /?D l sa2 sb2 sc2 sd3 se3 sf3 sg4 sh4 si4 sj5 sk5 sl5 sm6 sn6 so6 sp7 sq7 sr7 ss7 st8 su8 sv8 sw9 sx9 sy9 sz9 s?D*
a0 /?D l sa2 sb2 sc2 sd3 se3 sf3 sg4 sh4 si4 sj5 sk5 sl5 sm6 sn6 so6 sp7 sq7 sr7 ss7 st8 su8 sv8 sw9 sx9 sy9 sz9 /?D s?D#

# A few rule sets from hashcat (taken as-is from https://github.com/hashcat/)
#
# Note that these are very poorly optimized with our measure, as they lack
# rule-rejection flags. Also, they don't use the preprocessor so are a lot
# harder to digest (for a human looking at them that is, for JtR there's
# virtually no difference).
#
[List.Rules:best64]
!! hashcat logic ON
.include <rules/best64.rule>
!! hashcat logic OFF

[List.Rules:d3ad0ne]
!! hashcat logic ON
.include <rules/d3ad0ne.rule>
!! hashcat logic OFF

[List.Rules:dive]
!! hashcat logic ON
.include <rules/dive.rule>
!! hashcat logic OFF

[List.Rules:InsidePro]
!! hashcat logic ON
.include <rules/InsidePro-PasswordsPro.rule>
!! hashcat logic OFF

[List.Rules:T0XlC]
!! hashcat logic ON
.include <rules/T0XlC.rule>
.include <rules/T0XlCv1.rule>
.include <rules/T0XlC-insert_top_100_passwords_1_G.rule>
!! hashcat logic OFF

[List.Rules:rockyou-30000]
!! hashcat logic ON
.include <rules/rockyou-30000.rule>
!! hashcat logic OFF

[List.Rules:specific]
!! hashcat logic ON
.include <rules/specific.rule>
!! hashcat logic OFF

[List.Rules:hashcat]
.include [List.Rules:best64]
.include [List.Rules:d3ad0ne]
.include [List.Rules:dive]
.include [List.Rules:InsidePro]
.include [List.Rules:T0XlC]
.include [List.Rules:rockyou-30000]
.include [List.Rules:specific]

# These are for phrase wordlists w/ spaces
[List.Rules:passphrase-rule1]
.include <rules/passphrase-rule1.rule>

[List.Rules:passphrase-rule2]
.include <rules/passphrase-rule2.rule>

# Default Loopback mode rules.
[List.Rules:Loopback]
.include [List.Rules:ShiftToggle]
.include [List.Rules:Split]
!! hashcat logic ON
+m
-m
!! hashcat logic OFF
b1 ]

# For Single Mode against fast hashes
[List.Rules:Single-Extra]
.include [List.Rules:Single]
.include [List.Rules:Extra]
.include [List.Rules:OldOffice]

# For Wordlist mode and very fast hashes
[List.Rules:Jumbo]
.include [List.Rules:Single-Extra]
.include [List.Rules:Wordlist]
.include [List.Rules:ShiftToggle]
.include [List.Rules:best64]

# KoreLogic rules
.include <korelogic.conf>

# Everything, including all KoreLogic and the rest of included hashcat rules.
# Only for very fast hashes and/or Single mode. Some of these rules are of
# ridiculous quality and lack optimizations - you have been warned.
[List.Rules:All]
.include [List.Rules:Jumbo]
.include [List.Rules:KoreLogic]
.include [List.Rules:T9]
.include [List.Rules:hashcat]

# Incremental modes

# This is for one-off uses (make your own custom.chr)
[Incremental:Custom]
File = $JOHN/custom.chr
MinLen = 0

# The theoretical CharCount is 211, we've got 196.
[Incremental:UTF8]
File = $JOHN/utf8.chr
MinLen = 0
CharCount = 196

# This is CP1252, a super-set of ISO-8859-1.
# The theoretical CharCount is 219, we've got 203.
[Incremental:Latin1]
File = $JOHN/latin1.chr
MinLen = 0
CharCount = 203

[Incremental:ASCII]
File = $JOHN/ascii.chr
MinLen = 0
MaxLen = 13
CharCount = 95

[Incremental:LM_ASCII]
File = $JOHN/lm_ascii.chr
MinLen = 0
MaxLen = 7
CharCount = 69

# This is CP858 (CP850 + Euro sign, superset of CP437).
# The theoretical CharCount is 209 minus lowercase, we've got 132.
[Incremental:LanMan]
File = $JOHN/lanman.chr
MinLen = 0
MaxLen = 7
CharCount = 132

# This is alnum (upper & lower case) as well as space.
[Incremental:Alnumspace]
File = $JOHN/alnumspace.chr
MinLen = 1
MaxLen = 13
CharCount = 63

[Incremental:Alnum]
File = $JOHN/alnum.chr
MinLen = 1
MaxLen = 13
CharCount = 62

[Incremental:Alpha]
File = $JOHN/alpha.chr
MinLen = 1
MaxLen = 13
CharCount = 52

[Incremental:LowerNum]
File = $JOHN/lowernum.chr
MinLen = 1
MaxLen = 13
CharCount = 36

[Incremental:UpperNum]
File = $JOHN/uppernum.chr
MinLen = 1
MaxLen = 13
CharCount = 36

[Incremental:LowerSpace]
File = $JOHN/lowerspace.chr
MinLen = 1
MaxLen = 13
CharCount = 27

[Incremental:Lower]
File = $JOHN/lower.chr
MinLen = 1
MaxLen = 13
CharCount = 26

[Incremental:Upper]
File = $JOHN/upper.chr
MinLen = 1
MaxLen = 13
CharCount = 26

[Incremental:Digits]
File = $JOHN/digits.chr
MinLen = 1
MaxLen = 20
CharCount = 10

# Some pre-defined word filters as used to generate the supplied .chr files
[List.External:Filter_ASCII]
void filter()
{
	int i, c;

	i = 0;
	while (c = word[i++])
	if (c < 0x20 || c > 0x7e || i > 13) {
		word = 0; return;
	}
}

[List.External:Filter_LanMan]
void filter()
{
	int i, c;

	i = 0;
	while (c = word[i]) {
		if (i >= 14) {			// of up to 14 characters long
			word = 0; return;
		}
		if (c >= 'a' && c <= 'z')	// Convert to uppercase
			word[i] &= 0xDF;
		i++;
	}

	word[7] = 0;				// Truncate at 7 characters
}

[List.External:Filter_LM_ASCII]
void filter()
{
	int i, c;

	i = 0;
	while (c = word[i]) {
		if (c < 0x20 || c > 0x7e ||	// Require ASCII-only
		    i >= 14) {			// of up to 14 characters long
			word = 0; return;
		}
		if (c >= 'a' && c <= 'z')	// Convert to uppercase
			word[i] &= 0xDF;
		i++;
	}

	word[7] = 0;				// Truncate at 7 characters
}

[List.External:Filter_Alnumspace]
void filter()
{
	int i, c;

	i = 0;
	while (c = word[i++])
	if (c != ' ' && (((c < '0' || c > '9') &&
	((c &= 0xDF) < 'A' || c > 'Z'))) || i > 13) {
		word = 0; return;
	}
}

[List.External:Filter_Alnum]
void filter()
{
	int i, c;

	i = 0;
	while (c = word[i++])
	if (((c < '0' || c > '9') && ((c &= 0xDF) < 'A' || c > 'Z')) ||
	    i > 13) {
		word = 0; return;
	}
}

[List.External:Filter_Alpha]
void filter()
{
	int i, c;

	i = 0;
	while (c = word[i++])
	if ((c &= 0xDF) < 'A' || c > 'Z' || i > 13) {
		word = 0; return;
	}
}

[List.External:Filter_LowerNum]
void filter()
{
	int i, c;

	i = 0;
	while (c = word[i++])
	if (((c < 'a' || c > 'z') && (c < '0' || c > '9')) || i > 13) {
		word = 0; return;
	}
}

[List.External:Filter_UpperNum]
void filter()
{
	int i, c;

	i = 0;
	while (c = word[i++])
	if (((c < 'A' || c > 'Z') && (c < '0' || c > '9')) || i > 13) {
		word = 0; return;
	}
}

[List.External:Filter_LowerSpace]
void filter()
{
	int i, c;

	i = 0;
	while (c = word[i++])
	if (((c < 'a' || c > 'z') && c != ' ') || i > 13) {
		word = 0; return;
	}
}

[List.External:Filter_Lower]
void filter()
{
	int i, c;

	i = 0;
	while (c = word[i++])
	if (c < 'a' || c > 'z' || i > 13) {
		word = 0; return;
	}
}

[List.External:Filter_Upper]
void filter()
{
	int i, c;

	i = 0;
	while (c = word[i++])
	if (c < 'A' || c > 'Z' || i > 13) {
		word = 0; return;
	}
}

[List.External:Filter_Digits]
void filter()
{
	int i, c;

	i = 0;
	while (c = word[i++])
	if (c < '0' || c > '9' || i > 20) {
		word = 0; return;
	}
}

[List.External:Filter_No_Cap_or_Symbols]
void filter()
{
	int i, c;

	i = 0;
	while (c = word[i++])
	if ((c < 'a' || c > 'z') && (c < '0' || c > '9')) {
		return;
	}
	word = 0; return;
}


# Reject words that are illegal UTF-8
# We obviously let pure ASCII through too
[List.External:Filter_UTF8]
void filter()
{
	int s, a, p;

	p = 0;
	while (s = word[p++] & 0xff) {
		if (s > 0x7f) {
			if (s < 0xc2 || s > 0xf7) { // illegal single-byte
				word = 0; return;
			}
			// two-byte c2..df
			a = word[p++] & 0xff;
			if (a < 0x80 || a > 0xbf) {
				word = 0; return;
			}
			if (s > 0xdf) { // three-byte e0..ef
				if (s == 0xe0 && a < 0xa0) {
					word = 0; return;
				}
				if (s == 0xed && a > 0x9f) {
					word = 0; return;
				}
				if (s == 0xf0 && a < 0x90) {
					word = 0; return;
				}
				if (s == 0xf4 && a > 0x8f) {
					word = 0; return;
				}
				a = word[p++] & 0xff;
				if (a < 0x80 || a > 0xbf) {
					word = 0; return;
				}
				if (s > 0xef) { // four-byte f0..f7
					a = word[p++] & 0xff;
					if (a < 0x80 || a > 0xbf) {
						word = 0; return;
					}
				}
			}
		}
	}
}

# Reject words that are LEGAL UTF-8 (also rejects pure ASCII)
[List.External:Filter_non-UTF8]
void filter()
{
	int s, a, p;

	p = 0;
	while (s = word[p++] & 0xff) {
		if (s > 0x7f) {
			if (s < 0xc2 || s > 0xf7) { // illegal single-byte
				return;
			}
			// two-byte c2..df
			a = word[p++] & 0xff;
			if (a < 0x80 || a > 0xbf) {
				return;
			}
			if (s > 0xdf) { // three-byte e0..ef
				if (s == 0xe0 && a < 0xa0) {
					return;
				}
				if (s == 0xed && a > 0x9f) {
					return;
				}
				if (s == 0xf0 && a < 0x90) {
					return;
				}
				if (s == 0xf4 && a > 0x8f) {
					return;
				}
				a = word[p++] & 0xff;
				if (a < 0x80 || a > 0xbf) {
					return;
				}
				if (s > 0xef) { // four-byte f0..f7
					a = word[p++] & 0xff;
					if (a < 0x80 || a > 0xbf) {
						return;
					}
				}
			}
		}
	}
	word = 0;
}

# A simple cracker for LM hashes
[List.External:LanMan]
int length;				// Current length
int maxlength;

void init()
{
	if (req_minlen)
		length = req_minlen;
	else
		length = 1;
	if (req_maxlen)
		maxlength = req_maxlen;
	else					// the format's limit
		maxlength = cipher_limit;
	word[0] = 'A' - 1;		// Start with "A"
	word[length] = 0;
}

void generate()
{
	int i;

	i = length - 1;			// Start from the last character
	while (++word[i] > 'Z')		// Try to increase it
	if (i)				// Overflow here, any more positions?
		word[i--] = 'A';	// Yes, move to the left, and repeat
	else				// No

	if (length < maxlength) {
		word[i = ++length] = 0;	// Switch to the next length
		while (i--)
			word[i] = 'A';
		return;
	} else {
		word = 0; return;	// We're done
	}
}

void restore()
{
	length = 0;			// Calculate the length
	while (word[length]) length++;
}

# Simple and well-commented, yet useful external mode example
# NOTE, this has now been 'split' up into a base extern, 'base', and then
# multiple External:double functions.  It still has same code as original
# double, but now can be easily expanded.
[List.External_base:Double]
/*
 * This cracking mode tries all the possible duplicated lowercase alphabetic
 * "words" of up to 8 characters long.  Since word halves are the same, it
 * only has to try about 500,000 words.
 */

/* Global variables: current length and word */
/* make this 'long' enough for other externs that include this one */
/* (up to 125 bytes long) */

int length, current[126], max;

/* this new 'type' variable, is used to tell double what character set to
 * use. It can use the original (alpha).  If type is 0 (i.e. unset), then
 * a-z (alpha) character set is used.  If type is '0' (a zero ascii byte)
 * then alnum charset is used, a-z0-9.  If type is a space char, then all
 * charset is used  [space - tilde]  or [ -~].  This required setting the
 * type var in the init() of alnum or all doubles (it can be left unset
 * in the alpha versions).  It also requires some if logic in generate.
 * other than that, it works the same, with almost no performance hit */
int type;

/* Generates a new word */
void generate()
{
	int i;

/* Export last generated word, duplicating it at the same time; here "word"
 * is a pre-defined external variable. */
	word[(i = length) << 1] = 0;
	while (i--) word[length + i] = word[i] = current[i];

/* Generate a new word */
	i = length - 1;			// Start from the last character
	if (type == 0) {
		/* alpha */
		while (++current[i] > 'z')	// Try to increase it
		if (i)				// Overflow here, any more positions?
			current[i--] = 'a';	// Yes, move to the left, and repeat
		else {				// No
			current = 0;		// Request a length switch
			break;			// Break out of the loop
		}
	} else if (type == '0') {
		/* alnum */
		if (current[i] == 'z') current[i] = '0'-1;
		while (++current[i] == '9')	{ // Try to increase it
			if (i)				// Overflow here, any more positions?
				current[i--] = 'a';	// Yes, move to the left, and repeat
			else {				// No
				current = 0;		// Request a length switch
				break;			// Break out of the loop
			}
			if (current[i] == 'z') current[i] = '0'-1;
		}
	} else if (type == ' ') {
		/* all */
		while (++current[i] > '~')	{ // Try to increase it
			if (i)				// Overflow here, any more positions?
				current[i--] = ' ';	// Yes, move to the left, and repeat
			else {				// No
				current = 0;		// Request a length switch
				break;			// Break out of the loop
			}
		}
	}
	/* else ????? wtf?? */

/* Switch to the next length, unless we were generating 8 character long
 * words already. */
	if (!current && length < max) {
		i = ++length;
		if (type == 0 || type == '0')
			while (i--) current[i] = 'a';
		else if (type == ' ')
			while (i--) current[i] = ' ';
	}
}

/* Called when restoring an interrupted session */
void restore()
{
	int i;

/* Import the word back */
	i = 0;
	while (current[i] = word[i]) i++;

/* ...and calculate the half-word length */
	length = i >> 1;
}

<<<<<<< HEAD
[List.External:Double]
.include [List.External_base:Double]
=======
# Try strings of repeated characters
[List.External:Repeats]
int minlength, maxlength, minc, maxc, length, c;
>>>>>>> 84abe351

/* Called at startup to initialize the global variables */
void init()
{
<<<<<<< HEAD
	int i;

	if (req_minlen)
		i = length = (req_minlen + 1) / 2;
	else
		i = length = 2;		// Start with 4 character long words
	while (i--) current[i] = 'a';	// Set our half-word to "aa"
	if (req_maxlen)
		max = (req_maxlen + 1) / 2;
	else if (length > 4)
		max = length;
	else
		max = 4;
}

[List.External:Double_alnum]
.include [List.External_base:Double]

/* Called at startup to initialize the global variables */
void init()
{
	int i;

	if (req_minlen)
		i = length = (req_minlen + 1) / 2;
	else
		i = length = 2;		// Start with 4 character long words
	while (i--) current[i] = 'a';	// Set our half-word to "aa"
	if (req_maxlen)
		max = (req_maxlen + 1) / 2;
	else if (length > 4)
		max = length;
	else
		max = 4;

	type = '0';
}

[List.External:Double_all]
.include [List.External_base:Double]
void init()
{
	int i;

	if (req_minlen)
		i = length = (req_minlen + 1) / 2;
	else
		i = length = 2;		// Start with 4 character long words
	while (i--) current[i] = ' ';	// Set our half-word to "  "
	if (req_maxlen)
		max = (req_maxlen + 1) / 2;
	else if (length > 4)
		max = length;
	else
		max = 4;

	type = ' ';
}

# Try strings of repeated characters.
#
# This is the code which is common for all [List.External:Repeats*]
# sections which include this External_base section.
# The generate() function will limit the maximum length of generated
# candidates to either the format's limit (maximum password length)
# or to the limit specified with --stdout=LENGTH (Default: 125),
# thus avoiding duplicate candidates for formats with limited maximum
# passwortd length.
# The comparison of the current length and the limit is only done
# after switching to a new length.
# So, if the minimum length specified already exceeds this limit,
# then all the candidates for the minimum length will be generated
# nevertheless.
[List.External_base:Repeats]
int minlength, maxlength, minc, maxc, length, c;

void generate()
{
	int i;

	i = 0;
	while (i < length)
		word[i++] = c;
	word[i] = 0;

	if (c++ < maxc)
		return;

	c = minc;

	if (++length > maxlength)
		c = 0; // Will NUL out the next "word" and thus terminate
}

# Try strings of repeated characters (range: space - 0xff).
[List.External:Repeats]
.include [List.External_base:Repeats]
void init()
{
	if (req_minlen)
		minlength = req_minlen;
	else
		minlength = 1;
	if (req_maxlen)
		maxlength = req_maxlen;
	else
		maxlength = cipher_limit;	// the format's limit
	minc = 0x20;
	maxc = 0xff;

	length = minlength; c = minc;
}

# Try strings of repeated digits (range: '0' - '9').
[List.External:Repeats_digits]
.include [List.External_base:Repeats]
void init()
{
	if (req_minlen)
		minlength = req_minlen;
	else
		minlength = 1;
	if (req_maxlen)
		maxlength = req_maxlen;
	else
		maxlength = cipher_limit;	// the format's limit
	minc = '0';
	maxc = '9';

	length = minlength; c = minc;
=======
	minlength = 1;
	maxlength = 72;
	minc = 0x20;
	maxc = 0xff;

	length = minlength; c = minc;
}

void generate()
{
	int i;

	i = 0;
	while (i < length)
		word[i++] = c;
	word[i] = 0;

	if (c++ < maxc)
		return;

	c = minc;
	if (++length > maxlength)
		c = 0; // Will NUL out the next "word" and thus terminate
}

# Generate candidate passwords from many small subsets of characters from a
# much larger full character set.  This will test for passwords containing too
# few different characters.  As currently implemented, this code will produce
# some duplicates, although their number is relatively small when the maximum
# number of different characters (the maxdiff setting) is significantly lower
# than the maximum length (the maxlength setting).  Nevertheless, you may want
# to pass the resulting candidate passwords through "unique" if you intend to
# test them against hashes that are salted and/or of a slow to compute type.
[List.External:Subsets]
int minlength;		// Minimum password length to try
int maxlength;		// Maximum password length to try
int startdiff;		// Initial number of characters in a subset to try
int maxdiff;		// Maximum number of characters in a subset to try
int last;		// Last character position, zero-based
int lastid;		// Character index in the last position
int id[0x7f];		// Current character indices for other positions
int subset[0x100], c0;	// Current subset
int subcount;		// Number of characters in the current subset
int subid[0x100];	// Indices into charset[] of characters in subset[]
int charset[0x100];	// Full character set
int charcount;		// Number of characters in the full charset

void init()
{
	int i, c;

	minlength = 1;	// Minimum password length to try, must be at least 1
	maxlength = 8;	// Must be at least same as minlength

	startdiff = 1;	// Initial number of different characters to try
	maxdiff = 3;	// Maximum number of different characters to try

/* This defines the character set */
	i = 0;
	c = 0x20;
	while (c <= 0x7e)
		charset[i++] = c++;

	if (maxdiff > (charcount = i))
		maxdiff = i;
	if (maxdiff > maxlength)
		maxdiff = maxlength;

/*
 * Initialize the variables such that generate() gets to its "next subset"
 * code, which will initialize everything for real.
 */
	subcount = (i = startdiff) - 1;
	while (i--)
		subid[i] = charcount;
	subset[0] = c0 = 0;
	last = maxlength - 1;
	lastid = -1;
}

void generate()
{
	int i;

/* Handle the typical case specially */
	if (word[last] = subset[++lastid]) return;

	lastid = 0;
	word[i = last] = c0;
	while (i--) {			// Have a preceding position?
		if (word[i] = subset[++id[i]]) return;
		id[i] = 0;
		word[i] = c0;
	}

	if (++last < maxlength) {	// Next length?
		id[last] = lastid = 0;
		word[last] = c0;
		word[last + 1] = 0;
		return;
	}

/* Next subset */
	if (subcount) {
		int j;
		i = subcount - 1;
		j = charcount;
		while (++subid[i] >= j) {
			if (i--) {
				j--;
				continue;
			}
			subid[i = 0] = 0;
			subset[++subcount] = 0;
			break;
		}
	} else {
		subid[i = 0] = 0;
		subset[++subcount] = 0;
	}
	subset[i] = charset[subid[i]];
	while (++i < subcount)
		subset[i] = charset[subid[i] = subid[i - 1] + 1];

	if (subcount > maxdiff) {
		word = 0;		// Done
		return;
	}

/*
 * We won't be able to fully use the subset if the length is smaller than the
 * character count.  We assume that we've tried all smaller subsets before, so
 * we don't bother with such short lengths.
 */
	if (minlength < subcount)
		last = subcount - 1;
	else
		last = minlength - 1;
	c0 = subset[0];
	i = 0;
	while (i <= last) {
		id[i] = 0;
		word[i++] = c0;
	}
	lastid = 0;
	word[i] = 0;
>>>>>>> 84abe351
}

# Try strings of repeated lowercase letters (range: 'a' - 'z').
[List.External:Repeats_lowercase]
.include [List.External_base:Repeats]
void init()
{
	if (req_minlen)
		minlength = req_minlen;
	else
		minlength = 1;
	if (req_maxlen)
		maxlength = req_maxlen;
	else
		maxlength = cipher_limit;	// the format's limit
	minc = 'a';
	maxc = 'z';

	length = minlength; c = minc;
}

# Try strings of repeated printable ASCII characters
# (range: ' ' - '~').
[List.External:Repeats_printable_ASCII]
.include [List.External_base:Repeats]
void init()
{
	if (req_minlen)
		minlength = req_minlen;
	else
		minlength = 1;
	if (req_maxlen)
		maxlength = req_maxlen;
	else
		maxlength = cipher_limit;	// the format's limit
	minc = ' ';
	maxc = '~';

	length = minlength; c = minc;
}

# Try character sequences ("0123456", "acegikmoqs", "ZYXWVU", etc.).
#
# The generate() function will limit the maximum length of generated
# candidates to either the format's limit (maximum password length)
# or to the limit specified with --stdout=LENGTH (Default: 125),
# thus avoiding duplicate candidates for formats with limited maximum
# passwortd length.
# The comparison of the current length and the limit is only done
# after switching to a new length.
# So, if the minimum length specified already exceeds this limit,
# then all the candidates for the minimum length will be generated
# nevertheless.
# External modes reusing this External_base mode should only need to
# adjust the init() function.
# In the init() function, a minimum length which is > 1 should be
# specified.
# Otherwise, the generated candidates will not depend on the increment
# specified.
# For length = 1, the candidates will be the same as for external mode
# Repeats with length 1.
# Actually, Repeats is a special case of Sequence, using increment = 0.
# External modes reusing this External_base mode should also make sure
# that the number of different characters (specified as a range from "from"
# to "to") is not smaller than the minimum length ("minlength"),
# if the start increment "inc" is 1.
# For a start increment > 1, the number of different characters in the
# range "from" - "to" must be greater than or equal to
# (1 + ("minlength" - 1) * "inc").
# Otherwise you might get unexpected results.
# The range of characters to be used for the sequences needs to be
# specified by adjusting the "from" and "to" variables.
# To generate sequences which decrement characters ("987654"),
# "from" must be > "to".
# Otherwise, the generated sequences will increment characters ("abcdef").
#
# Variables to be used and the generate() function are common
# for all sections which include this External_base section.
[List.External_base:Sequence]
/*
 * See the [List.External:Sequence_0-9] section to learn more about
 * the meaning of these variables which can be adjusted to define
 * new external modes based on an existing one:
 */
int minlength, from, to, maxlength, inc, direction;

/*
 * The value of these variables shouldn't be changed when copying
 * an existing external mode:
 */
int length, first;

void generate()
{
	int i;

	i = 0;

	while (i < length) {
		word[i] = first + (i * inc * direction);
		++i;
	}
	word[i] = 0;

	// start the next sequence of the same length
	// with the next character
	first = first + direction;

	// But check that a sequence of the current length
	// is still possible (without leaving the range of
	// characters allowed
	if ((direction > 0 && first + (length - 1) * inc > to) ||
	    (direction < 0 && first - (length - 1) * inc < to)) {
		// No more sequence is possible. Reset start character
		first = from;
		// Now try the next length.
		// But just in case an individual External mode reusing
		// this External_base mode did specify a maxlength
		// which is larger than the one supported by the format
		// or by --stdout=LENGTH, make sure no more candidates
		// are generated.
		// Checking this just once per length per increment
		// doen't really hurt performance.
		if (maxlength > cipher_limit)
			maxlength = cipher_limit;

		// For a similar reason, the maximum length of a
		// sequence is limited by the number of different
		// characters and by the increment.
		// The larger the increment, the smaller
		// the maximum possible length for a given
		// character range.
		while (inc  * (maxlength - 1) > direction * (to - from))
			--maxlength;

		if (++length > maxlength) {
			// The maximum length for this increment has been reached.
			// Restart at minimum length with the next possible
			// increment
			++inc;
			// Unfortunately, we have to check again
			// if the maximum length needs to be reduced
			// for the new increment
			while (inc * (maxlength - 1) > direction * (to - from))
				--maxlength;

			length = minlength;
		}
		if (maxlength < minlength)
			// With the current increment, we can't even generate
			// sequences of the minimum required length.
			// So we need to stop here.
			// This will make sure that no more candidiates
			//  will be generated:
			first = 0;
	}
}

# Try sequences of digits (range: '0' - '9').
#
# Aditional comments can be found in the
# section [List.External_base:Sequence]
#
# This external mode is thoroughly commented,
# to make it easier to copy and adjust it as needed.
[List.External:Sequence_0-9]
.include [List.External_base:Sequence]
void init()
{
	// Adjust the following 4 variables if you want to define
	// a different external mode.

	// This is the start character for the generated sequence
	// if "from" is smaller than "to", the increment from
	// first to second character ... will be positive ("0123456789").
	// Otherwise, it will be negative ("987654321").
	from = '0';
	to = '9';

	// minimum length of the sequence
	// make sure it is not larger than the number of different characters
	// in the range between "from" and "to" specified above
	minlength = 2;

	// start increment for generating the sequence, usually 1
	// if it is larger than 1, you need even more characters
	// in the range between "from" and "to"
	// Don't specify a negative value here.
	// If you want to generate sequences like "zyxwvu" or "86420",
	// adjust "from" and "to" so that "from" is larger than "to".
	// (A start increment of 0 is also possible, in that case the first
	// sequences will be candidates which just repeat the same character.)
	inc = 1;

	// For copied external modes, no further changes should be required
	// in the statements following this comment

	length = minlength;
	first = from;

	if (from <= to) {
		maxlength = to - from + 1;
		direction = 1;
	} else {
		// We have to create sequences which decrement the previous character
		maxlength = from - to + 1;
		direction = -1;
	}
}

# Try sequence of lower case letters (range: 'a' - 'z').
# This external mode is not very well documented.
# Refer to [List.External:Sequence_0-9] for more detailed information.
[List.External:Sequence_a-z]
.include [List.External_base:Sequence]
void init()
{
	from = 'a';
	to = 'z';
	minlength = 2;
	inc = 1;

	length = minlength;
	first = from;

	if (from <= to) {
		maxlength = to - from + 1;
		direction = 1;
	} else {
		maxlength = from - to + 1;
		direction = -1;
	}
}

# Try sequence of lower case letters (range: 'a' - 'z'), but reversed
# ("zxywvu").
# This external mode is not very well documented.
# Refer to [List.External:Sequence_0-9] for more detailed information.
[List.External:Sequence_z-a]
.include [List.External_base:Sequence]
void init()
{
	from = 'z';
	to = 'a';
	minlength = 2;
	inc = 1;

	length = minlength;
	first = from;

	if (from <= to) {
		maxlength = to - from + 1;
		direction = 1;
	} else {
		maxlength = from - to + 1;
		direction = -1;
	}
}

# Try sequence of printable ASCII characters (range: ' ' - '~').
# This external mode is not very well documented.
# Refer to [List.External:Sequence_0-9] for more detailed information.
[List.External:Sequence_printable_ascii]
.include [List.External_base:Sequence]
void init()
{
	from = ' ';
	to = '~';
	minlength = 2;
	inc = 1;

	length = minlength;
	first = from;

	if (from <= to) {
		maxlength = to - from + 1;
		direction = 1;
	} else {
		maxlength = from - to + 1;
		direction = -1;
	}
}

# Try sequence of printable ASCII characters (range: ' ' - '~'),
# but decrementing characters ("fedcba") instead of incrementing.
# This external mode is not very well documented.
# Refer to [List.External:Sequence_0-9] for more detailed information.
[List.External:Sequence_reversed_ascii]
.include [List.External_base:Sequence]
void init()
{
	from = '~';
	to = ' ';
	minlength = 2;
	inc = 1;

	length = minlength;
	first = from;

	if (from <= to) {
		maxlength = to - from + 1;
		direction = 1;
	} else {
		maxlength = from - to + 1;
		direction = -1;
	}
}

# Try sequence of characters (range: space - 0xff).
# This external mode is not very well documented.
# Refer to [List.External:Sequence_0-9] for more detailed information.
[List.External:Sequence]
.include [List.External_base:Sequence]
void init()
{
	from = ' ';
	to = 0xff;
	minlength = 2;
	inc = 1;

	length = minlength;
	first = from;

	if (from <= to) {
		maxlength = to - from + 1;
		direction = 1;
	} else {
		maxlength = from - to + 1;
		direction = -1;
	}
}


# Generate candidate passwords from many small subsets of characters from a
# much larger full character set.  This will test for passwords containing too
# few different characters.  As currently implemented, this code will produce
# some duplicates, although their number is relatively small when the maximum
# number of different characters (the maxdiff setting) is significantly lower
# than the maximum length (the maxlength setting).  Nevertheless, you may want
# to pass the resulting candidate passwords through "unique" if you intend to
# test them against hashes that are salted and/or of a slow to compute type.
[List.External:Subsets]
int minlength;		// Minimum password length to try
int maxlength;		// Maximum password length to try
int startdiff;		// Initial number of characters in a subset to try
int maxdiff;		// Maximum number of characters in a subset to try
int last;		// Last character position, zero-based
int lastid;		// Character index in the last position
int id[0x7f];		// Current character indices for other positions
int subset[0x100], c0;	// Current subset
int subcount;		// Number of characters in the current subset
int subid[0x100];	// Indices into charset[] of characters in subset[]
int charset[0x100];	// Full character set
int charcount;		// Number of characters in the full charset

void init()
{
	int i, c;

	// Minimum password length to try, must be at least 1
	if (req_minlen)
		minlength = req_minlen;
	else
		minlength = 1;

	// Maximum password length to try, must be at least same as minlength
	// This external mode's default maximum length can be adjusted
	// using --max-length= on the command line
	if (req_maxlen)
		maxlength = req_maxlen;
	else
		maxlength = 8;

	// "cipher_limit" is the variable which contains the format's
	// maximum password length
	if (maxlength > cipher_limit)
		maxlength = cipher_limit;

	startdiff = 1;	// Initial number of different characters to try
	maxdiff = 3;	// Maximum number of different characters to try

/* This defines the character set */
	i = 0;
	c = 0x20;
	while (c <= 0x7e)
		charset[i++] = c++;

	if (maxdiff > (charcount = i))
		maxdiff = i;
	if (maxdiff > maxlength)
		maxdiff = maxlength;

/*
 * Initialize the variables such that generate() gets to its "next subset"
 * code, which will initialize everything for real.
 */
	subcount = (i = startdiff) - 1;
	while (i--)
		subid[i] = charcount;
	subset[0] = c0 = 0;
	last = maxlength - 1;
	lastid = -1;
}

void generate()
{
	int i;

/* Handle the typical case specially */
	if (word[last] = subset[++lastid]) return;

	lastid = 0;
	word[i = last] = c0;
	while (i--) {			// Have a preceding position?
		if (word[i] = subset[++id[i]]) return;
		id[i] = 0;
		word[i] = c0;
	}

	if (++last < maxlength) {	// Next length?
		id[last] = lastid = 0;
		word[last] = c0;
		word[last + 1] = 0;
		return;
	}

/* Next subset */
	if (subcount) {
		int j;
		i = subcount - 1;
		j = charcount;
		while (++subid[i] >= j) {
			if (i--) {
				j--;
				continue;
			}
			subid[i = 0] = 0;
			subset[++subcount] = 0;
			break;
		}
	} else {
		subid[i = 0] = 0;
		subset[++subcount] = 0;
	}
	subset[i] = charset[subid[i]];
	while (++i < subcount)
		subset[i] = charset[subid[i] = subid[i - 1] + 1];

	if (subcount > maxdiff) {
		word = 0;		// Done
		return;
	}

/*
 * We won't be able to fully use the subset if the length is smaller than the
 * character count.  We assume that we've tried all smaller subsets before, so
 * we don't bother with such short lengths.
 */
	if (minlength < subcount)
		last = subcount - 1;
	else
		last = minlength - 1;
	c0 = subset[0];
	i = 0;
	while (i <= last) {
		id[i] = 0;
		word[i++] = c0;
	}
	lastid = 0;
	word[i] = 0;
}

# Try sequences of adjacent keys on a keyboard as candidate passwords
[List.External:Keyboard]
int maxlength, length;	// Maximum password length to try, current length
int fuzz;		// The desired "fuzz factor", either 0 or 1
int id[15];		// Current character indices for each position
int m[0x800];		// The keys matrix
int mc[0x100];		// Counts of adjacent keys
int f[0x40], fc;	// Characters for the first position, their count

void init()
{
	int minlength;
	int i, j, c, p;
	int k[0x40];

	// Initial password length to try
	if (req_minlen)
		minlength = req_minlen;
	else
		minlength = 1;
	if (req_maxlen)
		maxlength = req_maxlen;
	else
		maxlength = cipher_limit;	// the format's limit
	fuzz = 1;			// "Fuzz factor", set to 0 for much quicker runs

/*
 * This defines the keyboard layout, by default for a QWERTY keyboard.
 */
	i = 0; while (i < 0x40) k[i++] = 0;
	k[0] = '`';
	i = 0; while (++i <= 9) k[i] = '0' + i;
	k[10] = '0'; k[11] = '-'; k[12] = '=';
	k[0x11] = 'q'; k[0x12] = 'w'; k[0x13] = 'e'; k[0x14] = 'r';
	k[0x15] = 't'; k[0x16] = 'y'; k[0x17] = 'u'; k[0x18] = 'i';
	k[0x19] = 'o'; k[0x1a] = 'p'; k[0x1b] = '['; k[0x1c] = ']';
	k[0x1d] = '\\';
	k[0x21] = 'a'; k[0x22] = 's'; k[0x23] = 'd'; k[0x24] = 'f';
	k[0x25] = 'g'; k[0x26] = 'h'; k[0x27] = 'j'; k[0x28] = 'k';
	k[0x29] = 'l'; k[0x2a] = ';'; k[0x2b] = '\'';
	k[0x31] = 'z'; k[0x32] = 'x'; k[0x33] = 'c'; k[0x34] = 'v';
	k[0x35] = 'b'; k[0x36] = 'n'; k[0x37] = 'm'; k[0x38] = ',';
	k[0x39] = '.'; k[0x3a] = '/';

	i = 0; while (i < 0x100) mc[i++] = 0;
	fc = 0;

	/* rows */
	c = 0;
	i = 0;
	while (i < 0x40) {
		p = c;
		c = k[i++] & 0xff;
		if (!c) continue;
		f[fc++] = c;
		if (!p) continue;
		m[(c << 3) + mc[c]++] = p;
		m[(p << 3) + mc[p]++] = c;
	}
	f[fc] = 0;

	/* columns */
	i = 0;
	while (i < 0x30) {
		p = k[i++] & 0xff;
		if (!p) continue;
		j = 1 - fuzz;
		while (j <= 1 + fuzz) {
			c = k[i + 0x10 - j++] & 0xff;
			if (!c) continue;
			m[(c << 3) + mc[c]++] = p;
			m[(p << 3) + mc[p]++] = c;
		}
	}

	length = 0;
	while (length < minlength)
		id[length++] = 0;
}

void generate()
{
	int i, p, maxcount;

	word[i = 0] = p = f[id[0]];
	while (++i < length)
		word[i] = p = m[(p << 3) + id[i]];
	word[i--] = 0;

	if (i) maxcount = mc[word[i - 1]]; else maxcount = fc;
	while (++id[i] >= maxcount) {
		if (!i) {
			if (length < maxlength) {
				id[0] = 0;
				id[length++] = 0;
			}
			return;
		}
		id[i--] = 0;
		if (i) maxcount = mc[word[i - 1]]; else maxcount = fc;
	}
}

void restore()
{
	int i;

	/* Calculate the length */
	length = 0;
	while (word[length])
		id[length++] = 0;

	/* Infer the first character index */
	i = -1;
	while (++i < fc) {
		if (f[i] == word[0]) {
			id[0] = i;
			break;
		}
	}

	/* This sample can be enhanced to infer the rest of the indices here */
}

# Simplest (fastest?) possible dumb exhaustive search, demonstrating a
# mode that does not need any special restore() handling.
# Defaults to printable ASCII.
[List.External:DumbDumb]
int maxlength;		// Maximum password length to try
int startchar, endchar;	// Range of characters (inclusive)

void init()
{
	int i;

	startchar = ' ';	// Start with space
	endchar = '~';		// End with tilde

	// Create first word, honoring --min-len
	if (!(i = req_minlen))
		i++;
	word[i] = 0;
	while (i--)
		word[i] = startchar;
	word[0] = startchar - 1;

	if (req_maxlen)
		maxlength = req_maxlen;		// --max-len
	else
		maxlength = cipher_limit;	// format's limit
}

void generate()
{
	int i;

	if (++word <= endchar)
		return;

	i = 0;

	while (word[i] > endchar) {
		word[i++] = startchar;
		if (!word[i]) {
			word[i] = startchar;
			word[i + 1] = 0;
		} else
			word[i]++;
	}

	if (i >= maxlength)
		word = 0;
}

/*
 * This mode will resume correctly without any restore handing.
 * The empty function just confirms to John that everything is in order.
 */
void restore()
{
}

# Generic implementation of "dumb" exhaustive search, given a range of lengths
# and an arbitrary charset.  This is pre-configured to try 8-bit characters
# against LM hashes, which is only reasonable to do for very short password
# half lengths.
[List.External:DumbForce]
int maxlength;		// Maximum password length to try
int last;		// Last character position, zero-based
int lastid;		// Character index in the last position
int id[0x7f];		// Current character indices for other positions
int charset[0x100], c0;	// Character set

void init()
{
	int minlength;
	int i, c;

	// Initial password length to try, must be at least 1
	if (req_minlen)
		minlength = req_minlen;
	else
		minlength = 1;
	if (req_maxlen)
		maxlength = req_maxlen;
	else
		maxlength = cipher_limit;	// the format's limit

/*
 * This defines the character set.
 *
 * Let's say, we want to try TAB, all non-control ASCII characters, and all
 * 8-bit characters, including the 8-bit terminal controls range (as these are
 * used as regular national characters with some 8-bit encodings), but except
 * for known terminal controls (risky for the terminal we may be running on).
 *
 * Also, let's say our hashes are case-insensitive, so skip lowercase letters
 * (this is right for LM hashes).
 */
	i = 0;
	charset[i++] = 9;		// Add horizontal TAB (ASCII 9), then
	c = ' ';			// start with space (ASCII 32) and
	while (c < 'a')			// proceed till lowercase 'a'
		charset[i++] = c++;
	c = 'z' + 1;			// Skip lowercase letters and
	while (c <= 0x7e)		// proceed for all printable ASCII
		charset[i++] = c++;
	c++;				// Skip DEL (ASCII 127) and
	while (c < 0x84)		// proceed over 8-bit codes till IND
		charset[i++] = c++;
	charset[i++] = 0x86;		// Skip IND (84 hex) and NEL (85 hex)
	charset[i++] = 0x87;
	c = 0x89;			// Skip HTS (88 hex)
	while (c < 0x8d)		// Proceed till RI (8D hex)
		charset[i++] = c++;
	c = 0x91;			// Skip RI, SS2, SS3, DCS
	while (c < 0x96)		// Proceed till SPA (96 hex)
		charset[i++] = c++;
	charset[i++] = 0x99;		// Skip SPA, EPA, SOS
	c = 0xa0;			// Skip DECID, CSI, ST, OSC, PM, APC
	while (c <= 0xff)		// Proceed with the rest of 8-bit codes
		charset[i++] = c++;

/* Zero-terminate it, and cache the first character */
	charset[i] = 0;
	c0 = charset[0];

	last = minlength - 1;
	i = 0;
	while (i <= last) {
		id[i] = 0;
		word[i++] = c0;
	}
	lastid = -1;
	word[i] = 0;
}

void generate()
{
	int i;

/* Handle the typical case specially */
	if (word[last] = charset[++lastid]) return;

	lastid = 0;
	word[i = last] = c0;
	while (i--) {			// Have a preceding position?
		if (word[i] = charset[++id[i]]) return;
		id[i] = 0;
		word[i] = c0;
	}

	if (++last < maxlength) {	// Next length?
		id[last] = lastid = 0;
		word[last] = c0;
		word[last + 1] = 0;
	} else				// We're done
		word = 0;
}

void restore()
{
	int i, c;

/* Calculate the current length and infer the character indices */
	last = 0;
	while (c = word[last]) {
		i = 0; while (charset[i] != c && charset[i]) i++;
		if (!charset[i]) i = 0;	// Not found
		id[last++] = i;
	}
	lastid = id[--last];
}

# Generic implementation of exhaustive search for a partially-known password.
# This is pre-configured for length 8, lowercase and uppercase letters in the
# first 4 positions (52 different characters), and digits in the remaining 4
# positions - however, the corresponding part of init() may be modified to use
# arbitrary character sets or even fixed characters for each position.
[List.External:KnownForce]
int last;		// Last character position, zero-based
int lastofs;		// Last character position offset into charset[]
int lastid;		// Current character index in the last position
int id[0x7f];		// Current character indices for other positions
int charset[0x7f00];	// Character sets, 0x100 elements for each position

void init()
{
	int length, maxlength;
	int pos, ofs, i, c;

	if (req_minlen)
		length = req_minlen;
	else
		length = 8;	// Password length to try (NOTE: other [eg. shorter]
				// lengths will not be tried!)
	if (req_maxlen)
		maxlength = req_maxlen;
	else
		maxlength = cipher_limit;	// the format's limit

/* This defines the character sets for different character positions */
	if (length > maxlength)
		length = maxlength;
	pos = 0;
	while (pos < 4) {
		ofs = pos++ << 8;
		i = 0;
		c = 'a';
		while (c <= 'z')
			charset[ofs + i++] = c++;
		c = 'A';
		while (c <= 'Z')
			charset[ofs + i++] = c++;
		charset[ofs + i] = 0;
	}
	while (pos < length) {
		ofs = pos++ << 8;
		i = 0;
		c = '0';
		while (c <= '9')
			charset[ofs + i++] = c++;
		charset[ofs + i] = 0;
	}

	last = length - 1;
	pos = -1;
	while (++pos <= last)
		word[pos] = charset[id[pos] = pos << 8];
	lastid = (lastofs = last << 8) - 1;
	word[pos] = 0;
}

void generate()
{
	int pos;

/* Handle the typical case specially */
	if (word[last] = charset[++lastid]) return;

	word[pos = last] = charset[lastid = lastofs];
	while (pos--) {			// Have a preceding position?
		if (word[pos] = charset[++id[pos]]) return;
		word[pos] = charset[id[pos] = pos << 8];
	}

	word = 0;			// We're done
}

void restore()
{
	int i, c;

/* Calculate the current length and infer the character indices */
	last = 0;
	while (c = word[last]) {
		i = lastofs = last << 8;
		while (charset[i] != c && charset[i]) i++;
		if (!charset[i]) i = lastofs; // Not found
		id[last++] = i;
	}
	lastid = id[--last];
}

# A variation of KnownForce configured to try likely date and time strings.
[List.External:DateTime]
int last;		// Last character position, zero-based
int lastofs;		// Last character position offset into charset[]
int lastid;		// Current character index in the last position
int id[0x7f];		// Current character indices for other positions
int charset[0x7f00];	// Character sets, 0x100 elements for each position

void init()
{
	int length;
	int pos, ofs, i, c;

	length = 8;	// Must be one of: 4, 5, 7, 8

/* This defines the character sets for different character positions */
	pos = 0;
	while (pos < length - 6) {
		ofs = pos++ << 8;
		i = 0;
		c = '0';
		while (c <= '9')
			charset[ofs + i++] = c++;
		charset[ofs + i] = 0;
	}
	if (pos) {
		ofs = pos++ << 8;
		charset[ofs] = '/';
		charset[ofs + 1] = '.';
		charset[ofs + 2] = ':';
		charset[ofs + 3] = 0;
	}
	while (pos < length - 3) {
		ofs = pos++ << 8;
		i = 0;
		c = '0';
		while (c <= '9')
			charset[ofs + i++] = c++;
		charset[ofs + i] = 0;
	}
	ofs = pos++ << 8;
	charset[ofs] = '/';
	charset[ofs + 1] = '.';
	charset[ofs + 2] = ':';
	charset[ofs + 3] = 0;
	while (pos < length) {
		ofs = pos++ << 8;
		i = 0;
		c = '0';
		while (c <= '9')
			charset[ofs + i++] = c++;
		charset[ofs + i] = 0;
	}

	last = length - 1;
	pos = -1;
	while (++pos <= last)
		word[pos] = charset[id[pos] = pos << 8];
	lastid = (lastofs = last << 8) - 1;
	word[pos] = 0;
}

void generate()
{
	int pos;

/* Handle the typical case specially */
	if (word[last] = charset[++lastid]) return;

	word[pos = last] = charset[lastid = lastofs];
	while (pos--) {			// Have a preceding position?
		if (word[pos] = charset[++id[pos]]) return;
		word[pos] = charset[id[pos] = pos << 8];
	}

	word = 0;			// We're done
}

void restore()
{
	int i, c;

/* Calculate the current length and infer the character indices */
	last = 0;
	while (c = word[last]) {
		i = lastofs = last << 8;
		while (charset[i] != c && charset[i]) i++;
		if (!charset[i]) i = lastofs; // Not found
		id[last++] = i;
	}
	lastid = id[--last];
}

# A variation of KnownForce configured to try all the 385641000 possible
# auto-generated passwords of DokuWiki versions up to at least 2013-05-10.
[List.External:DokuWiki]
int last;		// Last character position, zero-based
int lastofs;		// Last character position offset into charset[]
int lastid;		// Current character index in the last position
int id[0x7f];		// Current character indices for other positions
int charset[0x7f00];	// Character sets, 0x100 elements for each position

void init()
{
	int A[26], C[26], V[26];
	int length;
	int pos, ofs, i, c;

	i = 0; while (i < 26) { A[i] = C[i] = 1; V[i++] = 0; }
	i = 'a' - 'a'; C[i] = 0; V[i] = 1;
	i = 'e' - 'a'; C[i] = 0; V[i] = 1;
	i = 'i' - 'a'; C[i] = 0; V[i] = 1;
	i = 'o' - 'a'; C[i] = 0; V[i] = 1;
	i = 'u' - 'a'; C[i] = 0; V[i] = 1;
	i = 'q' - 'a'; A[i] = C[i] = 0;
	i = 'x' - 'a'; A[i] = C[i] = 0;
	i = 'y' - 'a'; A[i] = C[i] = 0;

	length = 8;

/* This defines the character sets for different character positions */
	pos = 0;
	while (pos < 6) {
		ofs = pos++ << 8;
		i = 0;
		c = 'a' - 1;
		while (++c <= 'z')
			if (C[c - 'a'])
				charset[ofs + i++] = c;
		charset[ofs + i] = 0;
		ofs = pos++ << 8;
		i = 0;
		c = 'a' - 1;
		while (++c <= 'z')
			if (V[c - 'a'])
				charset[ofs + i++] = c;
		charset[ofs + i] = 0;
		ofs = pos++ << 8;
		i = 0;
		c = 'a' - 1;
		while (++c <= 'z')
			if (A[c - 'a'])
				charset[ofs + i++] = c;
		charset[ofs + i] = 0;
	}
	c = '1';
	while (pos < length) {
		ofs = pos++ << 8;
		i = 0;
		while (c <= '9')
			charset[ofs + i++] = c++;
		charset[ofs + i] = 0;
		c = '0';
	}

	last = length - 1;
	pos = -1;
	while (++pos <= last)
		word[pos] = charset[id[pos] = pos << 8];
	lastid = (lastofs = last << 8) - 1;
	word[pos] = 0;
}

void generate()
{
	int pos;

/* Handle the typical case specially */
	if (word[last] = charset[++lastid]) return;

	word[pos = last] = charset[lastid = lastofs];
	while (pos--) {			// Have a preceding position?
		if (word[pos] = charset[++id[pos]]) return;
		word[pos] = charset[id[pos] = pos << 8];
	}

	word = 0;			// We're done
}

void restore()
{
	int i, c;

/* Calculate the current length and infer the character indices */
	last = 0;
	while (c = word[last]) {
		i = lastofs = last << 8;
		while (charset[i] != c && charset[i]) i++;
		if (!charset[i]) i = lastofs; // Not found
		id[last++] = i;
	}
	lastid = id[--last];
}

# Strip 0.5 ("Secure Tool for Recalling Important Passwords") cracker,
# based on analysis done by Thomas Roessler and Ian Goldberg.  This will
# crack passwords you may have generated with Strip; other uses of Strip
# are unaffected.
[List.External:Strip]
int minlength, maxlength, mintype, maxtype;
int crack_seed, length, type;
int count, charset[128];

void init()
{
	int c;
<<<<<<< HEAD

/* Password lengths to try; Strip can generate passwords of 4 to 16
 * characters, but traditional crypt(3) hashes are limited to 8. */
	minlength = req_minlen;
	if (minlength < 4)
		minlength = 4;
	if (req_maxlen)
		maxlength = req_maxlen;
	else					// the format's limit
		maxlength = cipher_limit;
	if (maxlength >16) maxlength = 16;

/* Password types to try (Numeric, Alpha-Num, Alpha-Num w/ Meta). */
	mintype = 0;	// 0
	maxtype = 2;	// 2

	crack_seed = 0x10000;
	length = minlength - 1;
	type = mintype;

	count = 0;
	c = '0'; while (c <= '9') charset[count++] = c++;
}

void generate()
{
	int seed, random;
	int i, c;

	if (crack_seed > 0xffff) {
		crack_seed = 0;

		if (++length > maxlength) {
			length = minlength;

			if (++type > maxtype) {
				word[0] = 0;
				return;
			}
		}

		count = 10;
		if (type >= 1) {
			c = 'a'; while (c <= 'f') charset[count++] = c++;
			c = 'h'; while (c <= 'z') charset[count++] = c++;
			c = 'A'; while (c <= 'Z') charset[count++] = c++;
		}
		if (type == 2) {
			charset[count++] = '!';
			c = '#'; while (c <= '&') charset[count++] = c++;
			c = '('; while (c <= '/') charset[count++] = c++;
			c = '<'; while (c <= '>') charset[count++] = c++;
			charset[count++] = '?'; charset[count++] = '@';
			charset[count++] = '['; charset[count++] = ']';
			charset[count++] = '^'; charset[count++] = '_';
			c = '{'; while (c <= '~') charset[count++] = c++;
		}
	}

	seed = (crack_seed++ << 16 >> 16) * 22695477 + 1;

	i = 0;
	while (i < length) {
		random = ((seed = seed * 22695477 + 1) >> 16) & 0x7fff;
		word[i++] = charset[random % count];
	}

	word[i] = 0;
}

/*
 * This takes advantage of CVE-2013-2120 to find seeds that KDE Paste applet
 * uses to generate passwords.
 *
 * This software is Copyright (c) Michael Samuel <mik@miknet.net>,
 * and it is hereby released to the general public under the following terms:
 * Redistribution and use in source and binary forms, with or without
 * modification, are permitted.
 */
[List.External:KDEPaste]
int charset[95];
int charset_length, password_length, endTime, startTime, msec;

void init()
{
	password_length = 8;	/* Change this to match config */
	endTime = session_start_time;
	startTime = 1343743200;	/* Aug 1 2012  - Change this as necessary */

	msec = 1;		/* msec is never 0 - it would crash the applet */

	charset_length = 0;
	int c;

	/* Comment out classes that you don't need, but keep the order the same */
	/* Lowers */
	c = 'a'; while (c <= 'z') charset[charset_length++] = c++;

	/* Uppers */
	c = 'A'; while (c <= 'Z') charset[charset_length++] = c++;

	/* Numbers */
	c = '0'; while (c <= '9') charset[charset_length++] = c++;
	charset[charset_length++] = '0';	/* Yep, it's there twice */

	/* Symbols */
	c = '!'; while (c <= '/') charset[charset_length++] = c++;
	c = ':'; while (c <= '@') charset[charset_length++] = c++;
	c = '['; while (c <= '`') charset[charset_length++] = c++;
	c = '{'; while (c <= '~') charset[charset_length++] = c++;
}

void generate()
{
	int i, rand_seed, rand_result;

	/* Terminate once we've generated for all *
	 * of the time range (Plus a bit more...) */
	if (endTime + 1000 < startTime) {
		word = 0;
		return;
	}

	/* Skip msecs that would generate dupes */
	while (endTime % msec != 0) {
		if (++msec > 999) {
			endTime--;
			msec = 1;
		}
	}

	rand_seed = endTime / msec;

	i = 0;
	while (i < password_length) {
		/* this works like rand_r() from eglibc */
		rand_seed = rand_seed * 1103515245 + 12345;
		rand_result = (rand_seed >> 16) & 2047;

		rand_seed = rand_seed * 1103515245 + 12345;
		rand_result <<= 10;
		rand_result ^= (rand_seed >> 16) & 1023;

		rand_seed = rand_seed * 1103515245 + 12345;
		rand_result <<= 10;
		rand_result ^= (rand_seed >> 16) & 1023;

		word[i++] = charset[rand_result % charset_length];
	}
	word[i] = 0;

	if (++msec > 999) {
		endTime--;
		msec = 1;
	}
}

void restore()
{
	int i, rand_seed, rand_result;

	i = 0;

	/* Very crude restore, just dry-run until we hit last word */
	while (i != password_length) {

		while (endTime % msec != 0) {
			if (++msec > 999) {
				endTime--;
				msec = 1;
			}
		}

		rand_seed = endTime / msec;

		i = 0;
		while (i < password_length) {
			/* this works like rand_r() from eglibc */
			rand_seed = rand_seed * 1103515245 + 12345;
			rand_result = (rand_seed >> 16) & 2047;

			rand_seed = rand_seed * 1103515245 + 12345;
			rand_result <<= 10;
			rand_result ^= (rand_seed >> 16) & 1023;

			rand_seed = rand_seed * 1103515245 + 12345;
			rand_result <<= 10;
			rand_result ^= (rand_seed >> 16) & 1023;

			if (charset[rand_result % charset_length] != word[i++])
				break;
		}

		if (++msec > 999) {
			endTime--;
			msec = 1;
		}
	}
}

/* Awesome Password Generator RNG replay
 * Written by Michael Samuel <mik@miknet.net>
 * Public Domain.
 *
 * This takes advantage of a subtle bug, where a crypto RNG is used to
 * seed the C# System.Random() class, which takes a 32-bit input, but
 * converts negative numbers into non-negative numbers, resulting in
 * only 31 bits of security.
 *
 * This only implements "easy to type" being *unticked*, and numbers,
 * lowers, uppers and symbols being ticked, in random password mode.
 * Changing the password length is easy, anything else is left as an
 * exercise to the reader.
 *
 * Running Awesome Password Generator (1.3.2 or lower) in Mono is still
 * vulnerable, but uses a different RNG, so this mode isn't compatible.
 */

/* Awesome Password Generator 1.3.2 does a two-pass run, selecting which
 * charset each position will have, then picking the character.  This
 * leads to heavy bias, and is fixed in 1.4.0 (along with many other
 * fixes).  If you have been using Awesome Password Generator, you should
 * upgrade immediately and change your passwords.
 */
[List.External:AwesomePasswordGenerator]
int numbers[10];
int lowers[26];
int uppers[26];
int symbols[32];

/* Since we don't have a double datatype, I simply pre-calculated the
 * transition numbers calculating the scale formula:
 * (double)randNum * 4.656612873077393e-10 * {4/10/26/32}
 */
int boundaries_charclass[4];
int boundaries_numbers[10];
int boundaries_letters[26];
int boundaries_symbols[32];

/* This is the bug we're exploiting - the seed for the RNG is 32 bits
 * from the crypto rng.  The non-crypto RNG converts negative numbers
 * into non-negative numbers, so there's only 2^31 possible seeds.
 */
int seed;

int password_length;

void init()
{
	password_length = 16; /* Change this to match config */

	int c, i;

	c = '0'; i = 0; while (c <= '9') numbers[i++] = c++;
	c = 'a'; i = 0; while (c <= 'z') lowers[i++] = c++;
	c = 'A'; i = 0; while (c <= 'Z') uppers[i++] = c++;

	/* Symbols */
	i = 0;
	symbols[i++] = '!'; symbols[i++] = '@'; symbols[i++] = '#'; symbols[i++] = '$';
	symbols[i++] = '%'; symbols[i++] = '^'; symbols[i++] = '&'; symbols[i++] = '*';
	symbols[i++] = '('; symbols[i++] = ')'; symbols[i++] = '~'; symbols[i++] = '-';
	symbols[i++] = '_'; symbols[i++] = '='; symbols[i++] = '+'; symbols[i++] = '\\';
	symbols[i++] = '|'; symbols[i++] = '/'; symbols[i++] = '['; symbols[i++] = ']';
	symbols[i++] = '{'; symbols[i++] = '}'; symbols[i++] = ';'; symbols[i++] = ':';
	symbols[i++] = '`'; symbols[i++] = '\''; symbols[i++] = '"'; symbols[i++] = ',';
	symbols[i++] = '.'; symbols[i++] = '<'; symbols[i++] = '>'; symbols[i++] = '?';

	i = 0;
	boundaries_charclass[i++] = 536870912; boundaries_charclass[i++] = 1073741824;
	boundaries_charclass[i++] = 1610612736; boundaries_charclass[i++] = 2147483647;

	i = 0;
	boundaries_numbers[i++] = 214748365; boundaries_numbers[i++] = 429496730;
	boundaries_numbers[i++] = 644245095; boundaries_numbers[i++] = 858993460;
	boundaries_numbers[i++] = 1073741824; boundaries_numbers[i++] = 1288490189;
	boundaries_numbers[i++] = 1503238554; boundaries_numbers[i++] = 1717986919;
	boundaries_numbers[i++] = 1932735284; boundaries_numbers[i++] = 2147483647;

	i = 0;
	boundaries_letters[i++] = 82595525; boundaries_letters[i++] = 165191050;
	boundaries_letters[i++] = 247786575; boundaries_letters[i++] = 330382100;
	boundaries_letters[i++] = 412977625; boundaries_letters[i++] = 495573150;
	boundaries_letters[i++] = 578168675; boundaries_letters[i++] = 660764200;
	boundaries_letters[i++] = 743359725; boundaries_letters[i++] = 825955250;
	boundaries_letters[i++] = 908550775; boundaries_letters[i++] = 991146300;
	boundaries_letters[i++] = 1073741824; boundaries_letters[i++] = 1156337349;
	boundaries_letters[i++] = 1238932874; boundaries_letters[i++] = 1321528399;
	boundaries_letters[i++] = 1404123924; boundaries_letters[i++] = 1486719449;
	boundaries_letters[i++] = 1569314974; boundaries_letters[i++] = 1651910499;
	boundaries_letters[i++] = 1734506024; boundaries_letters[i++] = 1817101549;
	boundaries_letters[i++] = 1899697074; boundaries_letters[i++] = 1982292599;
	boundaries_letters[i++] = 2064888124; boundaries_letters[i++] = 2147483647;

	i = 0;
	boundaries_symbols[i++] = 67108864; boundaries_symbols[i++] = 134217728;
	boundaries_symbols[i++] = 201326592; boundaries_symbols[i++] = 268435456;
	boundaries_symbols[i++] = 335544320; boundaries_symbols[i++] = 402653184;
	boundaries_symbols[i++] = 469762048; boundaries_symbols[i++] = 536870912;
	boundaries_symbols[i++] = 603979776; boundaries_symbols[i++] = 671088640;
	boundaries_symbols[i++] = 738197504; boundaries_symbols[i++] = 805306368;
	boundaries_symbols[i++] = 872415232; boundaries_symbols[i++] = 939524096;
	boundaries_symbols[i++] = 1006632960; boundaries_symbols[i++] = 1073741824;
	boundaries_symbols[i++] = 1140850688; boundaries_symbols[i++] = 1207959552;
	boundaries_symbols[i++] = 1275068416; boundaries_symbols[i++] = 1342177280;
	boundaries_symbols[i++] = 1409286144; boundaries_symbols[i++] = 1476395008;
	boundaries_symbols[i++] = 1543503872; boundaries_symbols[i++] = 1610612736;
	boundaries_symbols[i++] = 1677721600; boundaries_symbols[i++] = 1744830464;
	boundaries_symbols[i++] = 1811939328; boundaries_symbols[i++] = 1879048192;
	boundaries_symbols[i++] = 1946157056; boundaries_symbols[i++] = 2013265920;
	boundaries_symbols[i++] = 2080374784; boundaries_symbols[i++] = 2147483647;

	seed = 0;
=======

/* Password lengths to try; Strip can generate passwords of 4 to 16
 * characters, but traditional crypt(3) hashes are limited to 8. */
	minlength = 4;	// 4
	maxlength = 8;	// 16

/* Password types to try (Numeric, Alpha-Num, Alpha-Num w/ Meta). */
	mintype = 0;	// 0
	maxtype = 2;	// 2

	crack_seed = 0x10000;
	length = minlength - 1;
	type = mintype;

	count = 0;
	c = '0'; while (c <= '9') charset[count++] = c++;
}

void generate()
{
	int seed, random;
	int i, c;

	if (crack_seed > 0xffff) {
		crack_seed = 0;

		if (++length > maxlength) {
			length = minlength;

			if (++type > maxtype) {
				word[0] = 0;
				return;
			}
		}

		count = 10;
		if (type >= 1) {
			c = 'a'; while (c <= 'f') charset[count++] = c++;
			c = 'h'; while (c <= 'z') charset[count++] = c++;
			c = 'A'; while (c <= 'Z') charset[count++] = c++;
		}
		if (type == 2) {
			charset[count++] = '!';
			c = '#'; while (c <= '&') charset[count++] = c++;
			c = '('; while (c <= '/') charset[count++] = c++;
			c = '<'; while (c <= '>') charset[count++] = c++;
			charset[count++] = '?'; charset[count++] = '@';
			charset[count++] = '['; charset[count++] = ']';
			charset[count++] = '^'; charset[count++] = '_';
			c = '{'; while (c <= '~') charset[count++] = c++;
		}
	}

	seed = (crack_seed++ << 16 >> 16) * 22695477 + 1;

	i = 0;
	while (i < length) {
		random = ((seed = seed * 22695477 + 1) >> 16) & 0x7fff;
		word[i++] = charset[random % count];
	}

	word[i] = 0;
>>>>>>> 84abe351
}

# Append the Luhn algorithm digit to arbitrary all-digit strings.  Optimized
# for speed, not for size nor simplicity.  The primary optimization trick is to
# compute the length and four sums in parallel (in two SIMD'ish variables).
# Then whether the length is even or odd determines which two of the four sums
# are actually used.  Checks for non-digits and for NUL are packed into the
# SIMD'ish bitmasks as well.
[List.External:AppendLuhn]
int map1[0x100], map2[0x1fff];

void init()
{
	int i, j, s, next, nextp, val, bucket, randnum, used_charsets;
	int seedarray[56];

<<<<<<< HEAD
	/* BEGIN System.Random(seed) */
	if(seed < 0) {
		/* Only bother with non-negative integers */
		word = 0;
		return;
	}

	s = 161803398 - seed++;
	seedarray[55] = s;
	i = val = 1;

	while(i < 55) {
		bucket = 21 * i % 55;
		seedarray[bucket] = val;
		val = s - val;
		if(val < 0) val += 2147483647;
		s = seedarray[bucket];
		i++;
=======
	map1[0] = ~0x7fffffff;
	i = 1;
	while (i < 0x100)
		map1[i++] = ~0x7effffff;
	i = -1;
	while (++i < 10)
		map1['0' + i] = i + ((i * 2 % 10 + i / 5) << 12);
	i = -1;
	while (++i < 0x1fff) {
		if (i % 10)
			map2[i] = '9' + 1 - i % 10;
		else
			map2[i] = '0';
>>>>>>> 84abe351
	}
}

<<<<<<< HEAD
	i = 1;
	while(i < 5) {
		j = 1;
		while(j < 56) {
			seedarray[j] -= seedarray[1 + (j + 30) % 55];
			if(seedarray[j] < 0) seedarray[j] += 2147483647;
			j++;
		}
		i++;
	}
	next = 0;
	nextp = 21;
	/* END System.Random(seed) */

	used_charsets = 0;
	while(used_charsets != 15) {
		i = 0;
		while(i < password_length) {
			/* BEGIN Random.Sample() */
			if (++next >= 56) next = 1;
			if (++nextp >= 56) nextp = 1;
			randnum = seedarray[next] - seedarray[nextp];
			if (randnum == 2147483647) randnum--;
			if (randnum < 0) randnum += 2147483647;
			seedarray[next] = randnum;
			/* END Random.Sample() */

			j = 0;
			while(boundaries_charclass[j] < randnum) j++;

			word[i] = j; /* Temporarily store in word[] */
			used_charsets |= (1 << j);
			i++;
		}
	}

	i = 0;
	while(i < password_length) {
		/* BEGIN Random.Sample() */
		if (++next >= 56) next = 1;
		if (++nextp >= 56) nextp = 1;
		randnum = seedarray[next] - seedarray[nextp];
		if (randnum == 2147483647) randnum--;
		if (randnum < 0) randnum += 2147483647;
		seedarray[next] = randnum;
		/* END Random.Sample() */
		j = 0;

		if(word[i] == 0) {
			while(boundaries_letters[j] < randnum) j++;
			word[i++] = lowers[j];
		} else if (word[i] == 1) {
			while(boundaries_letters[j] < randnum) j++;
			word[i++] = uppers[j];
		} else if (word[i] == 2) {
			while(boundaries_numbers[j] < randnum) j++;
			word[i++] = numbers[j];
		} else { /* if (word[i] == 3) */
			while(boundaries_symbols[j] < randnum) j++;
			word[i++] = symbols[j];
		}
	}
	word[i] = 0;
=======
void filter()
{
	int i, o, e;

	i = o = e = 0;
	while ((o += map1[word[i++]]) >= 0) {
		if ((e += map1[word[i++]]) >= 0)
			continue;
		if (e & 0x01000000)
			return; // Not all-digit, leave unmodified
		word[i--] = 0;
		word[i] = map2[(e & 0xfff) + (o >> 12)];
		return;
	}
	if (o & 0x01000000)
		return; // Not all-digit, leave unmodified
	word[i--] = 0;
	word[i] = map2[(o & 0xfff) + (e >> 12)];
>>>>>>> 84abe351
}


void restore()
{
	int i, j, s, next, nextp, val, bucket, randnum, used_charsets;
	int seedarray[56];
	int candidate[32]; /* This needs to be at-least as big as password-length */

	seed = 0;

	while(seed > 0) {
		/* BEGIN System.Random(seed) */
		s = 161803398 - seed++;
		seedarray[55] = s;
		i = val = 1;

		while(i < 55) {
			bucket = 21 * i % 55;
			seedarray[bucket] = val;
			val = s - val;
			if(val < 0) val += 2147483647;
			s = seedarray[bucket];
			i++;
		}

		i = 1;
		while(i < 5) {
			j = 1;
			while(j < 56) {
				seedarray[j] -= seedarray[1 + (j + 30) % 55];
				if(seedarray[j] < 0) seedarray[j] += 2147483647;
				j++;
			}
			i++;
		}
		next = 0;
		nextp = 21;
		/* END System.Random(seed) */

		used_charsets = 0;
		while(used_charsets != 15) {
			i = 0;
			while(i < password_length) {
				/* BEGIN Random.Sample() */
				if (++next >= 56) next = 1;
				if (++nextp >= 56) nextp = 1;
				randnum = seedarray[next] - seedarray[nextp];
				if (randnum == 2147483647) randnum--;
				if (randnum < 0) randnum += 2147483647;
				seedarray[next] = randnum;
				/* END Random.Sample() */

				j = 0;
				while(boundaries_charclass[j] < randnum) j++;

				candidate[i] = j;
				used_charsets |= (1 << j);
				i++;
			}
		}

		i = 0;
		while(i < password_length) {
			/* BEGIN Random.Sample() */
			if (++next >= 56) next = 1;
			if (++nextp >= 56) nextp = 1;
			randnum = seedarray[next] - seedarray[nextp];
			if (randnum == 2147483647) randnum--;
			if (randnum < 0) randnum += 2147483647;
			seedarray[next] = randnum;
			/* END Random.Sample() */
			j = 0;

			if(candidate[i] == 0) {
				while(boundaries_letters[j] < randnum) j++;
				if(lowers[j] != word[i++]) break;
			} else if (candidate[i] == 1) {
				while(boundaries_letters[j] < randnum) j++;
				if(uppers[j] != word[i++]) break;
			} else if (candidate[i] == 2) {
				while(boundaries_numbers[j] < randnum) j++;
				if(numbers[j] != word[i++]) break;
			} else { /* if (word[i] == 3) */
				while(boundaries_symbols[j] < randnum) j++;
				if(symbols[j] != word[i++]) break;
			}
		}
		if(i == password_length) return;
	}
}

# Append the Luhn algorithm digit to arbitrary all-digit strings.  Optimized
# for speed, not for size nor simplicity.  The primary optimization trick is to
# compute the length and four sums in parallel (in two SIMD'ish variables).
# Then whether the length is even or odd determines which two of the four sums
# are actually used.  Checks for non-digits and for NUL are packed into the
# SIMD'ish bitmasks as well.
[List.External:AppendLuhn]
int map1[0x100], map2[0x1fff];

void init()
{
	int i;

	map1[0] = ~0x7fffffff;
	i = 1;
	while (i < 0x100)
		map1[i++] = ~0x7effffff;
	i = -1;
	while (++i < 10)
		map1['0' + i] = i + ((i * 2 % 10 + i / 5) << 12);
	i = -1;
	while (++i < 0x1fff) {
		if (i % 10)
			map2[i] = '9' + 1 - i % 10;
		else
			map2[i] = '0';
	}
}

void filter()
{
	int i, o, e;

	i = o = e = 0;
	while ((o += map1[word[i++]]) >= 0) {
		if ((e += map1[word[i++]]) >= 0)
			continue;
		if (e & 0x01000000)
			return; // Not all-digit, leave unmodified
		word[i--] = 0;
		word[i] = map2[(e & 0xfff) + (o >> 12)];
		return;
	}
	if (o & 0x01000000)
		return; // Not all-digit, leave unmodified
	word[i--] = 0;
	word[i] = map2[(o & 0xfff) + (e >> 12)];
}

# Simple password policy matching: require at least one digit.
[List.External:AtLeast1-Simple]
void filter()
{
	int i, c;

	i = 0;
	while (c = word[i++])
		if (c >= '0' && c <= '9')
			return; // Found at least one suitable character, good

	word = 0; // No suitable characters found, skip this "word"
}

# The same password policy implemented in a more efficient and more generic
# fashion (easy to expand to include other "sufficient" characters as well).
[List.External:AtLeast1-Generic]
int mask[0x100];

void init()
{
	int c;

	mask[0] = 0; // Terminate the loop in filter() on NUL
	c = 1;
	while (c < 0x100)
		mask[c++] = 1; // Continue looping in filter() on most chars

	c = '0';
	while (c <= '9')
		mask[c++] = 0; // Terminate the loop in filter() on digits
}

void filter()
{
	int i;

	i = -1;
	while (mask[word[++i]])
		continue;
	if (word[i])
		return; // Found at least one suitable character, good

	word = 0; // No suitable characters found, skip this "word"
}

# An efficient and fairly generic password policy matcher.  The policy to match
# is specified in the check at the end of filter() and in mask[].  For example,
# lowercase and uppercase letters may be treated the same by initializing the
# corresponding mask[] elements to the same value, then adjusting the value to
# check "seen" for accordingly.
[List.External:Policy]
int mask[0x100];

void init()
{
	int c;

	mask[0] = 0x100;
	c = 1;
	while (c < 0x100)
		mask[c++] = 0x200;

	c = 'a';
	while (c <= 'z')
		mask[c++] = 1;
	c = 'A';
	while (c <= 'Z')
		mask[c++] = 2;
	c = '0';
	while (c <= '9')
		mask[c++] = 4;
}

void filter()
{
	int i, seen;

/*
 * This loop ends when we see NUL (sets 0x100) or a disallowed character
 * (sets 0x200).
 */
	i = -1; seen = 0;
	while ((seen |= mask[word[++i]]) < 0x100)
		continue;

/*
 * We should have seen at least one character of each type (which "add up"
 * to 7) and then a NUL (adds 0x100), but not any other characters (would
 * add 0x200).  The length must be 8.
 */
	if (seen != 0x107 || i != 8)
		word = 0; // Does not conform to policy
}

<<<<<<< HEAD
# Trivial Rotate function, which rotates letters in a word
# by a given number of places (like 13 in case of ROT13).
# Words which don't contain any letters (and thus wouldn't be changed
# by this filter) are skipped, because these unchanged words probably
# should have been tried before trying a mangled version.
[List.External_base:Filter_Rotate]

int rot; // The number of places to rotate each letter in a word

void filter()
{
	int i, j, c;

	i = 0;
	j = 0; // j counts the number of changed characters

	while (c = word[i]) {
		if (c >= 'a' && c <= 'z') {
			c = c - 26 + rot;
			if (c < 'a') c += 26;
			word[i] = c;
			j++;
		} else if (c >= 'A' && c <= 'Z' ) {
			c = c - 26 + rot;
			if (c < 'A') c += 26;
			word[i] = c;
			j++;
		}
		i++;
	}
	if (j == 0)
		// Nothing changed. Reject this word.
		word = 0;
}

# ROT13 Example
[List.External:Filter_ROT13]
.include [List.External_base:Filter_Rotate]
void init()
{
	// Just in case someone wants to "rotate" by other values,
	// adjust the value of the rot variable
	// (may be in a copied external mode):
	// 	13: "abcABCxyzXYZ" -> "nopNOPklmKLM"
	// 	 1: "abcABCxyzXYZ" -> "bcdBCDyzaYZA"
	// 	25: "abcABCxyzXYZ" -> "zabZABwxyWXY"
	// 	-1: "abcABCxyzXYZ" -> "zabZABwxyWXY"
	// and so on
	// Allowed range: -25 <= rot <= -1, or 1 <= rot <= 25
	rot = 13;

	// Don't change the following statement.
	// It is supposed to "sanitize" the value to be in the
	// range
	rot = (rot + 26) % 26;
}

=======
>>>>>>> 84abe351
# Trivial parallel processing example (obsoleted by the "--node" option)
[List.External:Parallel]
/*
 * This word filter makes John process some of the words only, for running
 * multiple instances on different CPUs.  It can be used with any cracking
 * mode except for "single crack".  Note: this is not a good solution, but
 * is just an example of what can be done with word filters.
 */

int node, total;			// This node's number, and node count
int number;				// Current word number

void init()
{
	node = 1; total = 2;		// Node 1 of 2, change as appropriate
	number = node - 1;		// Speedup the filter a bit
}

void filter()
{
	if (number++ % total)		// Word for a different node?
		word = 0;		// Yes, skip it
}

# Interrupt the cracking session after "max" words tried
[List.External:AutoAbort]
int max;				// Maximum number of words to try
int number;				// Current word number

void init()
{
	max = 1000;
	number = 0;
}

void filter()
{
	if (++number > max)
		abort = 1;		// Interrupt the cracking session
}

# Print the status line after every "interval" words tried
[List.External:AutoStatus]
int interval;				// How often to print the status
int number;				// Current word number

void init()
{
	interval = 1000;
	number = 0;
}

void filter()
{
	if (number++ % interval)
		return;
	status = 1;			// Print the status line
}

#
# Reference example hybrid-mode external. same as jtr-rule: $[0-9]$[0-9]
# this format is to be used similar to a filter, in that it requires some
# other word generator (markov, wordlist, etc).  However, this type external
# will get new() called with each word, and then have next() called, until
# the word[0]=0 is seen (meaning all candidates for the base word have been
# generated.  Prior to new() or restore(), word[] is the 'base' word.
# if the script is able to properly resume, then it should set the global
# variable hybrid_total to the count of candidates that will be generated
# for this word (in new() / restore(), then in the body of restore() there
# is a global variable set 'hybrid_resume' that was the prior number of
# canidates generated for this base-word.  Resume should start at the NEXT
# If the script is not able to easily resume, then simply do NOT set the
# global hybrid_total to anything either function.  JtR will 'still' resume
# propery, but it will do so by calling new()/next()/next().../next() until
# back to the proper resume location.
#
# script changed to append a _ character before the number, each time within
# the next() function. Done this way to better validate that -restore within
# jtr is working properly.
#
[List.External:Hybrid_example]
/* static vars for the script */
int cnt, length, total;

void init()
{
	/* in this simple example, we always generate 100 candidates per word */
	total = 100;/* this is a VERY simple example */
}

/* new word */
void new()
{
	/* get the word length) */
	length = 0; while (word[length++]) ; --length;

	/*
	 * If this was a more complex script, we would compute total candidates
	 * at this location, if we can. If we can not compute total candidates
	 * then it is likely we can not resume 'easily', so if that is the
	 * case, we would simply set hybrid_total to -1, or do nothing, since
	 * do_external_hybrid_crack() sets it to -1 before calling this function.
	 */
	 hybrid_total = total;

	/* Reset or counter for THIS word. */
	cnt = 0;

	/*
	 * word will be too long to be used, or too short to be used. If so
	 * then set hybrid_total to 0 and this entire word will be skipped.
	 */
	if (req_minlen > length - 2 || (req_maxlen && req_maxlen < length + 2))
		hybrid_total = 0;
}

void next()
{
	/* in this simple script, if cnt is 100, this word is DONE */
	if (cnt == 100) {
		word[0] = 0;
		return;
	}

	/* set word[] to the next candidate */
	word[length++] = '_';
	word[length  ] = '0' + cnt / 10;
	word[length+1] = '0' + cnt % 10;
	word[length+2] = 0;
	++cnt;
}

/* Called when restoring an interrupted session */
void restore()
{
	int i;

	length = 0; while (word[length++]) ; --length;

	/* for this simple script, simply setting cnt resumes */
	cnt = hybrid_resume + 1; if (cnt > 100) cnt=100;
	i = 0;
	while (i++ < cnt) word[length++] = '_';
	word[length] = 0;

	/* tell john that we have properly 'resumed', by setting a 'proper' total */
	hybrid_total = total;
}

# External hybrid 'leet code
[List.External:Leet]
/*
 * 1337 language in this script:
 *   a -> a4@
 *   b -> b8
 *   e -> e3
 *   g -> g9
 *   i -> i1!
 *   l -> l1
 *   o -> o0
 *   s -> s$5
 *   t -> t7
 */

int rotor[626]; /* max length input is 125 bytes [125*5+1]; */
int rotors[125];
int rotor_ptr[125];
int rotor_idx[125];
int rotor_cnt[125];
int current_word_count;
int max_mangle; /* controls how many bytes we run through our 'leet' code */
int max_mangle_letters;
int original_word; /* if set to 1 then we start with original word. If 0, then start with first mangled word */

void init()
{
	/* note, 3^10 is 59k so aaaaaaaaaa will produce that many words! */
	max_mangle_letters = 10; /* only mangle 10 characters max */
	max_mangle = 4000; /* Stop building new letters if our count goes over this value */
	original_word = 0;
}

/* new word */
void new()
{
	int rotor_off, idx, wlen;
	idx = rotor_off = wlen = 0;
	hybrid_total = 1;
	while (word[wlen++]) ; --wlen;
	if (req_minlen > wlen || (req_maxlen && req_maxlen < wlen )) {
		hybrid_total = 0;
		return;
	}
	wlen = 0;
	while (word[wlen] && idx < max_mangle_letters && hybrid_total < max_mangle) {
		rotor_cnt[wlen] = rotor_idx[wlen] = 0;
		rotor_ptr[wlen] = rotor_off;
		if (word[wlen] == 'a') {
			rotor[rotor_off++] = 'a';
			rotor[rotor_off++] = '4';
			rotor[rotor_off++] = '@';
		}
		else if (word[wlen] == 'b') {
			rotor[rotor_off++] = 'b';
			rotor[rotor_off++] = '8';
		}
		else if (word[wlen] == 'e') {
			rotor[rotor_off++] = 'e';
			rotor[rotor_off++] = '3';
		}
		else if (word[wlen] == 'g') {
			rotor[rotor_off++] = 'g';
			rotor[rotor_off++] = '9';
		}
		else if (word[wlen] == 'i') {
			rotor[rotor_off++] = 'i';
			rotor[rotor_off++] = '1';
			rotor[rotor_off++] = '!';
		}
		else if (word[wlen] == 'l') {
			rotor[rotor_off++] = 'l';
			rotor[rotor_off++] = '1';
		}
		else if (word[wlen] == 'o') {
			rotor[rotor_off++] = 'o';
			rotor[rotor_off++] = '0';
		}
		else if (word[wlen] == 's') {
			rotor[rotor_off++] = 's';
			rotor[rotor_off++] = '$';
			rotor[rotor_off++] = '5';
		}
		else if (word[wlen] == 't') {
			rotor[rotor_off++] = 't';
			rotor[rotor_off++] = '7';
		}
		if (rotor_off > rotor_ptr[wlen]) {
			rotor_cnt[wlen] = rotor_off-rotor_ptr[wlen];
			hybrid_total *= rotor_cnt[wlen];
			rotors[idx++] = wlen;
		}
		++wlen;
	}
	/* hybrid_total+666 is our indicator that this is the original word */
	if (original_word)
		current_word_count = hybrid_total+666;
	else {
		current_word_count = 1; /* skip the 'original' word */
	}
}

/* next iteration of this word word */
void next()
{
	int idx, idx2;
	if (current_word_count >=  hybrid_total) {
		if (current_word_count == hybrid_total+666) {
			/* first word (starting word) we leave alone */
			/* by making it > hybrid_total, we avoid a 2nd if statement */
			current_word_count = 1;
			return;
		}
		word[0] = 0;
		return;
	}
	idx = rotors[idx2=0];
	while (++rotor_idx[idx] >= rotor_cnt[idx]) {
		rotor_idx[idx] = 0;
		word[idx] = rotor[ rotor_ptr[idx] ];
		idx = rotors[++idx2];
	}
	word[idx] = rotor[ rotor_ptr[idx]+rotor_idx[idx] ];
	++current_word_count;
}
/* restore() not needed. john properly restores fast enough without it */

# External hybrid CaSE mutation code
[List.External:Case]

int rotor[251]; /* max length input is 125 bytes [125*5+1]; */
int rotors[125];
int rotor_ptr[125];
int rotor_idx[125];
int rotor_cnt[125];
int current_word_count;
int max_mangle; /* controls how many bytes we run through our 'leet' code */
int original_word; /* if set to 1 then we start with original word. If 0, then start with first mangled word */

void init()
{
	max_mangle = 20; /* only mangle 20 characters max (2^20 is 1 million) */
	original_word = 1; /* for case mangle, unless the data is 100% lower case, we really can not skip the original word */
}

/* new word */
void new()
{
	int rotor_off, idx, wlen, ch;
	idx = rotor_off = wlen = 0;
	hybrid_total = 1;
	while (word[wlen++]) ; --wlen;
	if (req_minlen > wlen || (req_maxlen && req_maxlen < wlen )) {
		hybrid_total = 0;
		return;
	}
	wlen = 0;
	while (word[wlen] && idx < max_mangle) {
		rotor_cnt[wlen] = rotor_idx[wlen] = 0;
		rotor_ptr[wlen] = rotor_off;
		ch = word[wlen];
		if (ch >= 'A' && ch <= 'Z') {
			ch += 0x20;
			word[wlen] = ch;
			rotor[rotor_off++] = ch;
			rotor[rotor_off++] = ch-0x20;
		}
		if (ch >= 'a' && ch <= 'z') {
			rotor[rotor_off++] = ch;
			rotor[rotor_off++] = ch-0x20;
			rotor_cnt[wlen] = 2;
			hybrid_total *= 2;
			rotors[idx++] = wlen;
		}
		++wlen;
	}
	/* hybrid_total+666 is our indicator that this is the original word */
	if (original_word)
		current_word_count = hybrid_total+666;
	else {
		current_word_count = 1; /* skip the 'original' word */
	}
}

/* next iteration of this word word */
void next()
{
	int idx, idx2;
	if (current_word_count >=  hybrid_total) {
		if (current_word_count == hybrid_total+666) {
			/* first word (starting word) we leave alone */
			/* by making it > hybrid_total, we avoid a 2nd if statement */
			current_word_count = 1;
			return;
		}
		word[0] = 0;
		return;
	}
	idx = rotors[idx2=0];
	while (++rotor_idx[idx] >= rotor_cnt[idx]) {
		rotor_idx[idx] = 0;
		word[idx] = rotor[ rotor_ptr[idx] ];
		idx = rotors[++idx2];
	}
	word[idx] = rotor[ rotor_ptr[idx]+rotor_idx[idx] ];
	++current_word_count;
}
/* restore() not needed. john properly restores fast enough without it */

# Alternate hybrid external 'leet' mode (HybridLeet)
.include <hybrid.conf>

# dumb-force UTF-16, in an external file
.include <dumb16.conf>

# dumb-force UTF-32, in an external file
.include <dumb32.conf>

# repeats UTF-16, in an external file
.include <repeats16.conf>

# repeats UTF-32, in an external file
.include <repeats32.conf>

# Dynamic ($dynamic_n$) scripting code, in an external file
.include <dynamic.conf>

# Regex alphabets
.include <regex_alphabets.conf>

# NOTE, this file (john.local.conf) is deprecated. If you had any modified logic in this
# file, please create and move it to john-local.conf.  The file simply can be renamed to
# the new john-local.conf if you so choose.
.include '$JOHN/john.local.conf'

# include john-local.conf (This file can be created by user, to override defaults in this john.conf file)
.include '$JOHN/john-local.conf'

# include john-local.conf in local dir, it can override john.conf, john-local.conf (or any other conf file loaded)
.include './john-local.conf'

# End of john.conf file.
# Keep this comment, and blank line above it, to make sure a john-local.conf
# that does not end with \n is properly loaded.<|MERGE_RESOLUTION|>--- conflicted
+++ resolved
@@ -761,11 +761,7 @@
 # mary -> marie
 -[:c] a1 (?\p1[za] \p1[lc] )y omi $e
 # marie -> mary
-<<<<<<< HEAD
 -[:c] b1 (?\p1[za] \p1[lc] )e \] )i val1 oay
-=======
--[:c] (?\p1[za] \p1[lc] )e \] <+ )i val1 oay
->>>>>>> 84abe351
 # The following are some 3l33t rules
 -[:c] l /[aelos] s\0\p[4310$] (?\p1[za] \p1[:c]
 -[:c] l /a /[elos] sa4 s\0\p[310$] (?\p1[za] \p1[:c]
@@ -1636,19 +1632,12 @@
 	length = i >> 1;
 }
 
-<<<<<<< HEAD
 [List.External:Double]
 .include [List.External_base:Double]
-=======
-# Try strings of repeated characters
-[List.External:Repeats]
-int minlength, maxlength, minc, maxc, length, c;
->>>>>>> 84abe351
 
 /* Called at startup to initialize the global variables */
 void init()
 {
-<<<<<<< HEAD
 	int i;
 
 	if (req_minlen)
@@ -1779,154 +1768,6 @@
 	maxc = '9';
 
 	length = minlength; c = minc;
-=======
-	minlength = 1;
-	maxlength = 72;
-	minc = 0x20;
-	maxc = 0xff;
-
-	length = minlength; c = minc;
-}
-
-void generate()
-{
-	int i;
-
-	i = 0;
-	while (i < length)
-		word[i++] = c;
-	word[i] = 0;
-
-	if (c++ < maxc)
-		return;
-
-	c = minc;
-	if (++length > maxlength)
-		c = 0; // Will NUL out the next "word" and thus terminate
-}
-
-# Generate candidate passwords from many small subsets of characters from a
-# much larger full character set.  This will test for passwords containing too
-# few different characters.  As currently implemented, this code will produce
-# some duplicates, although their number is relatively small when the maximum
-# number of different characters (the maxdiff setting) is significantly lower
-# than the maximum length (the maxlength setting).  Nevertheless, you may want
-# to pass the resulting candidate passwords through "unique" if you intend to
-# test them against hashes that are salted and/or of a slow to compute type.
-[List.External:Subsets]
-int minlength;		// Minimum password length to try
-int maxlength;		// Maximum password length to try
-int startdiff;		// Initial number of characters in a subset to try
-int maxdiff;		// Maximum number of characters in a subset to try
-int last;		// Last character position, zero-based
-int lastid;		// Character index in the last position
-int id[0x7f];		// Current character indices for other positions
-int subset[0x100], c0;	// Current subset
-int subcount;		// Number of characters in the current subset
-int subid[0x100];	// Indices into charset[] of characters in subset[]
-int charset[0x100];	// Full character set
-int charcount;		// Number of characters in the full charset
-
-void init()
-{
-	int i, c;
-
-	minlength = 1;	// Minimum password length to try, must be at least 1
-	maxlength = 8;	// Must be at least same as minlength
-
-	startdiff = 1;	// Initial number of different characters to try
-	maxdiff = 3;	// Maximum number of different characters to try
-
-/* This defines the character set */
-	i = 0;
-	c = 0x20;
-	while (c <= 0x7e)
-		charset[i++] = c++;
-
-	if (maxdiff > (charcount = i))
-		maxdiff = i;
-	if (maxdiff > maxlength)
-		maxdiff = maxlength;
-
-/*
- * Initialize the variables such that generate() gets to its "next subset"
- * code, which will initialize everything for real.
- */
-	subcount = (i = startdiff) - 1;
-	while (i--)
-		subid[i] = charcount;
-	subset[0] = c0 = 0;
-	last = maxlength - 1;
-	lastid = -1;
-}
-
-void generate()
-{
-	int i;
-
-/* Handle the typical case specially */
-	if (word[last] = subset[++lastid]) return;
-
-	lastid = 0;
-	word[i = last] = c0;
-	while (i--) {			// Have a preceding position?
-		if (word[i] = subset[++id[i]]) return;
-		id[i] = 0;
-		word[i] = c0;
-	}
-
-	if (++last < maxlength) {	// Next length?
-		id[last] = lastid = 0;
-		word[last] = c0;
-		word[last + 1] = 0;
-		return;
-	}
-
-/* Next subset */
-	if (subcount) {
-		int j;
-		i = subcount - 1;
-		j = charcount;
-		while (++subid[i] >= j) {
-			if (i--) {
-				j--;
-				continue;
-			}
-			subid[i = 0] = 0;
-			subset[++subcount] = 0;
-			break;
-		}
-	} else {
-		subid[i = 0] = 0;
-		subset[++subcount] = 0;
-	}
-	subset[i] = charset[subid[i]];
-	while (++i < subcount)
-		subset[i] = charset[subid[i] = subid[i - 1] + 1];
-
-	if (subcount > maxdiff) {
-		word = 0;		// Done
-		return;
-	}
-
-/*
- * We won't be able to fully use the subset if the length is smaller than the
- * character count.  We assume that we've tried all smaller subsets before, so
- * we don't bother with such short lengths.
- */
-	if (minlength < subcount)
-		last = subcount - 1;
-	else
-		last = minlength - 1;
-	c0 = subset[0];
-	i = 0;
-	while (i <= last) {
-		id[i] = 0;
-		word[i++] = c0;
-	}
-	lastid = 0;
-	word[i] = 0;
->>>>>>> 84abe351
 }
 
 # Try strings of repeated lowercase letters (range: 'a' - 'z').
@@ -2989,7 +2830,6 @@
 void init()
 {
 	int c;
-<<<<<<< HEAD
 
 /* Password lengths to try; Strip can generate passwords of 4 to 16
  * characters, but traditional crypt(3) hashes are limited to 8. */
@@ -3303,70 +3143,186 @@
 	boundaries_symbols[i++] = 2080374784; boundaries_symbols[i++] = 2147483647;
 
 	seed = 0;
-=======
-
-/* Password lengths to try; Strip can generate passwords of 4 to 16
- * characters, but traditional crypt(3) hashes are limited to 8. */
-	minlength = 4;	// 4
-	maxlength = 8;	// 16
-
-/* Password types to try (Numeric, Alpha-Num, Alpha-Num w/ Meta). */
-	mintype = 0;	// 0
-	maxtype = 2;	// 2
-
-	crack_seed = 0x10000;
-	length = minlength - 1;
-	type = mintype;
-
-	count = 0;
-	c = '0'; while (c <= '9') charset[count++] = c++;
 }
 
 void generate()
 {
-	int seed, random;
-	int i, c;
-
-	if (crack_seed > 0xffff) {
-		crack_seed = 0;
-
-		if (++length > maxlength) {
-			length = minlength;
-
-			if (++type > maxtype) {
-				word[0] = 0;
-				return;
+	int i, j, s, next, nextp, val, bucket, randnum, used_charsets;
+	int seedarray[56];
+
+	/* BEGIN System.Random(seed) */
+	if(seed < 0) {
+		/* Only bother with non-negative integers */
+		word = 0;
+		return;
+	}
+
+	s = 161803398 - seed++;
+	seedarray[55] = s;
+	i = val = 1;
+
+	while(i < 55) {
+		bucket = 21 * i % 55;
+		seedarray[bucket] = val;
+		val = s - val;
+		if(val < 0) val += 2147483647;
+		s = seedarray[bucket];
+		i++;
+	}
+
+	i = 1;
+	while(i < 5) {
+		j = 1;
+		while(j < 56) {
+			seedarray[j] -= seedarray[1 + (j + 30) % 55];
+			if(seedarray[j] < 0) seedarray[j] += 2147483647;
+			j++;
+		}
+		i++;
+	}
+	next = 0;
+	nextp = 21;
+	/* END System.Random(seed) */
+
+	used_charsets = 0;
+	while(used_charsets != 15) {
+		i = 0;
+		while(i < password_length) {
+			/* BEGIN Random.Sample() */
+			if (++next >= 56) next = 1;
+			if (++nextp >= 56) nextp = 1;
+			randnum = seedarray[next] - seedarray[nextp];
+			if (randnum == 2147483647) randnum--;
+			if (randnum < 0) randnum += 2147483647;
+			seedarray[next] = randnum;
+			/* END Random.Sample() */
+
+			j = 0;
+			while(boundaries_charclass[j] < randnum) j++;
+
+			word[i] = j; /* Temporarily store in word[] */
+			used_charsets |= (1 << j);
+			i++;
+		}
+	}
+
+	i = 0;
+	while(i < password_length) {
+		/* BEGIN Random.Sample() */
+		if (++next >= 56) next = 1;
+		if (++nextp >= 56) nextp = 1;
+		randnum = seedarray[next] - seedarray[nextp];
+		if (randnum == 2147483647) randnum--;
+		if (randnum < 0) randnum += 2147483647;
+		seedarray[next] = randnum;
+		/* END Random.Sample() */
+		j = 0;
+
+		if(word[i] == 0) {
+			while(boundaries_letters[j] < randnum) j++;
+			word[i++] = lowers[j];
+		} else if (word[i] == 1) {
+			while(boundaries_letters[j] < randnum) j++;
+			word[i++] = uppers[j];
+		} else if (word[i] == 2) {
+			while(boundaries_numbers[j] < randnum) j++;
+			word[i++] = numbers[j];
+		} else { /* if (word[i] == 3) */
+			while(boundaries_symbols[j] < randnum) j++;
+			word[i++] = symbols[j];
+		}
+	}
+	word[i] = 0;
+}
+
+
+void restore()
+{
+	int i, j, s, next, nextp, val, bucket, randnum, used_charsets;
+	int seedarray[56];
+	int candidate[32]; /* This needs to be at-least as big as password-length */
+
+	seed = 0;
+
+	while(seed > 0) {
+		/* BEGIN System.Random(seed) */
+		s = 161803398 - seed++;
+		seedarray[55] = s;
+		i = val = 1;
+
+		while(i < 55) {
+			bucket = 21 * i % 55;
+			seedarray[bucket] = val;
+			val = s - val;
+			if(val < 0) val += 2147483647;
+			s = seedarray[bucket];
+			i++;
+		}
+
+		i = 1;
+		while(i < 5) {
+			j = 1;
+			while(j < 56) {
+				seedarray[j] -= seedarray[1 + (j + 30) % 55];
+				if(seedarray[j] < 0) seedarray[j] += 2147483647;
+				j++;
 			}
-		}
-
-		count = 10;
-		if (type >= 1) {
-			c = 'a'; while (c <= 'f') charset[count++] = c++;
-			c = 'h'; while (c <= 'z') charset[count++] = c++;
-			c = 'A'; while (c <= 'Z') charset[count++] = c++;
-		}
-		if (type == 2) {
-			charset[count++] = '!';
-			c = '#'; while (c <= '&') charset[count++] = c++;
-			c = '('; while (c <= '/') charset[count++] = c++;
-			c = '<'; while (c <= '>') charset[count++] = c++;
-			charset[count++] = '?'; charset[count++] = '@';
-			charset[count++] = '['; charset[count++] = ']';
-			charset[count++] = '^'; charset[count++] = '_';
-			c = '{'; while (c <= '~') charset[count++] = c++;
-		}
-	}
-
-	seed = (crack_seed++ << 16 >> 16) * 22695477 + 1;
-
-	i = 0;
-	while (i < length) {
-		random = ((seed = seed * 22695477 + 1) >> 16) & 0x7fff;
-		word[i++] = charset[random % count];
-	}
-
-	word[i] = 0;
->>>>>>> 84abe351
+			i++;
+		}
+		next = 0;
+		nextp = 21;
+		/* END System.Random(seed) */
+
+		used_charsets = 0;
+		while(used_charsets != 15) {
+			i = 0;
+			while(i < password_length) {
+				/* BEGIN Random.Sample() */
+				if (++next >= 56) next = 1;
+				if (++nextp >= 56) nextp = 1;
+				randnum = seedarray[next] - seedarray[nextp];
+				if (randnum == 2147483647) randnum--;
+				if (randnum < 0) randnum += 2147483647;
+				seedarray[next] = randnum;
+				/* END Random.Sample() */
+
+				j = 0;
+				while(boundaries_charclass[j] < randnum) j++;
+
+				candidate[i] = j;
+				used_charsets |= (1 << j);
+				i++;
+			}
+		}
+
+		i = 0;
+		while(i < password_length) {
+			/* BEGIN Random.Sample() */
+			if (++next >= 56) next = 1;
+			if (++nextp >= 56) nextp = 1;
+			randnum = seedarray[next] - seedarray[nextp];
+			if (randnum == 2147483647) randnum--;
+			if (randnum < 0) randnum += 2147483647;
+			seedarray[next] = randnum;
+			/* END Random.Sample() */
+			j = 0;
+
+			if(candidate[i] == 0) {
+				while(boundaries_letters[j] < randnum) j++;
+				if(lowers[j] != word[i++]) break;
+			} else if (candidate[i] == 1) {
+				while(boundaries_letters[j] < randnum) j++;
+				if(uppers[j] != word[i++]) break;
+			} else if (candidate[i] == 2) {
+				while(boundaries_numbers[j] < randnum) j++;
+				if(numbers[j] != word[i++]) break;
+			} else { /* if (word[i] == 3) */
+				while(boundaries_symbols[j] < randnum) j++;
+				if(symbols[j] != word[i++]) break;
+			}
+		}
+		if(i == password_length) return;
+	}
 }
 
 # Append the Luhn algorithm digit to arbitrary all-digit strings.  Optimized
@@ -3380,29 +3336,8 @@
 
 void init()
 {
-	int i, j, s, next, nextp, val, bucket, randnum, used_charsets;
-	int seedarray[56];
-
-<<<<<<< HEAD
-	/* BEGIN System.Random(seed) */
-	if(seed < 0) {
-		/* Only bother with non-negative integers */
-		word = 0;
-		return;
-	}
-
-	s = 161803398 - seed++;
-	seedarray[55] = s;
-	i = val = 1;
-
-	while(i < 55) {
-		bucket = 21 * i % 55;
-		seedarray[bucket] = val;
-		val = s - val;
-		if(val < 0) val += 2147483647;
-		s = seedarray[bucket];
-		i++;
-=======
+	int i;
+
 	map1[0] = ~0x7fffffff;
 	i = 1;
 	while (i < 0x100)
@@ -3416,75 +3351,9 @@
 			map2[i] = '9' + 1 - i % 10;
 		else
 			map2[i] = '0';
->>>>>>> 84abe351
-	}
-}
-
-<<<<<<< HEAD
-	i = 1;
-	while(i < 5) {
-		j = 1;
-		while(j < 56) {
-			seedarray[j] -= seedarray[1 + (j + 30) % 55];
-			if(seedarray[j] < 0) seedarray[j] += 2147483647;
-			j++;
-		}
-		i++;
-	}
-	next = 0;
-	nextp = 21;
-	/* END System.Random(seed) */
-
-	used_charsets = 0;
-	while(used_charsets != 15) {
-		i = 0;
-		while(i < password_length) {
-			/* BEGIN Random.Sample() */
-			if (++next >= 56) next = 1;
-			if (++nextp >= 56) nextp = 1;
-			randnum = seedarray[next] - seedarray[nextp];
-			if (randnum == 2147483647) randnum--;
-			if (randnum < 0) randnum += 2147483647;
-			seedarray[next] = randnum;
-			/* END Random.Sample() */
-
-			j = 0;
-			while(boundaries_charclass[j] < randnum) j++;
-
-			word[i] = j; /* Temporarily store in word[] */
-			used_charsets |= (1 << j);
-			i++;
-		}
-	}
-
-	i = 0;
-	while(i < password_length) {
-		/* BEGIN Random.Sample() */
-		if (++next >= 56) next = 1;
-		if (++nextp >= 56) nextp = 1;
-		randnum = seedarray[next] - seedarray[nextp];
-		if (randnum == 2147483647) randnum--;
-		if (randnum < 0) randnum += 2147483647;
-		seedarray[next] = randnum;
-		/* END Random.Sample() */
-		j = 0;
-
-		if(word[i] == 0) {
-			while(boundaries_letters[j] < randnum) j++;
-			word[i++] = lowers[j];
-		} else if (word[i] == 1) {
-			while(boundaries_letters[j] < randnum) j++;
-			word[i++] = uppers[j];
-		} else if (word[i] == 2) {
-			while(boundaries_numbers[j] < randnum) j++;
-			word[i++] = numbers[j];
-		} else { /* if (word[i] == 3) */
-			while(boundaries_symbols[j] < randnum) j++;
-			word[i++] = symbols[j];
-		}
-	}
-	word[i] = 0;
-=======
+	}
+}
+
 void filter()
 {
 	int i, o, e;
@@ -3503,146 +3372,6 @@
 		return; // Not all-digit, leave unmodified
 	word[i--] = 0;
 	word[i] = map2[(o & 0xfff) + (e >> 12)];
->>>>>>> 84abe351
-}
-
-
-void restore()
-{
-	int i, j, s, next, nextp, val, bucket, randnum, used_charsets;
-	int seedarray[56];
-	int candidate[32]; /* This needs to be at-least as big as password-length */
-
-	seed = 0;
-
-	while(seed > 0) {
-		/* BEGIN System.Random(seed) */
-		s = 161803398 - seed++;
-		seedarray[55] = s;
-		i = val = 1;
-
-		while(i < 55) {
-			bucket = 21 * i % 55;
-			seedarray[bucket] = val;
-			val = s - val;
-			if(val < 0) val += 2147483647;
-			s = seedarray[bucket];
-			i++;
-		}
-
-		i = 1;
-		while(i < 5) {
-			j = 1;
-			while(j < 56) {
-				seedarray[j] -= seedarray[1 + (j + 30) % 55];
-				if(seedarray[j] < 0) seedarray[j] += 2147483647;
-				j++;
-			}
-			i++;
-		}
-		next = 0;
-		nextp = 21;
-		/* END System.Random(seed) */
-
-		used_charsets = 0;
-		while(used_charsets != 15) {
-			i = 0;
-			while(i < password_length) {
-				/* BEGIN Random.Sample() */
-				if (++next >= 56) next = 1;
-				if (++nextp >= 56) nextp = 1;
-				randnum = seedarray[next] - seedarray[nextp];
-				if (randnum == 2147483647) randnum--;
-				if (randnum < 0) randnum += 2147483647;
-				seedarray[next] = randnum;
-				/* END Random.Sample() */
-
-				j = 0;
-				while(boundaries_charclass[j] < randnum) j++;
-
-				candidate[i] = j;
-				used_charsets |= (1 << j);
-				i++;
-			}
-		}
-
-		i = 0;
-		while(i < password_length) {
-			/* BEGIN Random.Sample() */
-			if (++next >= 56) next = 1;
-			if (++nextp >= 56) nextp = 1;
-			randnum = seedarray[next] - seedarray[nextp];
-			if (randnum == 2147483647) randnum--;
-			if (randnum < 0) randnum += 2147483647;
-			seedarray[next] = randnum;
-			/* END Random.Sample() */
-			j = 0;
-
-			if(candidate[i] == 0) {
-				while(boundaries_letters[j] < randnum) j++;
-				if(lowers[j] != word[i++]) break;
-			} else if (candidate[i] == 1) {
-				while(boundaries_letters[j] < randnum) j++;
-				if(uppers[j] != word[i++]) break;
-			} else if (candidate[i] == 2) {
-				while(boundaries_numbers[j] < randnum) j++;
-				if(numbers[j] != word[i++]) break;
-			} else { /* if (word[i] == 3) */
-				while(boundaries_symbols[j] < randnum) j++;
-				if(symbols[j] != word[i++]) break;
-			}
-		}
-		if(i == password_length) return;
-	}
-}
-
-# Append the Luhn algorithm digit to arbitrary all-digit strings.  Optimized
-# for speed, not for size nor simplicity.  The primary optimization trick is to
-# compute the length and four sums in parallel (in two SIMD'ish variables).
-# Then whether the length is even or odd determines which two of the four sums
-# are actually used.  Checks for non-digits and for NUL are packed into the
-# SIMD'ish bitmasks as well.
-[List.External:AppendLuhn]
-int map1[0x100], map2[0x1fff];
-
-void init()
-{
-	int i;
-
-	map1[0] = ~0x7fffffff;
-	i = 1;
-	while (i < 0x100)
-		map1[i++] = ~0x7effffff;
-	i = -1;
-	while (++i < 10)
-		map1['0' + i] = i + ((i * 2 % 10 + i / 5) << 12);
-	i = -1;
-	while (++i < 0x1fff) {
-		if (i % 10)
-			map2[i] = '9' + 1 - i % 10;
-		else
-			map2[i] = '0';
-	}
-}
-
-void filter()
-{
-	int i, o, e;
-
-	i = o = e = 0;
-	while ((o += map1[word[i++]]) >= 0) {
-		if ((e += map1[word[i++]]) >= 0)
-			continue;
-		if (e & 0x01000000)
-			return; // Not all-digit, leave unmodified
-		word[i--] = 0;
-		word[i] = map2[(e & 0xfff) + (o >> 12)];
-		return;
-	}
-	if (o & 0x01000000)
-		return; // Not all-digit, leave unmodified
-	word[i--] = 0;
-	word[i] = map2[(o & 0xfff) + (e >> 12)];
 }
 
 # Simple password policy matching: require at least one digit.
@@ -3740,7 +3469,6 @@
 		word = 0; // Does not conform to policy
 }
 
-<<<<<<< HEAD
 # Trivial Rotate function, which rotates letters in a word
 # by a given number of places (like 13 in case of ROT13).
 # Words which don't contain any letters (and thus wouldn't be changed
@@ -3798,8 +3526,6 @@
 	rot = (rot + 26) % 26;
 }
 
-=======
->>>>>>> 84abe351
 # Trivial parallel processing example (obsoleted by the "--node" option)
 [List.External:Parallel]
 /*
