#!/usr/bin/perl -w
#
<<<<<<< HEAD
# John the Ripper benchmark output comparison tool, revision 4.1
# Copyright (c) 2011 Solar Designer
# Enhancements for revision 4.1, copyright (c) 2012 Frank Dittrich
=======
# John the Ripper benchmark output comparison tool, revision 4
# Copyright (c) 2011 by Solar Designer
>>>>>>> 2e21c3f7
# Redistribution and use in source and binary forms, with or without
# modification, are permitted.
# There's ABSOLUTELY NO WARRANTY, express or implied.
# (This is a heavily cut-down "BSD license".)
#
# This is a Perl script to compare two "john --test" benchmark runs,
# such as for different machines, "make" targets, C compilers,
# optimization options, or/and versions of John the Ripper.  To use it,
# redirect the output of each "john --test" run to a file, then run the
# script on the two files.  Most values output by the script indicate
# relative performance seen on the second benchmark run as compared to the
# first one, with the value of 1.0 indicating no change, values higher
# than 1.0 indicating speedup, and values lower than 1.0 indicating
# slowdown.  Specifically, the script outputs the minimum, maximum,
# median, and geometric mean for the speedup (or slowdown) seen across the
# many individual benchmarks that "john --test" performs.  It also outputs
# the median absolute deviation (relative to the median) and geometric
# standard deviation (relative to the geometric mean).  Of these two, a
# median absolute deviation of 0.0 would indicate that no deviation from
# the median is prevalent, whereas a geometric standard deviation of 1.0
# would indicate that all benchmarks were sped up or slowed down by the
# exact same ratio or their speed remained unchanged.  In practice, these
# values will tend to deviate from 0.0 and 1.0, respectively.
#

$warned = 0;
$onlyin1 = 0;
$onlyin2 = 0;

sub parse
{
	chomp;
	s/\r$//;  # strip CR for non-Windows
	return if /^DONE/;
	if (/^$/) {
		undef $id;
		undef $name;
		undef $kind; undef $real; undef $virtual;
		return;
	}
	return if (/All \d+ tests have passed self-tests/);
	my $ok = 0;
	if (defined($name)) {
		($kind, $real, $reals, $virtual, $virtuals) =
		    /^\t?([\w ]+):\s+([\d.]+)([KM]?) c\/s real, ([\d.]+)([KM]?) c\/s virtual$/;
		if (!defined($virtual)) {
			($kind, $real, $reals) =
			    /^\t?([\w ]+):\s+([\d.]+)([KM]?) c\/s$/;
			$virtual = $real; $virtuals = $reals;
			print "Warning: some benchmark results are missing virtual (CPU) time data\n" unless ($warned);
			$warned = 1;
		}
		undef $id;
		if ($kind && $real && $virtual) {
			$id = $name . ':' . $kind;
			$real *= 1000 if ($reals eq 'K');
			$real *= 1000000 if ($reals eq 'M');
			$virtual *= 1000 if ($virtuals eq 'K');
			$virtual *= 1000000 if ($virtuals eq 'M');
			return;
		}
	} else {
		($name) = /^\t?Benchmarking: (.+) \[.*\].* (DONE|Warning:.*)$/;
		$ok = defined($name);
	}
	print STDERR "Could not parse: $_\n" if (!$ok);
}

die "Usage: $0 [-v] BENCHMARK-FILE-1 BENCHMARK-FILE-2\n" if ($#ARGV != 1 && ($#ARGV != 2 || $ARGV[0] ne '-v'));

if ($#ARGV != 1) {
	open(B1, '<' . $ARGV[1]) || die "Could not open file: $ARGV[1] ($!)";
	open(B2, '<' . $ARGV[2]) || die "Could not open file: $ARGV[2] ($!)";
	$verbose = 1;
} else {
	open(B1, '<' . $ARGV[0]) || die "Could not open file: $ARGV[0] ($!)";
	open(B2, '<' . $ARGV[1]) || die "Could not open file: $ARGV[1] ($!)";
	$verbose = 0;
}

$_ = '';
parse();
while (<B1>) {
	parse();
	next unless (defined($id));
	if(defined($b1r{$id})) {
		print STDERR "More than one benchmark for $id in file 1\n";
		if($real > $b1r{$id} || ($real == $b1r{$id} && $virtual > $b1v{$id})) {
			$b1r{$id} = $real;
			$b1v{$id} = $virtual;
		}
	} else {
		$b1r{$id} = $real;
		$b1v{$id} = $virtual;
}	}
close(B1);

$_ = '';
parse();
while (<B2>) {
	parse();
	next unless (defined($id));
	if(defined($b2r{$id})) {
		print STDERR "More than one benchmark for $id in file 2\n";
		if($real > $b2r{$id} || ($real == $b2r{$id} && $virtual > $b2v{$id})) {
			$b2r{$id} = $real;
			$b2v{$id} = $virtual;
		}
	} else {
		$b2r{$id} = $real;
		$b2v{$id} = $virtual;
	}
}
close(B2);

foreach $id (keys %b1r) {
	if (!defined($b2r{$id})) {
		print "Only in file 1: $id\n";
		$onlyin1 += 1;
		next;
	}
}

$minr = $maxr = $minv = $maxv = -1.0;
$mr = $mv = 1.0;
$n = 0;
foreach $id (keys %b2r) {
	if (!defined($b1r{$id})) {
		print "Only in file 2: $id\n";
		$onlyin2 += 1;
		next;
	}
}
foreach $id (keys %b2r) {
	if (!defined($b1r{$id})) {
		next;
	}
	my $kr = $b2r{$id} / $b1r{$id};
	my $kv = $b2v{$id} / $b1v{$id};
	$minr = $kr if ($kr < $minr || $minr < 0.0);
	$maxr = $kr if ($kr > $maxr);
	$minv = $kv if ($kv < $minv || $minv < 0.0);
	$maxv = $kv if ($kv > $maxv);
	$akr[$n] = $kr;
	$akv[$n] = $kv;
	$mr *= $kr;
	$mv *= $kv;
	$n++;
	if ($verbose == 1) {
		printf "Ratio:\t%.5f real, %.5f virtual\t$id\n", $kr, $kv;
	}
}
if ($onlyin1 != 0 && $onlyin2 != 0) {
	print STDERR "Converting the two benchmark files using benchmark-unify might\n";
	print STDERR "increase the number of benchmarks which can be compared\n";
}
print "Number of benchmarks:\t\t$n\n";
exit unless ($n);

printf "Minimum:\t\t\t%.5f real, %.5f virtual\n", $minr, $minv;
printf "Maximum:\t\t\t%.5f real, %.5f virtual\n", $maxr, $maxv;

@akr = sort @akr;
@akv = sort @akv;
if ($n & 1) {
	$medr = $akr[($n - 1) / 2];
	$medv = $akv[($n - 1) / 2];
} else {
	$medr = ($akr[$n / 2 - 1] * $akr[$n / 2]) ** 0.5;
	$medv = ($akv[$n / 2 - 1] * $akv[$n / 2]) ** 0.5;
}
printf "Median:\t\t\t\t%.5f real, %.5f virtual\n", $medr, $medv;

$mr **= 1.0 / $n;
$mv **= 1.0 / $n;
$dr = $dv = 0.0;
for ($i = 0; $i < $n; $i++) {
	$adr[$i] = abs($akr[$i] - $medr);
	$adv[$i] = abs($akv[$i] - $medv);
	$dr += log($akr[$i] / $mr) ** 2;
	$dv += log($akv[$i] / $mv) ** 2;
}
$dr = exp(($dr / $n) ** 0.5);
$dv = exp(($dv / $n) ** 0.5);

@adr = sort @adr;
@adv = sort @adv;
if ($n & 1) {
	$madr = $adr[($n - 1) / 2];
	$madv = $adv[($n - 1) / 2];
} else {
	$madr = ($adr[$n / 2 - 1] * $adr[$n / 2]) ** 0.5;
	$madv = ($adv[$n / 2 - 1] * $adv[$n / 2]) ** 0.5;
}
printf "Median absolute deviation:\t%.5f real, %.5f virtual\n", $madr, $madv;

printf "Geometric mean:\t\t\t%.5f real, %.5f virtual\n", $mr, $mv;
printf "Geometric standard deviation:\t%.5f real, %.5f virtual\n", $dr, $dv;<|MERGE_RESOLUTION|>--- conflicted
+++ resolved
@@ -1,13 +1,8 @@
 #!/usr/bin/perl -w
 #
-<<<<<<< HEAD
 # John the Ripper benchmark output comparison tool, revision 4.1
 # Copyright (c) 2011 Solar Designer
 # Enhancements for revision 4.1, copyright (c) 2012 Frank Dittrich
-=======
-# John the Ripper benchmark output comparison tool, revision 4
-# Copyright (c) 2011 by Solar Designer
->>>>>>> 2e21c3f7
 # Redistribution and use in source and binary forms, with or without
 # modification, are permitted.
 # There's ABSOLUTELY NO WARRANTY, express or implied.
