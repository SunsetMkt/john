--- conflicted
+++ resolved
@@ -306,12 +306,8 @@
 {
 	unsigned int time = status_get_time();
 	char *key1, key2[PLAINTEXT_BUFFER_SIZE];
-<<<<<<< HEAD
 	UTF8 t1buf[PLAINTEXT_BUFFER_SIZE + 1];
-	int64 g = {status.guess_count, 0};
-=======
 	int64 g;
->>>>>>> d5f0515d
 	char s_gps[32], s_pps[32], s_crypts_ps[32], s_combs_ps[32];
 	char s1[32], s2[256], s3[72], s4[40];
 	char sc[32];
@@ -344,15 +340,12 @@
 #endif
 		sprintf(s1, "%u ", options.node_min);
 
-<<<<<<< HEAD
 	if (showcand)
 		sprintf(sc, "/%llu",
 		        ((unsigned long long)status.crypts.hi << 32) +
 		        status.crypts.lo);
 
-=======
 	g.lo = status.guess_count; g.hi = 0;
->>>>>>> d5f0515d
 	sprintf(s2,
 	    "%ug%s %u:%02u:%02u:%02u%s%s %sg/s ",
 	    status.guess_count,
