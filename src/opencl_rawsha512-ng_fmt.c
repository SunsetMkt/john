/*
 * Developed by Claudio André <claudio.andre at correios.net.br> in 2012
 * Based on source code provided by Samuele Giovanni Tonon
 *
 * More information at http://openwall.info/wiki/john/OpenCL-RAWSHA-512
 *
 * Copyright (c) 2011 Samuele Giovanni Tonon <samu at linuxasylum dot net>
 * Copyright (c) 2012 Claudio André <claudio.andre at correios.net.br>
 * This program comes with ABSOLUTELY NO WARRANTY; express or implied .
 * This is free software, and you are welcome to redistribute it
 * under certain conditions; as expressed here
 * http://www.gnu.org/licenses/gpl-2.0.html
 */

#include <string.h>
#include "common-opencl.h"
#include "config.h"
#include "opencl_rawsha512-ng.h"
#include "sha2.h"

#define FORMAT_LABEL			"raw-sha512-ng-opencl"
#define FORMAT_NAME			"Raw SHA-512 (pwlen < " PLAINTEXT_TEXT ")"
#define ALGORITHM_NAME			"OpenCL (inefficient, development use mostly)"

#define BENCHMARK_COMMENT		""
#define BENCHMARK_LENGTH		-1

#define LWS_CONFIG			"rawsha512_LWS"
#define GWS_CONFIG			"rawsha512_GWS"
#define DUR_CONFIG			"rawsha512_MaxDuration"

static sha512_password     * plaintext;             // plaintext ciphertexts
static uint32_t            * calculated_hash;       // calculated (partial) hashes

cl_mem pass_buffer;        //Plaintext buffer.
cl_mem hash_buffer;        //Partial hash keys (output).
cl_mem p_binary_buffer;    //To compare partial binary ([3]).
cl_mem result_buffer;      //To get the if a hash was found.
cl_mem pinned_saved_keys, pinned_partial_hashes;

cl_command_queue queue_prof;
cl_kernel crypt_kernel, cmp_kernel;
static int hash_found, source_in_use;

static struct fmt_tests tests[] = {
    {"b109f3bbbc244eb82441917ed06d618b9008dd09b3befd1b5e07394c706a8bb980b1d7785e5976ec049b46df5f1326af5a2ea6d103fd07c95385ffab0cacbc86", "password"},
    {"$SHA512$fa585d89c851dd338a70dcf535aa2a92fee7836dd6aff1226583e88e0996293f16bc009c652826e0fc5c706695a03cddce372f139eff4d13959da6f1f5d3eabe", "12345678"},
#ifdef DEBUG //Special test cases.
    {"2c80f4c2b3db6b677d328775be4d38c8d8cd9a4464c3b6273644fb148f855e3db51bc33b54f3f6fa1f5f52060509f0e4d350bb0c7f51947728303999c6eff446", "john-user"},
#endif
    {NULL}
};

/* ------- Helper functions ------- */
static unsigned int get_multiple(unsigned int dividend, unsigned int divisor){

    return (dividend / divisor) * divisor;
}

static size_t get_task_max_work_group_size(){
    size_t max_available;

    if (amd_gcn(source_in_use))
        max_available = get_local_memory_size(ocl_gpu_id) /
                (sizeof(sha512_ctx_buffer));
    else
        max_available = get_max_work_group_size(ocl_gpu_id);

    if (max_available > get_current_work_group_size(ocl_gpu_id, crypt_kernel))
        return get_current_work_group_size(ocl_gpu_id, crypt_kernel);

    return max_available;
}

static size_t get_task_max_size(){
    size_t max_available;
    max_available = get_max_compute_units(ocl_gpu_id);

    if (cpu(device_info[ocl_gpu_id]))
        return max_available * KEYS_PER_CORE_CPU;

    else
        return max_available * KEYS_PER_CORE_GPU *
                get_current_work_group_size(ocl_gpu_id, crypt_kernel);
}

static void crypt_one(int index, sha512_hash * hash) {
    SHA512_CTX ctx;

    SHA512_Init(&ctx);
    SHA512_Update(&ctx, plaintext[index].pass, plaintext[index].length);
    SHA512_Final((unsigned char *) (hash), &ctx);
}

/* ------- Create and destroy necessary objects ------- */
static void create_clobj(int gws) {
    pinned_saved_keys = clCreateBuffer(context[ocl_gpu_id],
            CL_MEM_READ_WRITE | CL_MEM_ALLOC_HOST_PTR,
            sizeof(sha512_password) * gws, NULL, &ret_code);
    HANDLE_CLERROR(ret_code, "Error creating page-locked memory pinned_saved_keys");

    plaintext = (sha512_password *) clEnqueueMapBuffer(queue[ocl_gpu_id],
            pinned_saved_keys, CL_TRUE, CL_MAP_WRITE | CL_MAP_READ, 0,
            sizeof(sha512_password) * gws, 0, NULL, NULL, &ret_code);
    HANDLE_CLERROR(ret_code, "Error mapping page-locked memory saved_plain");

    pinned_partial_hashes = clCreateBuffer(context[ocl_gpu_id],
            CL_MEM_READ_WRITE | CL_MEM_ALLOC_HOST_PTR,
            sizeof(uint32_t) * gws, NULL, &ret_code);
    HANDLE_CLERROR(ret_code, "Error creating page-locked memory pinned_partial_hashes");

    calculated_hash = (uint32_t *) clEnqueueMapBuffer(queue[ocl_gpu_id],
            pinned_partial_hashes, CL_TRUE, CL_MAP_READ, 0,
            sizeof(uint32_t) * gws, 0, NULL, NULL, &ret_code);
    HANDLE_CLERROR(ret_code, "Error mapping page-locked memory out_hashes");

    // create arguments (buffers)
    pass_buffer = clCreateBuffer(context[ocl_gpu_id], CL_MEM_READ_ONLY,
            sizeof(sha512_password) * gws, NULL, &ret_code);
    HANDLE_CLERROR(ret_code, "Error creating buffer argument buffer_keys");

    hash_buffer = clCreateBuffer(context[ocl_gpu_id], CL_MEM_WRITE_ONLY,
            sizeof(uint32_t) * gws, NULL, &ret_code);
    HANDLE_CLERROR(ret_code, "Error creating buffer argument hash_buffer");

    p_binary_buffer = clCreateBuffer(context[ocl_gpu_id], CL_MEM_READ_ONLY,
            sizeof(uint32_t), NULL, &ret_code);
    HANDLE_CLERROR(ret_code, "Error creating buffer argument p_binary_buffer");

    result_buffer = clCreateBuffer(context[ocl_gpu_id], CL_MEM_READ_ONLY,
            sizeof(int), NULL, &ret_code);
    HANDLE_CLERROR(ret_code, "Error creating buffer argument result_buffer");

    //Set kernel arguments
    HANDLE_CLERROR(clSetKernelArg(crypt_kernel, 0, sizeof(cl_mem),
            (void *) &pass_buffer), "Error setting argument 0");
    HANDLE_CLERROR(clSetKernelArg(crypt_kernel, 1, sizeof(cl_mem),
            (void *) &hash_buffer), "Error setting argument 1");

    HANDLE_CLERROR(clSetKernelArg(cmp_kernel, 0, sizeof(cl_mem),
            (void *) &hash_buffer), "Error setting argument 0");
    HANDLE_CLERROR(clSetKernelArg(cmp_kernel, 1, sizeof(cl_mem),
            (void *) &p_binary_buffer), "Error setting argument 1");
    HANDLE_CLERROR(clSetKernelArg(cmp_kernel, 2, sizeof(cl_mem),
            (void *) &result_buffer), "Error setting argument 2");

    if (amd_gcn(device_info[ocl_gpu_id]) && !
        no_byte_addressable(gpu_amd(device_info[ocl_gpu_id]))) {
        //Fast working memory.
        HANDLE_CLERROR(clSetKernelArg(crypt_kernel, 2,
           sizeof(sha512_ctx_buffer) * local_work_size,
           NULL), "Error setting argument 2");
    }
    memset(plaintext, '\0', sizeof(sha512_password) * gws);
    global_work_size = gws;
}

static void release_clobj(void) {
    cl_int ret_code;

    ret_code = clEnqueueUnmapMemObject(queue[ocl_gpu_id], pinned_saved_keys,
            plaintext, 0, NULL, NULL);
    HANDLE_CLERROR(ret_code, "Error Ummapping saved_plain");

    ret_code = clReleaseMemObject(pass_buffer);
    HANDLE_CLERROR(ret_code, "Error Releasing buffer_keys");
    ret_code = clReleaseMemObject(hash_buffer);
    HANDLE_CLERROR(ret_code, "Error Releasing hash_buffer");

    ret_code = clReleaseMemObject(p_binary_buffer);
    HANDLE_CLERROR(ret_code, "Error Releasing p_binary_buffer");
    ret_code = clReleaseMemObject(result_buffer);
    HANDLE_CLERROR(ret_code, "Error Releasing result_buffer");

    ret_code = clReleaseMemObject(pinned_saved_keys);
    HANDLE_CLERROR(ret_code, "Error Releasing pinned_saved_keys");
    ret_code = clReleaseMemObject(pinned_partial_hashes);
    HANDLE_CLERROR(ret_code, "Error Releasing pinned_partial_hashes");
}

/* ------- Key functions ------- */
static void set_key(char * key, int index) {
    int len;

    //Assure buffer has no "trash data".
    memset(plaintext[index].pass, '\0', PLAINTEXT_LENGTH);
    len = strlen(key);

    //Put the tranfered key on password buffer.
    memcpy(plaintext[index].pass, key, len);
    plaintext[index].length = len ;

    /* Prepare for GPU */
    plaintext[index].pass->mem_08[len] = 0x80;
}

static char * get_key(int index) {
    static char ret[PLAINTEXT_LENGTH + 1];
    memcpy(ret, plaintext[index].pass, PLAINTEXT_LENGTH);
    ret[plaintext[index].length] = '\0';
    return ret;
}

/* ------- Try to find the best configuration ------- */
/* --
  This function could be used to calculated the best num
  for the workgroup
  Work-items that make up a work-group (also referred to
  as the size of the work-group)
  LWS should never be a big number since every work-item
  uses about 400 bytes of local memory. Local memory
  is usually 32 KB
-- */
static void find_best_workgroup(struct fmt_main *self) {

    size_t max_group_size;

    max_group_size = get_task_max_work_group_size();
    fprintf(stderr, "Max local work size %d, ", (int) max_group_size);

    //Call the default function.
    opencl_find_best_workgroup_limit(self, max_group_size);

    fprintf(stderr, "Optimal local work size %d\n", (int) local_work_size);
    fprintf(stderr, "(to avoid this test on next run, put \""
        LWS_CONFIG " = %d\" in john.conf, section [" SECTION_OPTIONS
        SUBSECTION_OPENCL "])\n", (int)local_work_size);
}

//Allow me to have a configurable step size.
static int get_step(size_t num, int step, int startup){

    if (startup) {

        if (step == 0)
            return STEP;
        else
            return step;
    }

    if (step < 1)
        return num * 2;

    return num + step;
}

//Do the proper test using different sizes.
static cl_ulong gws_test(size_t num) {

    cl_event myEvent;
    cl_int ret_code;
    cl_uint *tmpbuffer;
    cl_ulong startTime, endTime, runtime;
    int i;

    //Prepare buffers.
    create_clobj(num);

    tmpbuffer = mem_alloc(sizeof(sha512_hash) * num);

    if (tmpbuffer == NULL) {
        fprintf(stderr, "Malloc failure in find_best_gws\n");
        exit(EXIT_FAILURE);
    }

    queue_prof = clCreateCommandQueue(context[ocl_gpu_id], devices[ocl_gpu_id],
            CL_QUEUE_PROFILING_ENABLE, &ret_code);
    HANDLE_CLERROR(ret_code, "Failed in clCreateCommandQueue");

    // Set keys
    for (i = 0; i < num; i++) {
        set_key("aaabaabaaa", i);
    }
    //** Get execution time **//
    HANDLE_CLERROR(clEnqueueWriteBuffer(queue_prof, pass_buffer, CL_FALSE, 0,
            sizeof(sha512_password) * num, plaintext, 0, NULL, &myEvent),
            "Failed in clEnqueueWriteBuffer");

    HANDLE_CLERROR(clFinish(queue_prof), "Failed in clFinish");
    HANDLE_CLERROR(clGetEventProfilingInfo(myEvent, CL_PROFILING_COMMAND_SUBMIT,
            sizeof(cl_ulong), &startTime, NULL),
            "Failed in clGetEventProfilingInfo I");
    HANDLE_CLERROR(clGetEventProfilingInfo(myEvent, CL_PROFILING_COMMAND_END,
            sizeof(cl_ulong), &endTime, NULL),
            "Failed in clGetEventProfilingInfo II");
    HANDLE_CLERROR(clReleaseEvent(myEvent), "Failed in clReleaseEvent");
    runtime = endTime - startTime;

    //** Get execution time **//
    ret_code = clEnqueueNDRangeKernel(queue_prof, crypt_kernel,
            1, NULL, &num, &local_work_size, 0, NULL, &myEvent);

    HANDLE_CLERROR(clFinish(queue_prof), "Failed in clFinish");
    HANDLE_CLERROR(clGetEventProfilingInfo(myEvent, CL_PROFILING_COMMAND_SUBMIT,
            sizeof(cl_ulong), &startTime, NULL),
            "Failed in clGetEventProfilingInfo I");
    HANDLE_CLERROR(clGetEventProfilingInfo(myEvent, CL_PROFILING_COMMAND_END,
            sizeof(cl_ulong), &endTime, NULL),
            "Failed in clGetEventProfilingInfo II");
    HANDLE_CLERROR(clReleaseEvent(myEvent), "Failed in clReleaseEvent");
    runtime += endTime - startTime;

    //** Get execution time **//
    HANDLE_CLERROR(clEnqueueReadBuffer(queue_prof, hash_buffer, CL_FALSE, 0,
            sizeof(uint32_t) * num, tmpbuffer, 0, NULL, &myEvent),
            "Failed in clEnqueueReadBuffer");

    HANDLE_CLERROR(clFinish(queue_prof), "Failed in clFinish");
    HANDLE_CLERROR(clGetEventProfilingInfo(myEvent, CL_PROFILING_COMMAND_SUBMIT,
            sizeof(cl_ulong), &startTime, NULL),
            "Failed in clGetEventProfilingInfo I");
    HANDLE_CLERROR(clGetEventProfilingInfo(myEvent, CL_PROFILING_COMMAND_END,
            sizeof(cl_ulong), &endTime, NULL),
            "Failed in clGetEventProfilingInfo II");
    HANDLE_CLERROR(clReleaseEvent(myEvent), "Failed in clReleaseEvent");
    runtime += endTime - startTime;

    MEM_FREE(tmpbuffer);
    HANDLE_CLERROR(clReleaseCommandQueue(queue_prof),
            "Failed in clReleaseCommandQueue");
    release_clobj();

     if (ret_code != CL_SUCCESS) {

        if (ret_code != CL_INVALID_WORK_GROUP_SIZE)
            fprintf(stderr, "Error %d\n", ret_code);
        return 0;
    }
    return runtime;
}

/* --
  This function could be used to calculated the best num
  of keys per crypt for the given format
-- */
static void find_best_gws(void) {
    size_t num = 0;
    cl_ulong run_time, min_time = CL_ULONG_MAX;

    int optimal_gws = MIN_KEYS_PER_CRYPT, step = STEP;
    int do_benchmark = 0;
    unsigned int SHAspeed, bestSHAspeed = 0;
    unsigned long long int max_run_time = 1000000000ULL;
    char *tmp_value;

    if ((tmp_value = getenv("STEP"))){
        step = atoi(tmp_value);
        step = get_multiple(step, local_work_size);
        do_benchmark = 1;
    }

    if ((tmp_value = cfg_get_param(SECTION_OPTIONS, SUBSECTION_OPENCL, DUR_CONFIG)))
        max_run_time = atoi(tmp_value) * 1000000000UL;

    fprintf(stderr, "Calculating best global work size (GWS) for LWS=%zd and max. %llu s duration.\n\n",
            local_work_size, max_run_time / 1000000000ULL);

    if (do_benchmark)
        fprintf(stderr, "Raw speed figures including buffer transfers:\n");

    for (num = get_step(num, step, 1); num < MAX_KEYS_PER_CRYPT;
         num = get_step(num, step, 0)) {
        //Check if hardware can handle the size we are going to try now.
        if (sizeof(sha512_password) * num * 1.2 > get_max_mem_alloc_size(ocl_gpu_id))
            break;

	if (! (run_time = gws_test(num)))
            continue;

        if (!do_benchmark)
            advance_cursor();

        SHAspeed = num / (run_time / 1000000000.);

        if (run_time < min_time)
            min_time = run_time;

        if (do_benchmark) {
            fprintf(stderr, "gws: %8zu\t%12lu c/s %8.3f ms per crypt_all()",
                    num, (long) (num / (run_time / 1000000000.)),
                    (float) run_time / 1000000.);

            if (run_time > max_run_time) {
                fprintf(stderr, " - too slow\n");
                break;
            }
        } else {
            if (run_time > min_time * 20 || run_time > max_run_time)
                break;
        }
        if (((long) SHAspeed - bestSHAspeed) > 10000) {
            if (do_benchmark)
                fprintf(stderr, "+");
            bestSHAspeed = SHAspeed;
            optimal_gws = num;
        }
        if (do_benchmark)
            fprintf(stderr, "\n");
    }
    fprintf(stderr, "Optimal global work size %d\n", optimal_gws);
    fprintf(stderr, "(to avoid this test on next run, put \""
        GWS_CONFIG " = %d\" in john.conf, section [" SECTION_OPTIONS
        SUBSECTION_OPENCL "])\n", optimal_gws);
    global_work_size = optimal_gws;
    create_clobj(optimal_gws);
}

/* ------- Initialization  ------- */
static void init(struct fmt_main *self) {
    char * tmp_value;
    char * task = "$JOHN/sha512-ng_kernel.cl";

    opencl_init_dev(ocl_gpu_id, platform_id);
    source_in_use = device_info[ocl_gpu_id];

    if ((tmp_value = getenv("_TYPE")))
        source_in_use = atoi(tmp_value);

    if (amd_gcn(source_in_use))
        task = "$JOHN/sha512-ng_kernel_LOCAL.cl";
    opencl_build_kernel(task, ocl_gpu_id);

    // create kernel(s) to execute
    crypt_kernel = clCreateKernel(program[ocl_gpu_id], "kernel_crypt", &ret_code);
    HANDLE_CLERROR(ret_code, "Error creating kernel. Double-check kernel name?");
    cmp_kernel = clCreateKernel(program[ocl_gpu_id], "kernel_cmp", &ret_code);
    HANDLE_CLERROR(ret_code, "Error creating kernel_cmp. Double-check kernel name?");

    global_work_size = get_task_max_size();
    local_work_size = 0;

    if (source_in_use != device_info[ocl_gpu_id]) {
        device_info[ocl_gpu_id] = source_in_use;
        fprintf(stderr, "Selected runtime id %d, source (%s)\n", source_in_use, task);
    }

    if ((tmp_value = cfg_get_param(SECTION_OPTIONS,
                                   SUBSECTION_OPENCL, LWS_CONFIG)))
        local_work_size = atoi(tmp_value);

    if ((tmp_value = getenv("LWS")))
        local_work_size = atoi(tmp_value);

    //Check if local_work_size is a valid number.
    if (local_work_size > get_task_max_work_group_size()){
        fprintf(stderr, "Error: invalid local work size (LWS). Max value allowed is: %zd\n" ,
               get_task_max_work_group_size());
        local_work_size = 0; //Force find a valid number.
    }
    self->params.max_keys_per_crypt = global_work_size;

    if (!local_work_size) {
        local_work_size = get_task_max_work_group_size();
        create_clobj(global_work_size);
        find_best_workgroup(self);
        release_clobj();
    }

    if ((tmp_value = cfg_get_param(SECTION_OPTIONS,
                                   SUBSECTION_OPENCL, GWS_CONFIG)))
        global_work_size = atoi(tmp_value);

    if ((tmp_value = getenv("GWS")))
        global_work_size = atoi(tmp_value);

    if (global_work_size)
        create_clobj(global_work_size);

    else {
        //user chose to die of boredom
        global_work_size = get_task_max_size();
        find_best_gws();
    }
    fprintf(stderr, "Local work size (LWS) %d, global work size (GWS) %zd\n",
           (int) local_work_size, global_work_size);
    self->params.max_keys_per_crypt = global_work_size;
}

/* ------- Check if the ciphertext if a valid SHA-512 ------- */
static int valid(char * ciphertext, struct fmt_main * self) {
    char *p, *q;

    p = ciphertext;
    if (!strncmp(p, "$SHA512$", 8))
        p += 8;

    q = p;
    while (atoi16[ARCH_INDEX(*q)] != 0x7F)
        q++;
    return !*q && q - p == CIPHERTEXT_LENGTH;
}

#if FMT_MAIN_VERSION > 9
static char * split(char * ciphertext, int index, struct fmt_main *self) {
#else
static char * split(char * ciphertext, int index) {
#endif
    static char out[8 + CIPHERTEXT_LENGTH + 1];

    if (!strncmp(ciphertext, "$SHA512$", 8))
        return ciphertext;

    memcpy(out, "$SHA512$", 8);
    memcpy(out + 8, ciphertext, CIPHERTEXT_LENGTH + 1);
    strlwr(out + 8);
    return out;
}

/* ------- To binary functions ------- */
static void * get_binary(char *ciphertext) {
    static unsigned char *out;
    uint64_t * b;
    char *p;
    int i;

    if (!out) out = mem_alloc_tiny(FULL_BINARY_SIZE, MEM_ALIGN_WORD);

    p = ciphertext + 8;
    for (i = 0; i < FULL_BINARY_SIZE; i++) {
        out[i] =
                (atoi16[ARCH_INDEX(*p)] << 4) |
                 atoi16[ARCH_INDEX(p[1])];
        p += 2;
    }
    b = (uint64_t *) out;
    b[0] = SWAP64((unsigned long long) b[3]) - 0xa54ff53a5f1d36f1ULL;

    return out;
}

static void * get_full_binary(char *ciphertext) {
    static unsigned char *out;
    char *p;
    int i;

    if (!out) out = mem_alloc_tiny(FULL_BINARY_SIZE, MEM_ALIGN_WORD);

    p = ciphertext + 8;
    for (i = 0; i < FULL_BINARY_SIZE; i++) {
        out[i] =
                (atoi16[ARCH_INDEX(*p)] << 4) |
                 atoi16[ARCH_INDEX(p[1])];
        p += 2;
    }

    return out;
}

/* ------- Crypt function ------- */
static void crypt_all(int count) {
    //Send data to device.
    HANDLE_CLERROR(clEnqueueWriteBuffer(queue[ocl_gpu_id], pass_buffer, CL_FALSE, 0,
                sizeof(sha512_password) * global_work_size, plaintext, 0, NULL, NULL),
                "failed in clEnqueueWriteBuffer pass_buffer");

    //Enqueue the kernel
    HANDLE_CLERROR(clEnqueueNDRangeKernel(queue[ocl_gpu_id], crypt_kernel, 1, NULL,
            &global_work_size, &local_work_size, 0, NULL, profilingEvent),
            "failed in clEnqueueNDRangeKernel");

    //Read back hashes
    HANDLE_CLERROR(clEnqueueReadBuffer(queue[ocl_gpu_id], hash_buffer, CL_FALSE, 0,
            sizeof(uint32_t) * global_work_size, calculated_hash, 0, NULL, NULL),
            "failed in reading data back");

    //Do the work
    HANDLE_CLERROR(clFinish(queue[ocl_gpu_id]), "failed in clFinish");
}

/* ------- Compare functins ------- */
static int cmp_all(void * binary, int count) {
    uint32_t partial_binary;

    partial_binary = (int) ((uint64_t *) binary)[0];
    hash_found = 0;

    //Send data to device.
    HANDLE_CLERROR(clEnqueueWriteBuffer(queue[ocl_gpu_id], p_binary_buffer, CL_FALSE, 0,
            sizeof(uint32_t), &partial_binary, 0, NULL, NULL),
            "failed in clEnqueueWriteBuffer p_binary_buffer");
    HANDLE_CLERROR(clEnqueueWriteBuffer(queue[ocl_gpu_id], result_buffer, CL_FALSE, 0,
            sizeof(int), &hash_found, 0, NULL, NULL),
            "failed in clEnqueueWriteBuffer p_binary_buffer");

    //Enqueue the kernel
    HANDLE_CLERROR(clEnqueueNDRangeKernel(queue[ocl_gpu_id], cmp_kernel, 1, NULL,
            &global_work_size, &local_work_size, 0, NULL, NULL),
            "failed in clEnqueueNDRangeKernel");

    //Read results back.
    HANDLE_CLERROR(clEnqueueReadBuffer(queue[ocl_gpu_id], result_buffer, CL_FALSE, 0,
            sizeof(int), &hash_found, 0, NULL, NULL),
            "failed in reading data back");

    //Do the work
    HANDLE_CLERROR(clFinish(queue[ocl_gpu_id]), "failed in clFinish");

    return hash_found;
}

static int cmp_one(void *binary, int index) {
    return (calculated_hash[index] == (int) ((uint64_t *) binary)[0]);
}

static int cmp_exact(char *source, int index) {
    //I don't know why, but this is called and i have to recheck.
    //If i skip this final test i get:
    //form=raw-sha512-ng-opencl         guesses: 1468 time: 0:00:00:02 : Expected count(s) (1500)  [!!!FAILED!!!]
    //.pot CHK:raw-sha512-ng-opencl     guesses: 1452 time: 0:00:00:02 : Expected count(s) (1500)  [!!!FAILED!!!]

    uint64_t * binary;
    sha512_hash full_hash;

    crypt_one(index, &full_hash);

    binary = (uint64_t *) get_full_binary(source);
    return !memcmp(binary, (void *) &full_hash, FULL_BINARY_SIZE);
}

/* ------- Binary Hash functions group ------- */
#ifdef DEBUG
static void print_binary(void * binary) {
    uint64_t *bin = binary;
    int i;

    for (i = 0; i < 8; i++)
        fprintf(stderr, "%016lx ", bin[i]);
    puts("(Ok)");
}

static void print_hash(int index) {
    int i;
    sha512_hash hash;
    crypt_one(index, &hash);

    fprintf(stderr, "\n");
    for (i = 0; i < 8; i++)
        fprintf(stderr, "%016lx ", hash.v[i]);
    puts("");
}
#endif

static int binary_hash_0(void * binary) {
#ifdef DEBUG
    print_binary(binary);
#endif
    return *(ARCH_WORD_32 *) binary & 0xF;
}
static int binary_hash_1(void * binary) { return *(ARCH_WORD_32 *) binary & 0xFF; }
static int binary_hash_2(void * binary) { return *(ARCH_WORD_32 *) binary & 0xFFF; }
static int binary_hash_3(void * binary) { return *(ARCH_WORD_32 *) binary & 0xFFFF; }
static int binary_hash_4(void * binary) { return *(ARCH_WORD_32 *) binary & 0xFFFFF; }
static int binary_hash_5(void * binary) { return *(ARCH_WORD_32 *) binary & 0xFFFFFF; }
static int binary_hash_6(void * binary) { return *(ARCH_WORD_32 *) binary & 0x7FFFFFF; }

//Get Hash functions group.
static int get_hash_0(int index) {
#ifdef DEBUG
    print_hash(index);
#endif
    return calculated_hash[index] & 0xF;
}
static int get_hash_1(int index) { return calculated_hash[index] & 0xFF; }
static int get_hash_2(int index) { return calculated_hash[index] & 0xFFF; }
static int get_hash_3(int index) { return calculated_hash[index] & 0xFFFF; }
static int get_hash_4(int index) { return calculated_hash[index] & 0xFFFFF; }
static int get_hash_5(int index) { return calculated_hash[index] & 0xFFFFFF; }
static int get_hash_6(int index) { return calculated_hash[index] & 0x7FFFFFF; }

/* ------- Format structure ------- */
struct fmt_main fmt_opencl_rawsha512_ng = {
    {
        FORMAT_LABEL,
        FORMAT_NAME,
        ALGORITHM_NAME,
        BENCHMARK_COMMENT,
        BENCHMARK_LENGTH,
        PLAINTEXT_LENGTH - 1,
        BINARY_SIZE,
#if FMT_MAIN_VERSION > 9
		DEFAULT_ALIGN,
#endif
        SALT_SIZE,
#if FMT_MAIN_VERSION > 9
		DEFAULT_ALIGN,
#endif
        MIN_KEYS_PER_CRYPT,
        MAX_KEYS_PER_CRYPT,
        FMT_CASE | FMT_8_BIT,
        tests
    },
    {
        init,
        fmt_default_prepare,
        valid,
        split,
        get_binary,
        fmt_default_salt,
#if FMT_MAIN_VERSION > 9
<<<<<<< HEAD
        fmt_default_source,
=======
		fmt_default_source,
>>>>>>> 76b4e2c2
#endif
        {
            binary_hash_0,
            binary_hash_1,
            binary_hash_2,
            binary_hash_3,
            binary_hash_4,
            binary_hash_5,
            binary_hash_6
        },
        fmt_default_salt_hash,
        fmt_default_set_salt,
        set_key,
        get_key,
        fmt_default_clear_keys,
        crypt_all,
        {
            get_hash_0,
            get_hash_1,
            get_hash_2,
            get_hash_3,
            get_hash_4,
            get_hash_5,
            get_hash_6
        },
        cmp_all,
        cmp_one,
        cmp_exact
    }
};<|MERGE_RESOLUTION|>--- conflicted
+++ resolved
@@ -697,11 +697,7 @@
         get_binary,
         fmt_default_salt,
 #if FMT_MAIN_VERSION > 9
-<<<<<<< HEAD
-        fmt_default_source,
-=======
 		fmt_default_source,
->>>>>>> 76b4e2c2
 #endif
         {
             binary_hash_0,
