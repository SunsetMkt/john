--- conflicted
+++ resolved
@@ -547,11 +547,7 @@
 static void crypt_all(int count) {
     //Send data to device.
     HANDLE_CLERROR(clEnqueueWriteBuffer(queue[ocl_gpu_id], pass_buffer, CL_FALSE, 0,
-<<<<<<< HEAD
-                sizeof(sha512_password) * global_work_size, plaintext, 0, NULL, profilingEvent),
-=======
                 sizeof(sha512_password) * global_work_size, plaintext, 0, NULL, NULL),
->>>>>>> c1511f7e
                 "failed in clEnqueueWriteBuffer pass_buffer");
 
     //Enqueue the kernel
@@ -561,11 +557,7 @@
 
     //Read back hashes
     HANDLE_CLERROR(clEnqueueReadBuffer(queue[ocl_gpu_id], hash_buffer, CL_FALSE, 0,
-<<<<<<< HEAD
-            sizeof(uint32_t) * global_work_size, calculated_hash, 0, NULL, profilingEvent),
-=======
             sizeof(uint32_t) * global_work_size, calculated_hash, 0, NULL, NULL),
->>>>>>> c1511f7e
             "failed in reading data back");
 
     //Do the work
