/*
 * This file is part of John the Ripper password cracker,
 * Copyright (c) 1996-99,2003,2005,2008,2010-2013 by Solar Designer
 */

#include <stdio.h>
<<<<<<< HEAD
#ifndef _MSC_VER
=======
#include <stdlib.h>
>>>>>>> 4f712c38
#include <unistd.h>
#else
#define unlink _unlink
#endif
#include <string.h>
#include <assert.h>

#include "arch.h"
#include "misc.h"
#include "params.h"
#include "path.h"
#include "memory.h"
#include "list.h"
#include "crc32.h"
#include "signals.h"
#include "loader.h"
#include "external.h"
#include "charset.h"

typedef unsigned int (*char_counters)
	[CHARSET_SIZE + 1][CHARSET_SIZE + 1][CHARSET_SIZE];

typedef unsigned int (*crack_counters)
	[CHARSET_LENGTH][CHARSET_LENGTH][CHARSET_SIZE];

static CRC32_t checksum;

static unsigned long charset_filter_plaintexts(struct db_main *db,
    struct list_main **lists)
{
	int length, old_length;
	unsigned long count;
	struct list_entry *current, *next;
	char *ptr, key[PLAINTEXT_BUFFER_SIZE];

	for (length = 0; length <= CHARSET_LENGTH; length++)
		list_init(&lists[length]);

	count = 0;

	if ((current = db->plaintexts->head))
	do {
		next = current->next;

		if (!current->data[0])
			continue;

		old_length = 0;
		ptr = current->data;
		if (f_filter) {
			old_length = strlen(current->data);
/*
 * The current->data string might happen to end near page boundary and the next
 * page might not be mapped, whereas ext_filter_body() may pre-read a few chars
 * beyond NUL for greater speed in uses during cracking.  Also, the external
 * filter() may make the string longer.  Finally, ext_filter_body() assumes
 * that the string passed to it fits in PLAINTEXT_BUFFER_SIZE.  Hence, we copy
 * the string here.
 */
			if (old_length < sizeof(key)) {
				memcpy(key, current->data, old_length + 1);
			} else {
				memcpy(key, current->data, sizeof(key) - 1);
				key[sizeof(key) - 1] = 0;
			}
			if (!ext_filter_body(key, key))
				continue;
			ptr = key;
		}

		length = 0;
		while (*ptr) {
			int c = *(unsigned char *)ptr;
			if (c < CHARSET_MIN || c > CHARSET_MAX)
				break;
			length++;
			ptr++;
		}

		if (!*ptr) {
			struct list_main *list;
/*
 * lists[CHARSET_LENGTH] is a catch-all for excessive length strings that
 * nevertheless consist exclusively of characters in the CHARSET_MIN to
 * CHARSET_MAX range (including in their portion beyond CHARSET_LENGTH).
 */
			if (length > CHARSET_LENGTH)
				list = lists[CHARSET_LENGTH];
			else
				list = lists[length - 1];
			if (old_length) {
				if (length > old_length) {
					list_add(list, key);
				} else {
					memcpy(current->data, key, length + 1);
					list_add_link(list, current);
				}
			} else {
/*
 * Truncate very long strings at PLAINTEXT_BUFFER_SIZE for consistency with
 * what would happen if we applied a dummy filter(), as we as for easy testing
 * against older revisions of this code.
 */
				if (length >= PLAINTEXT_BUFFER_SIZE)
					current->data
					    [PLAINTEXT_BUFFER_SIZE - 1] = 0;
				list_add_link(list, current);
			}
			count++;
		}
	} while ((current = next));

	return count;
}

static int cfputc(int c, FILE *stream)
{
	unsigned char ch;

	ch = c;
	CRC32_Update(&checksum, &ch, 1);

	return fputc(c, stream);
}

static void charset_checksum_header(struct charset_header *header)
{
	CRC32_Update(&checksum, header->version, sizeof(header->version));
	CRC32_Update(&checksum, &header->min, 1);
	CRC32_Update(&checksum, &header->max, 1);
	CRC32_Update(&checksum, &header->length, 1);
	CRC32_Update(&checksum, &header->count, 1);
	CRC32_Update(&checksum, header->offsets, sizeof(header->offsets));
	CRC32_Update(&checksum, header->order, sizeof(header->order));
	CRC32_Final(header->check, checksum);
}

static void charset_write_header(FILE *file, struct charset_header *header)
{
	fwrite(header->version, sizeof(header->version), 1, file);
	fwrite(header->check, sizeof(header->check), 1, file);
	fputc(header->min, file);
	fputc(header->max, file);
	fputc(header->length, file);
	fputc(header->count, file);
	fwrite(header->offsets, sizeof(header->offsets), 1, file);
	fwrite(header->order, sizeof(header->order), 1, file);
}

int charset_read_header(FILE *file, struct charset_header *header)
{
	if (fread(header->version, sizeof(header->version), 1, file) != 1 ||
	    fread(header->check, sizeof(header->check), 1, file) != 1)
		return -1;
	{
		unsigned char values[4];
		if (fread(values, sizeof(values), 1, file) != 1)
			return -1;
		header->min = values[0];
		header->max = values[1];
		header->length = values[2];
		header->count = values[3];
	}
	return
	    fread(header->offsets, sizeof(header->offsets), 1, file) != 1 ||
	    fread(header->order, sizeof(header->order), 1, file) != 1;
}

static int charset_new_length(int length,
	struct charset_header *header, FILE *file)
{
	int result;
	long offset;

	if ((result = length < CHARSET_LENGTH)) {
		printf("%d ", length + 1);
		fflush(stdout);

		if ((offset = ftell(file)) < 0) pexit("ftell");
		header->offsets[length][0] = (unsigned char)((unsigned long)offset);
		header->offsets[length][1] = (unsigned char)((unsigned long)(offset >> 8));
		header->offsets[length][2] = (unsigned char)((unsigned long)(offset >> 16));
		header->offsets[length][3] = (unsigned char)((unsigned long)(offset >> 24));
	}

	return result;
}

typedef struct {
	int index;
	unsigned int value;
} count_sort_t;

static int cmp_count(const void *p1, const void *p2)
{
	const count_sort_t *c1 = (const count_sort_t *)p1;
	const count_sort_t *c2 = (const count_sort_t *)p2;
	int diff = (int)c2->value - (int)c1->value;
	if (diff)
		return diff;
	return c1->index - c2->index;
}

static void charset_generate_chars(struct list_main **lists,
	FILE *file, struct charset_header *header,
	char_counters chars, crack_counters cracks)
{
	struct list_entry *current;
	unsigned char buffer[CHARSET_SIZE];
	count_sort_t iv[CHARSET_SIZE];
	int length, pos, count;
	int i, j, k;

/* Zeroize the same portion of "chars" as is used by the loop below */
	memset((*chars)[0][0], 0, sizeof((*chars)[0][0]));

	for (length = 0; length <= CHARSET_LENGTH; length++) {
		if ((current = lists[length]->head))
		do {
			char *ptr;
			for (ptr = current->data; *ptr; ptr++) {
				int c = *(unsigned char *)ptr;
				(*chars)[0][0][ARCH_INDEX(c - CHARSET_MIN)]++;
			}
		} while ((current = current->next));
	}

	count = 0;
	for (k = 0; k < CHARSET_SIZE; k++) {
		unsigned int value = (*chars)[0][0][k];
		if (value) {
			iv[count].index = k;
			iv[count++].value = value;
		}
	}

	if (count > 1)
		qsort(iv, count, sizeof(iv[0]), cmp_count);

	for (k = 0; k < count; k++)
		buffer[k] = CHARSET_MIN + iv[k].index;

	header->count = count;
	fwrite(buffer, 1, count, file);
	CRC32_Update(&checksum, buffer, count);

	for (length = 0; charset_new_length(length, header, file); length++)
	for (pos = 0; pos <= length; pos++) {
		if (event_abort) return;

		cfputc(CHARSET_ESC, file); cfputc(CHARSET_NEW, file);
		cfputc(length, file); cfputc(pos, file);

		if ((current = lists[length]->head))
		switch (pos) {
		case 0:
			memset((*chars)[CHARSET_SIZE][CHARSET_SIZE], 0,
			    sizeof((*chars)[CHARSET_SIZE][CHARSET_SIZE]));
			do {
				unsigned char *ptr =
				    (unsigned char *)current->data;
				int c = ARCH_INDEX(ptr[0] - CHARSET_MIN);
				(*chars)[CHARSET_SIZE][CHARSET_SIZE][c]++;
			} while ((current = current->next));
			break;
		case 1:
			memset((*chars)[CHARSET_SIZE], 0,
			    sizeof((*chars)[CHARSET_SIZE]));
			do {
				unsigned char *ptr =
				    (unsigned char *)current->data;
				int b = ARCH_INDEX(ptr[0] - CHARSET_MIN);
				int c = ARCH_INDEX(ptr[1] - CHARSET_MIN);
				(*chars)[CHARSET_SIZE][b][c]++;
				(*chars)[CHARSET_SIZE][CHARSET_SIZE][c]++;
			} while ((current = current->next));
			break;
		default:
			memset(chars, 0, sizeof(*chars));
			do {
				unsigned char *ptr =
				    (unsigned char *)current->data;
				int a = ARCH_INDEX(ptr[pos - 2] - CHARSET_MIN);
				int b = ARCH_INDEX(ptr[pos - 1] - CHARSET_MIN);
				int c = ARCH_INDEX(ptr[pos] - CHARSET_MIN);
				(*chars)[a][b][c]++;
				(*chars)[CHARSET_SIZE][b][c]++;
				(*chars)[CHARSET_SIZE][CHARSET_SIZE][c]++;
			} while ((current = current->next));
		}

		for (i = (pos > 1 ? 0 : CHARSET_SIZE); i <= CHARSET_SIZE; i++)
		for (j = (pos ? 0 : CHARSET_SIZE); j <= CHARSET_SIZE; j++) {
			count = 0;
			for (k = 0; k < CHARSET_SIZE; k++) {
				unsigned int value = (*chars)[i][j][k];
				if (value) {
					iv[count].index = k;
					iv[count++].value = value;
				}
			}

			if (!count)
				continue;

			if (count > 1)
				qsort(iv, count, sizeof(iv[0]), cmp_count);

			if (i == CHARSET_SIZE && j == CHARSET_SIZE)
				for (k = 0; k < count; k++)
					(*cracks)[length][pos][k] = iv[k].value;

			for (k = 0; k < count; k++)
				buffer[k] = CHARSET_MIN + iv[k].index;

			cfputc(CHARSET_ESC, file);
			cfputc(CHARSET_LINE, file);
			cfputc(i, file); cfputc(j, file);
			fwrite(buffer, 1, count, file);
			CRC32_Update(&checksum, buffer, count);
		}
	}

	cfputc(CHARSET_ESC, file); cfputc(CHARSET_NEW, file);
	cfputc(CHARSET_LENGTH, file);
}

static double powi(int x, unsigned int y)
{
	double a = 1.0;
	if (y) {
		double b = x;
		do {
			if (y & 1)
				a *= b;
			if (!(y >>= 1))
				break;
			b *= b;
		} while (1);
	}
	return a;
}

typedef struct {
	int length, pos, count;
	double value;
} ratio_sort_t;

static int cmp_ratio(const void *p1, const void *p2)
{
	const ratio_sort_t *r1 = (const ratio_sort_t *)p1;
	const ratio_sort_t *r2 = (const ratio_sort_t *)p2;
	int diff;
	if (r1->value < r2->value)
		return -1;
	if (r1->value > r2->value)
		return 1;
	diff = r1->length - r2->length;
	if (diff)
		return diff;
#if 1
	diff = r1->count - r2->count;
	if (diff)
		return diff;
	return r1->pos - r2->pos;
#else
/*
 * Stabilize the sorting order differently for testing against older revisions
 * of the code.  This kind of stabilization is arguably illogical and it tends
 * to require many more recalculations.
 */
	diff = r1->pos - r2->pos;
	if (diff)
		return diff;
	return r1->count - r2->count;
#endif
}

/*
 * This generates the "cracking order" (please see the comment in charset.h)
 * based on the number of candidate passwords for each {length, fixed index
 * position, character count} combination, and on the number of cracked
 * passwords for that combination.  The idea is to start with combinations for
 * which the ratio between the number of candidates and the number of
 * successful cracks is the smallest.  This way, the expected number of
 * successful cracks per unit of time will be monotonically non-increasing
 * over time.  Of course, this applies to the expectation only (based on
 * available statistics) - actual behavior (on a yet unknown set of passwords
 * to be cracked) may and likely will differ.  Additionally, there are some
 * algorithmic constraints, which may force us to deviate from the perfect
 * monotonically non-decreasing sequence of ratios.
 *
 * The cracks[] array is used as input (containing the number of successful
 * cracks for each combination).
 */
static void charset_generate_order(crack_counters cracks,
	unsigned char *order, int size)
{
	int length, pos, count; /* zero-based */
	int nratios, taken;
	double total;
	unsigned char *ptr, *end;
	ratio_sort_t (*ratios)
	    [CHARSET_LENGTH * (CHARSET_LENGTH + 1) / 2 * CHARSET_SIZE];
	int counts[CHARSET_LENGTH][CHARSET_LENGTH];
	int recalcs;
	unsigned char *prev_order;

	ratios = mem_alloc(sizeof(*ratios));

/* Calculate the ratios */

	nratios = 0;
	for (length = 0; length < CHARSET_LENGTH; length++)
	for (count = 0; count < CHARSET_SIZE; count++) {
/* First, calculate the number of candidate passwords for this combination of
 * length and count (number of different character indices).  We subtract the
 * number of candidates for the previous count (at the same length) because
 * those are to be tried as a part of another combination. */
		total = powi(count + 1, length + 1) - powi(count, length + 1);

/* Calculate the number of candidates for a {length, fixed index position,
 * character count} combination, for the specific values of length and count.
 * Obviously, this value is the same for each position in which the character
 * index is fixed - it only depends on the length and count - which is why we
 * calculate it out of the inner loop. */
		if (count)
			total /= length + 1;

/* Finally, for each fixed index position separately, calculate the candidates
 * to successful cracks ratio.  We treat combinations with no successful cracks
 * (so far) the same as those with exactly one successful crack. */
		for (pos = 0; pos <= length; pos++) {
			double ratio = total;
			unsigned int div = (*cracks)[length][pos][count];
			if (div)
				ratio /= div;
			(*ratios)[nratios].length = length;
			(*ratios)[nratios].pos = pos;
			(*ratios)[nratios].count = count;
			(*ratios)[nratios++].value = ratio;
		}
	}

	prev_order = NULL;
	recalcs = 0;

again:

	assert(nratios == sizeof(*ratios) / sizeof((*ratios)[0]));

/*
 * Fill out the order[] with combinations sorted for (mostly) non-decreasing
 * ratios (except as we may have to deviate from this to meet the
 * "count == counts[length][pos]" constraint).
 */

	qsort(ratios, nratios, sizeof((*ratios)[0]), cmp_ratio);

	memset(counts, 0, sizeof(counts));

	taken = 0;
	ptr = order;
	do {
/* Find the minimum non-taken ratio and its corresponding combination */
		int found = 0, alltaken = 1;
		int i;

		for (i = taken; i < nratios; i++) {
			if ((*ratios)[i].value < 0.0) {
				if (alltaken && taken < i)
					taken = i;
				continue;
			}
			alltaken = 0;
			length = (*ratios)[i].length;
			pos = (*ratios)[i].pos;
			count = (*ratios)[i].count;
			if (count == counts[length][pos]) {
				found = 1;
				break;
			}
		}

		if (!found)
			break;

		counts[length][pos]++;

/* Record the combination and "take" it out of the input array */
		(*ratios)[i].value = -1.0; /* taken */
		assert(ptr <= order + size - 3);
		*ptr++ = length;
		*ptr++ = pos;
		*ptr++ = count;
	} while (!event_abort);

	if (event_abort)
		goto out;

	assert(ptr == order + size);

	end = ptr;

	if (prev_order) {
		int stable = !memcmp(order, prev_order, end - order);
		if (++recalcs >= 1000 || stable) {
			printf("%stable order (%d recalculations)\n",
			    stable ? "S" : "Uns", recalcs);
			goto out;
		}
	} else {
		prev_order = mem_alloc(end - order);
	}
	memcpy(prev_order, order, end - order);

/* Recalculate the ratios */

	memset(counts, 0, sizeof(counts));
	ptr = order;
	nratios = 0;
	do {
		double est;

		length = *ptr++;
		pos = *ptr++;
		count = *ptr++;
		counts[length][pos] = count;

/* First calculate the number of candidate passwords */
		total = 1.0;
		{
			int i;
			for (i = 0; i <= length; i++)
			if (i != pos)
				total *= counts[length][i] + 1;
		}

/* Then calculate the candidates to successful cracks ratio */
		{
			int i, j;
			est = 1.0; /* estimated cracks for this portion */
			for (i = 0; i <= length; i++)
			if (i != pos) {
				unsigned int sum = 0;
				double tmp = 0.0;
				for (j = 0; j <= counts[length][i]; j++)
					tmp += (*cracks)[length][i][j];
				for (j = 0; j < CHARSET_SIZE; j++)
					sum += (*cracks)[length][i][j];
				if (sum)
					tmp /= sum;
				est *= tmp;
			}
			est *= (*cracks)[length][pos][count];
			if (est < 1e-3) /* may adjust this */
				est = 1e-3;
		}
		(*ratios)[nratios].length = length;
		(*ratios)[nratios].pos = pos;
		(*ratios)[nratios].count = count;
		(*ratios)[nratios++].value = total / est;
	} while (ptr < end);

	if (!event_abort)
		goto again;

out:
	MEM_FREE(prev_order);
	MEM_FREE(ratios);
}

static void charset_generate_all(struct list_main **lists, char *charset)
{
	FILE *file;
	int was_error;
	struct charset_header *header;
	char_counters chars;
	crack_counters cracks;

	header = (struct charset_header *)mem_alloc(sizeof(*header));
	memset(header, 0, sizeof(*header));

	chars = (char_counters)mem_alloc(sizeof(*chars));

	cracks = (crack_counters)mem_alloc(sizeof(*cracks));

	if (!(file = fopen(path_expand(charset), "wb")))
		pexit("fopen: %s", path_expand(charset));

	charset_write_header(file, header);

	printf("Generating charsets... ");
	fflush(stdout);

	charset_generate_chars(lists, file, header, chars, cracks);
	if (event_abort) {
		fclose(file);
		unlink(charset);
		putchar('\n'); check_abort(0);
	}

	printf("DONE\nGenerating cracking order... ");
	fflush(stdout);

	charset_generate_order(cracks, header->order, sizeof(header->order));
	if (event_abort) {
		fclose(file);
		unlink(charset);
		putchar('\n'); check_abort(0);
	}

	fflush(file);
	if (!ferror(file) && !fseek(file, 0, SEEK_SET)) {
		strncpy(header->version, CHARSET_V, sizeof(header->version));
		header->min = CHARSET_MIN;
		header->max = CHARSET_MAX;
		header->length = CHARSET_LENGTH;
		charset_checksum_header(header);
		charset_write_header(file, header);
	}

	MEM_FREE(cracks);
	MEM_FREE(chars);

	was_error = ferror(file);
	if (fclose(file) || was_error) {
		unlink(charset);
		fprintf(stderr, "Failed to write charset file: %s\n", charset);
		error();
	}

	printf("Successfully written charset file: %s (%d character%s)\n",
		charset, header->count, header->count != 1 ? "s" : "");

	MEM_FREE(header);
}

void do_makechars(struct db_main *db, char *charset)
{
	struct list_main *lists[CHARSET_LENGTH + 1];
	unsigned long total, remaining;

	total = db->plaintexts->count;

	printf("Loaded %lu plaintext%s%s\n",
		total,
		total != 1 ? "s" : "",
		total ? "" : ", exiting...");

	remaining = charset_filter_plaintexts(db, lists);

	if (remaining < total)
		printf("Remaining %lu plaintext%s%s\n",
			remaining,
			remaining != 1 ? "s" : "",
			remaining ? "" : ", exiting...");

	if (!remaining)
		return;

	CRC32_Init(&checksum);

	charset_generate_all(lists, charset);
}<|MERGE_RESOLUTION|>--- conflicted
+++ resolved
@@ -4,11 +4,8 @@
  */
 
 #include <stdio.h>
-<<<<<<< HEAD
+#include <stdlib.h>
 #ifndef _MSC_VER
-=======
-#include <stdlib.h>
->>>>>>> 4f712c38
 #include <unistd.h>
 #else
 #define unlink _unlink
