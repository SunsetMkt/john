/*
 * This file is part of John the Ripper password cracker,
<<<<<<< HEAD
 * Copyright (c) 1996-99,2003,2004,2006,2009 by Solar Designer
 *
 * Heavily modified by JimF, magnum and maybe by others.
=======
 * Copyright (c) 1996-99,2003,2004,2006,2009,2013 by Solar Designer
>>>>>>> f8273aed
 */

#define _POSIX_SOURCE /* for fileno(3) */

#include <stdio.h>
#include <sys/stat.h>
#ifndef _MSC_VER
#include <unistd.h>
#include <strings.h>
#else
#pragma warning ( disable : 4996 )
#endif
#include <string.h>

#if defined (_MSC_VER) || defined (__MINGW32__) || defined (__CYGWIN32__)
#include "win32_memmap.h"
#undef MEM_FREE
#endif

#include "arch.h"
#include "misc.h"
#include "math.h"
#include "params.h"
#include "common.h"
#include "path.h"
#include "signals.h"
#include "loader.h"
#include "logger.h"
#include "status.h"
#include "recovery.h"
#include "options.h"
#include "rpp.h"
#include "rules.h"
#include "external.h"
#include "cracker.h"
#include "memory.h"

#ifdef HAVE_MPI
#include "john-mpi.h"

static int distributeWords, distributeRules, myrulecount;
#endif

static FILE *word_file = NULL;
static int progress = 0, hund_progress = 0;

static int rec_rule;
static long rec_pos;

static int rule_number, rule_count, line_number;
static int length;
static struct rpp_context *rule_ctx;

// used for file in 'memory map' mode
static char *word_file_str, **words;

static unsigned int nWordFileLines, nCurLine;

static struct db_main *_db;

static void save_state(FILE *file)
{
	fprintf(file, "%d\n%ld\n%d\n", rec_rule, rec_pos, line_number);
}

static int restore_rule_number(void)
{
	if (rule_ctx)
		for (rule_number = 0; rule_number < rec_rule; rule_number++)
			if (!rpp_next(rule_ctx))
				return 1;

	return 0;
}

static void restore_line_number(void)
{
	char line[LINE_BUFFER_SIZE];

	for (line_number = 0; line_number < rec_pos; line_number++)
	if (!fgetl(line, sizeof(line), word_file)) {
		if (ferror(word_file))
			pexit("fgets");
		else {
			fprintf(stderr, "fgets: Unexpected EOF\n");
			error();
		}
	}
}

static int restore_state(FILE *file)
{
	if (fscanf(file, "%d\n%ld\n", &rec_rule, &rec_pos) != 2)
		return 1;
	if (rec_version >= 4 && fscanf(file, "%d\n", &line_number) != 1)
		return 1;
	if (rec_rule < 0 || rec_pos < 0 || line_number < 0)
		return 1;

	if (restore_rule_number())
		return 1;

	if (word_file == stdin)
		restore_line_number();
<<<<<<< HEAD
	else {
		if (nWordFileLines) {
			for (nCurLine = 0; nCurLine < nWordFileLines; ++nCurLine) {
				if (words[nCurLine] - words[0] >= rec_pos)
					break;
			}
		}
		else {
			if (fseek(word_file, rec_pos, SEEK_SET))
				pexit("fseek");
#ifdef HAVE_MPI
			line_number = rec_pos ? mpi_id : 0;    // we just need the correct modulus
#endif
		}
	}
=======
	else
		if (fseek(word_file, rec_pos, SEEK_SET))
			pexit("fseek");
>>>>>>> f8273aed

	return 0;
}

static int fix_state_delay;

static void fix_state(void)
{
	if (nWordFileLines) {
		rec_rule = rule_number;
		if (nCurLine)
			rec_pos = words[nCurLine-1] - words[0];
		else
			rec_pos = words[nCurLine] - words[0];
		return;
	}

	if (++fix_state_delay < _db->options->max_fix_state_delay)
		return;
	fix_state_delay=0;

	rec_rule = rule_number;

	if (word_file == stdin)
		rec_pos = line_number;
	else
	if ((rec_pos = ftell(word_file)) < 0) {
#ifdef __DJGPP__
		if (rec_pos != -1)
			rec_pos = 0;
		else
#endif
			pexit("ftell");
	}
}

static int get_progress(int *hundth_perc)
{
	struct stat file_stat;
	long pos;
	int hundredXpercent, percent;
#ifndef HAVE_MPI
	double x100, tmp;
#endif

	if (!word_file) {
		*hundth_perc = hund_progress;
		return progress;
	}

	if (word_file == stdin) {
		*hundth_perc = 0;
		return -1;
	}

	if (fstat(fileno(word_file), &file_stat)) pexit("fstat");
	if (nWordFileLines) {
		pos = rec_pos;
	}
	else {
		if ((pos = ftell(word_file)) < 0) {
#ifdef __DJGPP__
			if (pos != -1)
				pos = 0;
			else
#endif
				pexit("ftell");
		}
	}

#ifdef HAVE_MPI
	if (distributeRules)
		hundredXpercent = (int)((long long)(10000 * (rule_number / mpi_p * file_stat.st_size + pos)) /
		                        (long long)(myrulecount * file_stat.st_size));
	else
		hundredXpercent = (int)((long long)(10000 * (rule_number * file_stat.st_size + pos)) /
		                        (long long)(rule_count * file_stat.st_size));
#else
	x100 = ((double)pos) * 10000.;
	// a double 'tmp' var is required, as I have seen the compiler
	// optimize away the next statement if assigned to an int
	tmp = (((double)rule_number)*10000. + x100/(file_stat.st_size+1)) / rule_count;
	// safe int assignment.  tmp will be from 0 to 10000.00
	hundredXpercent = (int)tmp;
#endif
	percent = hundredXpercent / 100;
	*hundth_perc = hundredXpercent - (percent*100);
	return percent;
}

static char *dummy_rules_apply(const char *word, char *rule, int split, char *last)
{
	return (char*)word;
}

static inline const char *potword(const char *line)
{
	const char *p;

	p = strchr(line, options.field_sep_char);
	return p ? p + 1 : line;
}

static unsigned int hash_log, hash_size, hash_mask;
#define ENTRY_END_HASH	0xFFFFFFFF
#define ENTRY_END_LIST	0xFFFFFFFE

/* Copied from unique.c (and modified) */
static inline unsigned int line_hash(char *line)
{
	unsigned int hash, extra;
	char *p;

	p = line + 2;
	hash = (unsigned char)line[0];
	if (!hash)
		goto out;
	extra = (unsigned char)line[1];
	if (!extra)
		goto out;

	while (*p) {
		hash <<= 3; extra <<= 2;
		hash += (unsigned char)p[0];
		if (!p[1]) break;
		extra += (unsigned char)p[1];
		p += 2;
		if (hash & 0xe0000000) {
			hash ^= hash >> hash_log;
			extra ^= extra >> hash_log;
			hash &= hash_mask;
		}
	}

	hash -= extra;
	hash ^= extra << (hash_log / 2);

	hash ^= hash >> hash_log;

out:
	hash &= hash_mask;
	return hash;
}

typedef struct {
	unsigned int next;
	unsigned int line;
} element_st;

static struct {
	unsigned int *hash;
	element_st *data;
} buffer;

static inline int wbuf_unique(char *line)
{
	static unsigned int index = 0;
	unsigned int current, last, linehash;

	linehash = line_hash(line);
	current = buffer.hash[linehash];
	last = current;
	while (current != ENTRY_END_HASH) {
		if (!strcmp(line, word_file_str + buffer.data[current].line))
			break;
		last = current;
		current = buffer.data[current].next;
	}
	if (current != ENTRY_END_HASH)
		return 0;

	if (last == ENTRY_END_HASH)
		buffer.hash[linehash] = index;
	else
		buffer.data[last].next = index;

	buffer.data[index].line = line - word_file_str;
	buffer.data[index].next = ENTRY_END_HASH;
	index++;

	return 1;
}

static MAYBE_INLINE int skip_lines(int n, char *line)
{
	line_number += n;

	do {
		if (!fgetl(line, LINE_BUFFER_SIZE, word_file))
			break;
	} while (--n);

	return n;
}

void do_wordlist_crack(struct db_main *db, char *name, int rules)
{
	union {
		char buffer[2][LINE_BUFFER_SIZE + CACHE_BANK_SHIFT];
		ARCH_WORD dummy;
	} aligned;
#if ARCH_ALLOWS_UNALIGNED
	const char *line = aligned.buffer[0];
#else
	// for unaligned, we have to strcpy INTO line, so we can not have it be 'const'
	char *line = aligned.buffer[0];
#endif
	char *last = aligned.buffer[1];
	struct rpp_context ctx;
<<<<<<< HEAD
	char *prerule="", *rule, *word;
	char *(*apply)(const char *word, char *rule, int split, char *last)=NULL;
	long file_len;
	int i, pipe_input=0, max_pipe_words=0, rules_keep=0, init_this_time=1, really_done=0;
#if defined (_MSC_VER) || defined (__MINGW32__) || defined (__CYGWIN32__)
	IPC_Item *pIPC=NULL;
#endif
	char msg_buf[128];
	int forceLoad = 0;
	int dupeCheck = (options.flags & FLG_DUPESUPP) ? 1 : 0;
	int loopBack = (options.flags & FLG_LOOPBACK_CHK) ? 1 : 0;

#ifdef HAVE_MPI
	char file_line[LINE_BUFFER_SIZE];
	long my_size = 0;
	unsigned int myWordFileLines = 0;
#endif
	int maxlength = options.force_maxlength;
	int minlength = (options.force_minlength >= 0) ?
		options.force_minlength : 0;
=======
	char *prerule, *rule, *word;
	char *(*apply)(char *word, char *rule, int split, char *last);
	int distrules, distwords, distswitch;
>>>>>>> f8273aed

	log_event("Proceeding with wordlist mode");

	_db = db;

	length = db->format->params.plaintext_length;
	if (options.force_maxlength && options.force_maxlength < length)
		length = options.force_maxlength;

	if (!mem_saving_level &&
	    (dupeCheck || !db->options->max_wordfile_memory))
		forceLoad = 1;

	/* If we did not give a name for loopback mode,
	   we use the active pot file */
	if (loopBack) {
		dupeCheck = 1;
		if (!name)
			name = options.loader.activepot;
	}

	/* If we did not give a name for wordlist mode,
	   we use the "batch mode" one from john.conf */
	if (!name && !(options.flags & (FLG_STDIN_CHK | FLG_PIPE_CHK)))
	if (!(name = cfg_get_param(SECTION_OPTIONS, NULL, "Wordlist")))
	if (!(name = cfg_get_param(SECTION_OPTIONS, NULL, "Wordfile")))
		name = WORDLIST_NAME;

	if (name) {
		char *cp, csearch;

		if (loopBack) {
#ifdef HAVE_MPI
			if (mpi_id == 0)
#endif
			fprintf(stderr, "Loop-back mode: Reading candidates from pot file %s\n", name);
			log_event("- Using loop-back mode:");
		}

		if (!(word_file = fopen(path_expand(name), "rb")))
			pexit("fopen: %s", path_expand(name));
		log_event("- Wordlist file: %.100s", path_expand(name));

		/* this will both get us the file length, and tell us
		   of 'invalid' files (i.e. too big in Win32 or other
		   32 bit OS's.  A file between 2gb and 4gb returns
		   a negative number.  NOTE john craps out on files
		   this big.  The file needs cut before running through
		   through john */
		fseek(word_file, 0, SEEK_END);
		file_len = ftell(word_file);
		fseek(word_file, 0, SEEK_SET);
		if (file_len < 0)
		{
			fprintf(stderr, "Error, dictionary file is too large for john to read (probably a 32 bit OS issue)\n");
			error();
		}
		if (file_len == 0)
		{
#ifdef HAVE_MPI
			if (mpi_id == 0)
#endif
			fprintf(stderr, "Error, dictionary file is empty\n");
			error();
		}
		if (file_len < db->options->max_wordfile_memory)
			forceLoad = 1;
		/* If the file is < max_wordfile_memory, then we work from a
		   memory map of the file. But this is disabled if we are also
		   using an external filter, as a modification of a word could
		   trash the buffer. It's also disabled by --save-mem=N */
		if (!(options.flags & FLG_EXTERNAL_CHK) && !mem_saving_level)
#ifdef HAVE_MPI
		if ((mpi_p > 1 && file_len > mpi_p * 100 && file_len / mpi_p <
		     db->options->max_wordfile_memory) ||
		    (file_len < db->options->max_wordfile_memory || forceLoad))
		{
			// Load only this node's share of words to memory
			char *aep;

			if (mpi_p > 1 && (file_len > mpi_p * 100 || forceLoad))
			{
				/* Check net size for our share. */
				for (nWordFileLines = 0;; ++nWordFileLines) {
					char *lp;
					if (!fgets(file_line, sizeof(file_line),
					           word_file))
					{
						if (ferror(word_file))
							pexit("fgets");
						else
							break;
					}
					if (!strncmp(line, "#!comment", 9))
						continue;
					if (loopBack)
						lp = (char*)potword(file_line);
					else
						lp = file_line;
					if (!rules) {
						lp[length] = '\n';
						lp[length + 1] = 0;
					}
					if (nWordFileLines % mpi_p == mpi_id)
						my_size += strlen(lp);
				}
				fseek(word_file, 0, SEEK_SET);

				// Now copy just our share to memory
				word_file_str = mem_alloc_tiny(my_size + LINE_BUFFER_SIZE + 1, MEM_ALIGN_NONE);
				i = 0;
				for (myWordFileLines = 0;; ++myWordFileLines) {
					char *lp;
					if (!fgets(file_line, sizeof(file_line), word_file)) {
						if (ferror(word_file))
							pexit("fgets");
						else
							break;
					}
					if (!strncmp(line, "#!comment", 9))
						continue;
					if (loopBack)
						lp = (char*)potword(file_line);
					else
						lp = file_line;
					if (!rules) {
						lp[length] = '\n';
						lp[length + 1] = 0;
					}
					if (myWordFileLines % mpi_p == mpi_id) {
						strcpy(&word_file_str[i], lp);
						i += strlen(lp);
					}
					if (i > my_size) {
						fprintf(stderr, "Error: wordlist grew as we read it - aborting\n");
						error();
					}
				}
				if (nWordFileLines != myWordFileLines)
					fprintf(stderr, "Warning: wordlist changed as we read it\n");
				log_event("- loaded this node's share of wordfile %s into memory "
				          "(%lu bytes of %lu, max_size=%u avg/node)",
				          name, my_size, file_len, db->options->max_wordfile_memory);
				if (mpi_id == 0)
					fprintf(stderr,"MPI: each node loaded 1/%d of wordfile to memory (about %lu %s/node)\n",
					        mpi_p,
					        my_size > 1<<23 ? my_size >> 20 : my_size >> 10,
					        my_size > 1<<23 ? "MB" : "KB");
				aep = word_file_str + my_size;
				file_len = my_size;
			}
			else {
				log_event("- loading wordfile %s into memory (%lu bytes, max_size=%u)",
				          name, file_len, db->options->max_wordfile_memory);
				if (mpi_p > 1 && mpi_id == 0)
					fprintf(stderr,"MPI: each node loaded the whole wordfile to memory\n");
				word_file_str = mem_alloc_tiny(file_len + LINE_BUFFER_SIZE + 1, MEM_ALIGN_NONE);
				if (fread(word_file_str, 1, file_len, word_file) != file_len) {
					if (ferror(word_file))
						pexit("fread");
					fprintf(stderr, "fread: Unexpected EOF\n");
					error();
				}
				if (memchr(word_file_str, 0, file_len)) {
					fprintf(stderr, "Error: wordlist contains NULL bytes - aborting\n");
					error();
				}
			}
#else
		if (file_len < db->options->max_wordfile_memory || forceLoad)
		{
			char *aep;

			/* probably should only be debug message, but I left it in */
			log_event("- loading wordfile %s into memory (%lu bytes, max_size=%u)", name, file_len, db->options->max_wordfile_memory);

			word_file_str = mem_alloc_tiny(file_len + LINE_BUFFER_SIZE + 1, MEM_ALIGN_NONE);
			if (fread(word_file_str, 1, file_len, word_file) != file_len) {
				if (ferror(word_file))
					pexit("fread");
				fprintf(stderr, "fread: Unexpected EOF\n");
				error();
			}
			if (memchr(word_file_str, 0, file_len)) {
				fprintf(stderr, "Error: wordlist contains NULL bytes - aborting\n");
				error();
			}
#endif
			aep = word_file_str + file_len;
			*aep = 0;
			csearch = '\n';
			cp = memchr(word_file_str, csearch, file_len);
			if (!cp)
			{
				csearch = '\r';
				cp = memchr(word_file_str, csearch, file_len);
			}
			for (nWordFileLines = 0; cp; ++nWordFileLines)
				cp = memchr(&cp[1], csearch, file_len - (cp - word_file_str) - 1);
			if (aep[-1] != csearch)
				++nWordFileLines;
			words = mem_alloc( (nWordFileLines+1) * sizeof(char*));
			log_event("- wordfile had %u lines and required %lu bytes for index.", nWordFileLines, (unsigned long)(nWordFileLines * sizeof(char*)));

			i = 0;
			cp = word_file_str;

			if (csearch == '\n')
				while (*cp == '\r') cp++;

			if (dupeCheck) {
				hash_log = 1;
				while (((1 << hash_log) < (nWordFileLines))
				       && hash_log < 27)
					hash_log++;
				hash_size = (1 << hash_log);
				hash_mask = (hash_size - 1);
				log_event("- dupe suppression: hash size %u, temporarily allocating %zd bytes",
				          hash_size,
				          (hash_size * sizeof(unsigned int)) +
				          (nWordFileLines * sizeof(element_st)));
				buffer.hash = mem_alloc(hash_size *
				                        sizeof(unsigned int));
				buffer.data = mem_alloc(nWordFileLines *
				                        sizeof(element_st));
				memset(buffer.hash, 0xff, hash_size *
				       sizeof(unsigned int));
			}
			do
			{
				char *ep, ec;
				if (i > nWordFileLines) {
#ifdef HAVE_MPI
					if (mpi_id == 0)
#endif
						fprintf(stderr, "Warning: wordlist contains inconsequent newlines, some words may be skipped\n");
					log_event("- Warning: wordlist contains inconsequent newlines, some words may be skipped");
					i--;
					break;
				}
				if (loopBack)
					cp = (char*)potword(cp);
				ep = cp;
				while ((ep < aep) && *ep && *ep != '\n' && *ep != '\r') ep++;
				ec = *ep;
				*ep = 0;
				if (strncmp(cp, "#!comment", 9)) {
					if (!rules) {
						if (minlength && ep - cp < minlength)
							goto skip;
						/* Over --max-length are skipped,
						   while over format's length are truncated. */
						if (maxlength && ep - cp > maxlength)
							goto skip;
						if (ep - cp >= length)
							cp[length] = 0;
					} else
						if (ep - cp >= LINE_BUFFER_SIZE)
							cp[LINE_BUFFER_SIZE-1] = 0;
					if (dupeCheck) {
						/* Full suppression of dupes
						   after truncation */
						if (wbuf_unique(cp))
							words[i++] = cp;
					} else {
						/* Just suppress consecutive
						   candidates */
						if (!i || strcmp(cp, words[i-1]))
							words[i++] = cp;
					}
				}
skip:
				cp = ep + 1;
				if (ec == '\r' && *cp == '\n') cp++;
				if (ec == '\n' && *cp == '\r') cp++;
			} while (cp < aep);
			if ((long long)nWordFileLines - i > 0)
				log_event("- suppressed %u duplicate lines and/or comments from wordlist.", nWordFileLines - i);
			MEM_FREE(buffer.hash);
			MEM_FREE(buffer.data);
			nWordFileLines = i;
			nCurLine=0;
		}
	} else {
		/* Ok, we can be in --stdin or --pipe mode.  In --stdin, we simply copy over the
		 * stdin file handle, and deal with it like a 'normal' word_file file (one line
		 * at a time.  For --pipe mode, we read up to mem-buffer size, but that may not
		 * be the end. We then set a value, so that when we are 'done' in the loop, we
		 * jump back up.  Doing this, allows --pipe to have rules run on them. in --stdin
		 * mode, we can NOT perform rules, due to we can not fseek stdin in most OS's
		 */
 		word_file = stdin;
		if (options.flags & FLG_STDIN_CHK) {
			log_event("- Reading candidate passwords from stdin");
		} else {
			pipe_input = 1;
#if defined (_MSC_VER) || defined (__MINGW32__) || defined (__CYGWIN32__)
			if (db->options->sharedmemoryfilename != NULL) {
				init_sharedmem(db->options->sharedmemoryfilename);
				rules_keep = rules;
				max_pipe_words = IPC_MM_MAX_WORDS+2;
				words = mem_alloc(max_pipe_words*sizeof(char*));
				goto MEM_MAP_LOAD;
			}
#endif
			if (db->options->max_wordfile_memory < 0x20000)
				db->options->max_wordfile_memory = 0x20000;
			if (length < 16)
				max_pipe_words = (db->options->max_wordfile_memory/length);
			else
				max_pipe_words = (db->options->max_wordfile_memory/16);

			word_file_str = mem_alloc_tiny(db->options->max_wordfile_memory, MEM_ALIGN_NONE);
			words = mem_alloc(max_pipe_words * sizeof(char*));
			rules_keep = rules;

GRAB_NEXT_PIPE_LOAD:;
#if defined (_MSC_VER) || defined (__MINGW32__) || defined (__CYGWIN32__)
			if (db->options->sharedmemoryfilename != NULL)
				goto MEM_MAP_LOAD;
#endif
			{
				char *cpi, *cpe;

				log_event("- Reading next block of candidate passwords from stdin pipe");

				// the second (and subsquent) times through, we do NOT call init functions.
				if (nWordFileLines)
					init_this_time = 0;

				rules = rules_keep;
				nWordFileLines = 0;
				cpi = word_file_str;
				cpe = (cpi + db->options->max_wordfile_memory) - (LINE_BUFFER_SIZE+1);
				while (nWordFileLines < max_pipe_words) {
					if (!fgetl(cpi, LINE_BUFFER_SIZE, word_file)) {
						pipe_input = 0; /* We are now done.  After processing, do NOT goto the GRAB_NEXT... again */
						break;
					}
					if (strncmp(cpi, "#!comment", 9)) {
						int len = strlen(cpi);
						if (!rules) {
							if (minlength && len < minlength) {
								cpi += (len + 1);
								if (cpi > cpe)
									break;
								continue;
							}
							/* Over --max-length are skipped,
							   while over format's length are truncated. */
							if (maxlength && len > maxlength) {
								cpi += (len + 1);
								if (cpi > cpe)
									break;
								continue;
							}
							cpi[length] = 0;
							if (!nWordFileLines || strcmp(cpi, words[nWordFileLines-1])) {
								words[nWordFileLines++] = cpi;
								cpi += (len + 1);
								if (cpi > cpe)
									break;
							}
						} else {
							words[nWordFileLines++] = cpi;
							cpi += (len + 1);
							if (cpi > cpe)
								break;
						}
					}
				}
				sprintf(msg_buf, "- Read block of %d candidate passwords from pipe", nWordFileLines);
				log_event("%s", msg_buf);
			}
#if defined (_MSC_VER) || defined (__MINGW32__) || defined (__CYGWIN32__)
			goto SKIP_MEM_MAP_LOAD;
MEM_MAP_LOAD:;
			{
				if (nWordFileLines)
					init_this_time = 0;
				rules = rules_keep;
				nWordFileLines = 0;
				log_event("- Reading next block of candidate from the memory mapped file");
				release_sharedmem_object(pIPC);
				pIPC = next_sharedmem_object();
				if (!pIPC || pIPC->n == 0) {
					pipe_input = 0; /* We are now done.  After processing, do NOT goto the GRAB_NEXT... again */
					shutdown_sharedmem();
					goto EndOfFile;
				} else {
					int i;
					nWordFileLines = pIPC->n;
					words[0] = pIPC->Data;
					for (i = 1; i < nWordFileLines; ++i) {
						words[i] = words[i-1] + pIPC->WordOff[i-1];
					}
				}
			}
SKIP_MEM_MAP_LOAD:;
#endif
		}
	}

	if (rules) {
		if (rpp_init(rule_ctx = &ctx, db->options->activewordlistrules)) {
			log_event("! No wordlist mode rules found");
#ifdef HAVE_MPI
			if (mpi_id == 0)
#endif
			fprintf(stderr, "No wordlist mode rules found in %s\n",
				cfg_name);
			error();
		}

		rules_init(length);
		rule_count = rules_count(&ctx, -1);

		log_event("- %d preprocessed word mangling rules", rule_count);

		apply = rules_apply;
	} else {
		rule_ctx = NULL;
		rule_count = 1;

		log_event("- No word mangling rules");

		apply = dummy_rules_apply;
	}

#ifdef HAVE_MPI
	if (mpi_p > 1) {
		// Leapfrogging rules is less overhead unless we have wordfile in memory

		// Do not leapfrog at all if we have a split wordlist in memory
		if (!myWordFileLines) {

			// If less rules than nodes, leapfrog words
			if (rule_count < mpi_p)
				distributeWords = 1;
			else
				distributeRules = 1;

			// Magic debug numbers (should be replaced by proper options)
			// use --mem=0 to force split wordlist (no leapfrogging)
			// use --mem=1 to force leapfrogging of words
			// use --mem=2 to force leapfrogging of rules
			if (db->options->max_wordfile_memory == 1) {
				distributeWords = 1;
				distributeRules = 0;
			} else
			if (rule_count >= mpi_p && db->options->max_wordfile_memory == 2) {
				distributeWords = 0;
				distributeRules = 1;
			}
		}

		// Tell user what was chosen.
		if (distributeWords) {
			log_event("MPI hack active: will process 1/%u of words", mpi_p);
			if (mpi_id == 0) fprintf(stderr,"MPI: each node processing 1/%u of words\n", mpi_p);
		}
		if (distributeRules) {
			myrulecount = (int)(rule_count / mpi_p) + (rule_count % mpi_p > mpi_id ? 1 : 0);
			log_event("MPI hack active: will process 1/%u of rules, total %d for this node", mpi_p, myrulecount);
			if (mpi_id == 0) fprintf(stderr,"MPI: each node processing 1/%u of %d rules. (%seven split)\n",
			                         mpi_p, rule_count, rule_count % mpi_p ? "un" : "");
		}
	}
#endif
	rule_number = 0; nCurLine = 0;

	if (init_this_time) {
		line_number = 0;

		status_init(get_progress, 0);

		rec_restore_mode(restore_state);
		rec_init(db, save_state);

		crk_init(db, fix_state, NULL);
	}

	if (rules) prerule = rpp_next(&ctx); else prerule = "";
	rule = "";

/* A string that can't be produced by fgetl(). */
	last[0] = '\n';
	last[1] = 0;

	distrules = distwords = 0;
	distswitch = rule_count; /* never */
	if (options.node_count) {
		int rule_rem = rule_count % options.node_count;
		const char *now, *later = "";
		distswitch = rule_count - rule_rem;
		if (!rule_rem || rule_number < distswitch) {
			distrules = 1;
			now = "rules";
			if (rule_rem)
				later = ", then switch to distributing words";
		} else {
			distswitch = rule_count; /* never */
			distwords = options.node_count -
			    (options.node_max - options.node_min + 1);
			now = "words";
		}
		log_event("- Will distribute %s across nodes%s", now, later);
	}

	if (distwords && options.node_min > 1 &&
	    skip_lines(options.node_min - 1, line))
		prerule = NULL;

	if (prerule)
	do {
		if (rules) {
<<<<<<< HEAD
#ifdef HAVE_MPI
			if (mpi_p == 1 || distributeRules)
#endif
			if (options.node_count) {
=======
			if (distrules) {
>>>>>>> f8273aed
				int for_node =
				    rule_number % options.node_count + 1;
				if (for_node < options.node_min ||
				    for_node > options.node_max)
					goto next_rule;
			}
			if ((rule = rules_reject(prerule, -1, last, db))) {
				if (strcmp(prerule, rule))
					log_event("- Rule #%d: '%.100s'"
						" accepted as '%.100s'",
						rule_number + 1, prerule, rule);
				else
					log_event("- Rule #%d: '%.100s'"
						" accepted",
						rule_number + 1, prerule);
			} else
				log_event("- Rule #%d: '%.100s' rejected",
					rule_number + 1, prerule);
		}

		if (rule)
		while (1) {
			if (nWordFileLines) {
				if (nCurLine == nWordFileLines)
					break;
#ifdef HAVE_MPI
				if (!distributeWords || line_number % mpi_p == mpi_id)
#endif
#if ARCH_ALLOWS_UNALIGNED
				line = words[nCurLine++];
#else
				strcpy(line, words[nCurLine++]);
#endif
			}
			else {
				do {
					if (!fgetl((char*)line, LINE_BUFFER_SIZE, word_file))
						goto EndOfFile;
				} while (!strncmp(line, "#!comment", 9));

				if (loopBack)
					memmove((char*)line, potword(line), strlen(potword(line)) + 1);

				if (!rules) {
					if (minlength || maxlength) {
						int len = strlen(line);
						if (minlength && len < minlength)
							continue;
						/* --max-length will skip, not truncate */
						if (maxlength && len > maxlength)
							continue;
					}
					((char*)line)[length] = 0;
				}
				if (!strcmp(line, last)) {
					line_number++; // needed for MPI sync
					continue;
				}
			}
#ifdef HAVE_MPI
			// MPI distribution - leapfrog words
			if (line_number++ % mpi_p != mpi_id && distributeWords)
				continue;
#else
			line_number++;
#endif

			if ((word = apply(line, rule, -1, last))) {
				if (nWordFileLines)
					last = word;
				else
					strcpy(last, word);

				if (ext_filter(word))
				if (crk_process_key(word)) {
					rules = 0;
					really_done=1; /* keep us from relooping, if in -pipe mode */
					break;
				}
<<<<<<< HEAD
			}
		}

EndOfFile:
=======
				if (distwords && skip_lines(distwords, line))
					break;
				continue;
			}

			if (strncmp(line, "#!comment", 9))
				goto not_comment;

			if (distwords && skip_lines(distwords, line))
				break;
		}

		if (ferror(word_file))
			break;

>>>>>>> f8273aed
		if (rules) {
next_rule:
			if (!(rule = rpp_next(&ctx))) break;
			rule_number++;
<<<<<<< HEAD
			line_number = 0;

			if (nWordFileLines)
				nCurLine = 0;
			else
				if (fseek(word_file, 0, SEEK_SET)) pexit("fseek");
=======

			if (rule_number >= distswitch) {
				log_event("- Switching to distributing words");
				distswitch = rule_count; /* not anymore */
				distrules = 0;
				distwords = options.node_count -
				    (options.node_max - options.node_min + 1);
			}

			line_number = 0;
			if (fseek(word_file, 0, SEEK_SET))
				pexit("fseek");

			if (distwords && options.node_min > 1 &&
			    skip_lines(options.node_min - 1, line))
				break;
>>>>>>> f8273aed
		}
	} while (rules);

	if (pipe_input && !really_done)
		goto GRAB_NEXT_PIPE_LOAD;

	crk_done();
	rec_done(event_abort || (status.pass && db->salts));

	if (ferror(word_file)) pexit("fgets");

	if (name) {
		if (event_abort)
			progress = get_progress(&hund_progress);
		else
			progress = 100;

		MEM_FREE(words);
		if (fclose(word_file)) pexit("fclose");
		word_file = NULL;
	}
}<|MERGE_RESOLUTION|>--- conflicted
+++ resolved
@@ -1,12 +1,8 @@
 /*
  * This file is part of John the Ripper password cracker,
-<<<<<<< HEAD
- * Copyright (c) 1996-99,2003,2004,2006,2009 by Solar Designer
+ * Copyright (c) 1996-99,2003,2004,2006,2009,2013 by Solar Designer
  *
  * Heavily modified by JimF, magnum and maybe by others.
-=======
- * Copyright (c) 1996-99,2003,2004,2006,2009,2013 by Solar Designer
->>>>>>> f8273aed
  */
 
 #define _POSIX_SOURCE /* for fileno(3) */
@@ -37,18 +33,15 @@
 #include "logger.h"
 #include "status.h"
 #include "recovery.h"
-#include "options.h"
 #include "rpp.h"
 #include "rules.h"
 #include "external.h"
 #include "cracker.h"
 #include "memory.h"
-
-#ifdef HAVE_MPI
-#include "john-mpi.h"
-
-static int distributeWords, distributeRules, myrulecount;
-#endif
+#include "options.h"
+
+static int distrules;
+static int myrulecount;
 
 static FILE *word_file = NULL;
 static int progress = 0, hund_progress = 0;
@@ -63,7 +56,7 @@
 // used for file in 'memory map' mode
 static char *word_file_str, **words;
 
-static unsigned int nWordFileLines, nCurLine;
+static unsigned int nWordFileLines;
 
 static struct db_main *_db;
 
@@ -111,27 +104,9 @@
 
 	if (word_file == stdin)
 		restore_line_number();
-<<<<<<< HEAD
-	else {
-		if (nWordFileLines) {
-			for (nCurLine = 0; nCurLine < nWordFileLines; ++nCurLine) {
-				if (words[nCurLine] - words[0] >= rec_pos)
-					break;
-			}
-		}
-		else {
-			if (fseek(word_file, rec_pos, SEEK_SET))
-				pexit("fseek");
-#ifdef HAVE_MPI
-			line_number = rec_pos ? mpi_id : 0;    // we just need the correct modulus
-#endif
-		}
-	}
-=======
 	else
 		if (fseek(word_file, rec_pos, SEEK_SET))
 			pexit("fseek");
->>>>>>> f8273aed
 
 	return 0;
 }
@@ -140,15 +115,6 @@
 
 static void fix_state(void)
 {
-	if (nWordFileLines) {
-		rec_rule = rule_number;
-		if (nCurLine)
-			rec_pos = words[nCurLine-1] - words[0];
-		else
-			rec_pos = words[nCurLine] - words[0];
-		return;
-	}
-
 	if (++fix_state_delay < _db->options->max_fix_state_delay)
 		return;
 	fix_state_delay=0;
@@ -173,9 +139,6 @@
 	struct stat file_stat;
 	long pos;
 	int hundredXpercent, percent;
-#ifndef HAVE_MPI
-	double x100, tmp;
-#endif
 
 	if (!word_file) {
 		*hundth_perc = hund_progress;
@@ -202,21 +165,13 @@
 		}
 	}
 
-#ifdef HAVE_MPI
-	if (distributeRules)
-		hundredXpercent = (int)((long long)(10000 * (rule_number / mpi_p * file_stat.st_size + pos)) /
+	if (distrules)
+		hundredXpercent = (int)((long long)(10000 * (rule_number / options.node_count * file_stat.st_size + pos)) /
 		                        (long long)(myrulecount * file_stat.st_size));
 	else
 		hundredXpercent = (int)((long long)(10000 * (rule_number * file_stat.st_size + pos)) /
 		                        (long long)(rule_count * file_stat.st_size));
-#else
-	x100 = ((double)pos) * 10000.;
-	// a double 'tmp' var is required, as I have seen the compiler
-	// optimize away the next statement if assigned to an int
-	tmp = (((double)rule_number)*10000. + x100/(file_stat.st_size+1)) / rule_count;
-	// safe int assignment.  tmp will be from 0 to 10000.00
-	hundredXpercent = (int)tmp;
-#endif
+
 	percent = hundredXpercent / 100;
 	*hundth_perc = hundredXpercent - (percent*100);
 	return percent;
@@ -227,7 +182,19 @@
 	return (char*)word;
 }
 
-static inline const char *potword(const char *line)
+static MAYBE_INLINE int skip_lines(int n, const char *line)
+{
+	line_number += n;
+
+	do {
+		if (!fgetl((char*)line, LINE_BUFFER_SIZE, word_file))
+			break;
+	} while (--n);
+
+	return n;
+}
+
+static MAYBE_INLINE const char *potword(const char *line)
 {
 	const char *p;
 
@@ -240,7 +207,7 @@
 #define ENTRY_END_LIST	0xFFFFFFFE
 
 /* Copied from unique.c (and modified) */
-static inline unsigned int line_hash(char *line)
+static MAYBE_INLINE unsigned int line_hash(char *line)
 {
 	unsigned int hash, extra;
 	char *p;
@@ -286,7 +253,7 @@
 	element_st *data;
 } buffer;
 
-static inline int wbuf_unique(char *line)
+static MAYBE_INLINE int wbuf_unique(char *line)
 {
 	static unsigned int index = 0;
 	unsigned int current, last, linehash;
@@ -315,18 +282,6 @@
 	return 1;
 }
 
-static MAYBE_INLINE int skip_lines(int n, char *line)
-{
-	line_number += n;
-
-	do {
-		if (!fgetl(line, LINE_BUFFER_SIZE, word_file))
-			break;
-	} while (--n);
-
-	return n;
-}
-
 void do_wordlist_crack(struct db_main *db, char *name, int rules)
 {
 	union {
@@ -336,16 +291,17 @@
 #if ARCH_ALLOWS_UNALIGNED
 	const char *line = aligned.buffer[0];
 #else
-	// for unaligned, we have to strcpy INTO line, so we can not have it be 'const'
+	// for unaligned, we have to strcpy INTO line, so can't be 'const'
 	char *line = aligned.buffer[0];
 #endif
 	char *last = aligned.buffer[1];
 	struct rpp_context ctx;
-<<<<<<< HEAD
-	char *prerule="", *rule, *word;
-	char *(*apply)(const char *word, char *rule, int split, char *last)=NULL;
+	char *prerule, *rule, *word;
+	char *(*apply)(const char *word, char *rule, int split, char *last);
+	int distwords, distswitch;
 	long file_len;
-	int i, pipe_input=0, max_pipe_words=0, rules_keep=0, init_this_time=1, really_done=0;
+	int i, pipe_input=0, max_pipe_words=0, rules_keep=0;
+	int init_this_time=1, really_done=0;
 #if defined (_MSC_VER) || defined (__MINGW32__) || defined (__CYGWIN32__)
 	IPC_Item *pIPC=NULL;
 #endif
@@ -353,20 +309,12 @@
 	int forceLoad = 0;
 	int dupeCheck = (options.flags & FLG_DUPESUPP) ? 1 : 0;
 	int loopBack = (options.flags & FLG_LOOPBACK_CHK) ? 1 : 0;
-
-#ifdef HAVE_MPI
 	char file_line[LINE_BUFFER_SIZE];
 	long my_size = 0;
 	unsigned int myWordFileLines = 0;
-#endif
 	int maxlength = options.force_maxlength;
 	int minlength = (options.force_minlength >= 0) ?
 		options.force_minlength : 0;
-=======
-	char *prerule, *rule, *word;
-	char *(*apply)(char *word, char *rule, int split, char *last);
-	int distrules, distwords, distswitch;
->>>>>>> f8273aed
 
 	log_event("Proceeding with wordlist mode");
 
@@ -397,6 +345,7 @@
 
 	if (name) {
 		char *cp, csearch;
+		int ourshare = 0;
 
 		if (loopBack) {
 #ifdef HAVE_MPI
@@ -421,6 +370,9 @@
 		fseek(word_file, 0, SEEK_SET);
 		if (file_len < 0)
 		{
+#ifdef HAVE_MPI
+			if (mpi_id == 0)
+#endif
 			fprintf(stderr, "Error, dictionary file is too large for john to read (probably a 32 bit OS issue)\n");
 			error();
 		}
@@ -438,17 +390,24 @@
 		   memory map of the file. But this is disabled if we are also
 		   using an external filter, as a modification of a word could
 		   trash the buffer. It's also disabled by --save-mem=N */
+		ourshare = options.node_count ?
+			(file_len / options.node_count) *
+			(options.node_max - options.node_min + 1)
+			: file_len;
+		if (options.node_count >= 1000000000)
+			ourshare = 0;
+		if (options.node_count != 1000000000)
 		if (!(options.flags & FLG_EXTERNAL_CHK) && !mem_saving_level)
-#ifdef HAVE_MPI
-		if ((mpi_p > 1 && file_len > mpi_p * 100 && file_len / mpi_p <
-		     db->options->max_wordfile_memory) ||
-		    (file_len < db->options->max_wordfile_memory || forceLoad))
-		{
+		if ((options.node_count > 1 &&
+		     file_len > options.node_count * (length * 100) &&
+		     ourshare < db->options->max_wordfile_memory) ||
+		    file_len < db->options->max_wordfile_memory || forceLoad) {
+			char *aep;
+
 			// Load only this node's share of words to memory
-			char *aep;
-
-			if (mpi_p > 1 && (file_len > mpi_p * 100 || forceLoad))
-			{
+			if (options.node_count > 1 &&
+			    (file_len > options.node_count * (length * 100)
+			     || forceLoad)) {
 				/* Check net size for our share. */
 				for (nWordFileLines = 0;; ++nWordFileLines) {
 					char *lp;
@@ -470,8 +429,13 @@
 						lp[length] = '\n';
 						lp[length + 1] = 0;
 					}
-					if (nWordFileLines % mpi_p == mpi_id)
-						my_size += strlen(lp);
+					{
+						int for_node = nWordFileLines % options.node_count + 1;
+						int skip = for_node < options.node_min ||
+						    for_node > options.node_max;
+						if (!skip)
+							my_size += strlen(lp);
+					}
 				}
 				fseek(word_file, 0, SEEK_SET);
 
@@ -496,9 +460,14 @@
 						lp[length] = '\n';
 						lp[length + 1] = 0;
 					}
-					if (myWordFileLines % mpi_p == mpi_id) {
-						strcpy(&word_file_str[i], lp);
-						i += strlen(lp);
+					{
+						int for_node = myWordFileLines % options.node_count + 1;
+						int skip = for_node < options.node_min ||
+						    for_node > options.node_max;
+						if (!skip) {
+							strcpy(&word_file_str[i], lp);
+							i += (int)strlen(lp);
+						}
 					}
 					if (i > my_size) {
 						fprintf(stderr, "Error: wordlist grew as we read it - aborting\n");
@@ -510,19 +479,24 @@
 				log_event("- loaded this node's share of wordfile %s into memory "
 				          "(%lu bytes of %lu, max_size=%u avg/node)",
 				          name, my_size, file_len, db->options->max_wordfile_memory);
+#ifdef HAVE_MPI
 				if (mpi_id == 0)
-					fprintf(stderr,"MPI: each node loaded 1/%d of wordfile to memory (about %lu %s/node)\n",
-					        mpi_p,
-					        my_size > 1<<23 ? my_size >> 20 : my_size >> 10,
-					        my_size > 1<<23 ? "MB" : "KB");
+#endif
+				fprintf(stderr,"Each node loaded 1/%d of wordfile to memory (about %lu %s/node)\n",
+				        options.node_count,
+				        my_size > 1<<23 ? my_size >> 20 : my_size >> 10,
+				        my_size > 1<<23 ? "MB" : "KB");
 				aep = word_file_str + my_size;
 				file_len = my_size;
 			}
 			else {
 				log_event("- loading wordfile %s into memory (%lu bytes, max_size=%u)",
 				          name, file_len, db->options->max_wordfile_memory);
-				if (mpi_p > 1 && mpi_id == 0)
-					fprintf(stderr,"MPI: each node loaded the whole wordfile to memory\n");
+#ifdef HAVE_MPI
+				if (mpi_id == 0)
+#endif
+				if (options.node_count > 1)
+					fprintf(stderr,"Each node loaded the whole wordfile to memory\n");
 				word_file_str = mem_alloc_tiny(file_len + LINE_BUFFER_SIZE + 1, MEM_ALIGN_NONE);
 				if (fread(word_file_str, 1, file_len, word_file) != file_len) {
 					if (ferror(word_file))
@@ -531,30 +505,13 @@
 					error();
 				}
 				if (memchr(word_file_str, 0, file_len)) {
+#ifdef HAVE_MPI
+					if (mpi_id == 0)
+#endif
 					fprintf(stderr, "Error: wordlist contains NULL bytes - aborting\n");
 					error();
 				}
 			}
-#else
-		if (file_len < db->options->max_wordfile_memory || forceLoad)
-		{
-			char *aep;
-
-			/* probably should only be debug message, but I left it in */
-			log_event("- loading wordfile %s into memory (%lu bytes, max_size=%u)", name, file_len, db->options->max_wordfile_memory);
-
-			word_file_str = mem_alloc_tiny(file_len + LINE_BUFFER_SIZE + 1, MEM_ALIGN_NONE);
-			if (fread(word_file_str, 1, file_len, word_file) != file_len) {
-				if (ferror(word_file))
-					pexit("fread");
-				fprintf(stderr, "fread: Unexpected EOF\n");
-				error();
-			}
-			if (memchr(word_file_str, 0, file_len)) {
-				fprintf(stderr, "Error: wordlist contains NULL bytes - aborting\n");
-				error();
-			}
-#endif
 			aep = word_file_str + file_len;
 			*aep = 0;
 			csearch = '\n';
@@ -602,7 +559,7 @@
 #ifdef HAVE_MPI
 					if (mpi_id == 0)
 #endif
-						fprintf(stderr, "Warning: wordlist contains inconsequent newlines, some words may be skipped\n");
+					fprintf(stderr, "Warning: wordlist contains inconsequent newlines, some words may be skipped\n");
 					log_event("- Warning: wordlist contains inconsequent newlines, some words may be skipped");
 					i--;
 					break;
@@ -648,7 +605,6 @@
 			MEM_FREE(buffer.hash);
 			MEM_FREE(buffer.data);
 			nWordFileLines = i;
-			nCurLine=0;
 		}
 	} else {
 		/* Ok, we can be in --stdin or --pipe mode.  In --stdin, we simply copy over the
@@ -777,7 +733,7 @@
 			if (mpi_id == 0)
 #endif
 			fprintf(stderr, "No wordlist mode rules found in %s\n",
-				cfg_name);
+			        cfg_name);
 			error();
 		}
 
@@ -796,47 +752,7 @@
 		apply = dummy_rules_apply;
 	}
 
-#ifdef HAVE_MPI
-	if (mpi_p > 1) {
-		// Leapfrogging rules is less overhead unless we have wordfile in memory
-
-		// Do not leapfrog at all if we have a split wordlist in memory
-		if (!myWordFileLines) {
-
-			// If less rules than nodes, leapfrog words
-			if (rule_count < mpi_p)
-				distributeWords = 1;
-			else
-				distributeRules = 1;
-
-			// Magic debug numbers (should be replaced by proper options)
-			// use --mem=0 to force split wordlist (no leapfrogging)
-			// use --mem=1 to force leapfrogging of words
-			// use --mem=2 to force leapfrogging of rules
-			if (db->options->max_wordfile_memory == 1) {
-				distributeWords = 1;
-				distributeRules = 0;
-			} else
-			if (rule_count >= mpi_p && db->options->max_wordfile_memory == 2) {
-				distributeWords = 0;
-				distributeRules = 1;
-			}
-		}
-
-		// Tell user what was chosen.
-		if (distributeWords) {
-			log_event("MPI hack active: will process 1/%u of words", mpi_p);
-			if (mpi_id == 0) fprintf(stderr,"MPI: each node processing 1/%u of words\n", mpi_p);
-		}
-		if (distributeRules) {
-			myrulecount = (int)(rule_count / mpi_p) + (rule_count % mpi_p > mpi_id ? 1 : 0);
-			log_event("MPI hack active: will process 1/%u of rules, total %d for this node", mpi_p, myrulecount);
-			if (mpi_id == 0) fprintf(stderr,"MPI: each node processing 1/%u of %d rules. (%seven split)\n",
-			                         mpi_p, rule_count, rule_count % mpi_p ? "un" : "");
-		}
-	}
-#endif
-	rule_number = 0; nCurLine = 0;
+	rule_number = 0;
 
 	if (init_this_time) {
 		line_number = 0;
@@ -858,7 +774,7 @@
 
 	distrules = distwords = 0;
 	distswitch = rule_count; /* never */
-	if (options.node_count) {
+	if (options.node_count && !myWordFileLines) {
 		int rule_rem = rule_count % options.node_count;
 		const char *now, *later = "";
 		distswitch = rule_count - rule_rem;
@@ -883,14 +799,7 @@
 	if (prerule)
 	do {
 		if (rules) {
-<<<<<<< HEAD
-#ifdef HAVE_MPI
-			if (mpi_p == 1 || distributeRules)
-#endif
-			if (options.node_count) {
-=======
 			if (distrules) {
->>>>>>> f8273aed
 				int for_node =
 				    rule_number % options.node_count + 1;
 				if (for_node < options.node_min ||
@@ -914,20 +823,17 @@
 		if (rule)
 		while (1) {
 			if (nWordFileLines) {
-				if (nCurLine == nWordFileLines)
+				if (line_number == nWordFileLines)
 					break;
-#ifdef HAVE_MPI
-				if (!distributeWords || line_number % mpi_p == mpi_id)
-#endif
 #if ARCH_ALLOWS_UNALIGNED
-				line = words[nCurLine++];
+				line = words[line_number];
 #else
-				strcpy(line, words[nCurLine++]);
+				strcpy(line, words[line_number]);
 #endif
 			}
 			else {
 				do {
-					if (!fgetl((char*)line, LINE_BUFFER_SIZE, word_file))
+					if (!fgetl(((char*)line), LINE_BUFFER_SIZE, word_file))
 						goto EndOfFile;
 				} while (!strncmp(line, "#!comment", 9));
 
@@ -950,13 +856,8 @@
 					continue;
 				}
 			}
-#ifdef HAVE_MPI
-			// MPI distribution - leapfrog words
-			if (line_number++ % mpi_p != mpi_id && distributeWords)
-				continue;
-#else
+
 			line_number++;
-#endif
 
 			if ((word = apply(line, rule, -1, last))) {
 				if (nWordFileLines)
@@ -970,20 +871,11 @@
 					really_done=1; /* keep us from relooping, if in -pipe mode */
 					break;
 				}
-<<<<<<< HEAD
-			}
-		}
-
-EndOfFile:
-=======
 				if (distwords && skip_lines(distwords, line))
 					break;
 				continue;
 			}
 
-			if (strncmp(line, "#!comment", 9))
-				goto not_comment;
-
 			if (distwords && skip_lines(distwords, line))
 				break;
 		}
@@ -991,19 +883,11 @@
 		if (ferror(word_file))
 			break;
 
->>>>>>> f8273aed
+EndOfFile:
 		if (rules) {
 next_rule:
 			if (!(rule = rpp_next(&ctx))) break;
 			rule_number++;
-<<<<<<< HEAD
-			line_number = 0;
-
-			if (nWordFileLines)
-				nCurLine = 0;
-			else
-				if (fseek(word_file, 0, SEEK_SET)) pexit("fseek");
-=======
 
 			if (rule_number >= distswitch) {
 				log_event("- Switching to distributing words");
@@ -1020,7 +904,6 @@
 			if (distwords && options.node_min > 1 &&
 			    skip_lines(options.node_min - 1, line))
 				break;
->>>>>>> f8273aed
 		}
 	} while (rules);
 
