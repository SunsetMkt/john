/*
 * This file is part of John the Ripper password cracker,
 * Copyright (c) 1996-99,2003,2004,2006,2009,2013,2017 by Solar Designer
 *
 * Heavily modified by JimF, magnum and maybe by others.
 *
 * Redistribution and use in source and binary forms, with or without
 * modification, are permitted.
 *
 * There's ABSOLUTELY NO WARRANTY, express or implied.
 */

<<<<<<< HEAD
=======
#define _POSIX_SOURCE /* for fileno(3) */
#include <stdint.h>
>>>>>>> b2967a16
#include <stdio.h>
#include <sys/stat.h>

#if AC_BUILT
#include "autoconfig.h"
#else
#ifndef sparc
#undef _POSIX_SOURCE
#define _POSIX_SOURCE /* for fileno(3) */
#endif
#endif

#include "os.h"

#if (!AC_BUILT || HAVE_UNISTD_H) && !_MSC_VER
#include <unistd.h>
#endif

#if !AC_BUILT
 #include <string.h>
 #ifndef _MSC_VER
  #include <strings.h>
 #endif
#else
 #if STRING_WITH_STRINGS
  #include <string.h>
  #include <strings.h>
 #elif HAVE_STRING_H
  #include <string.h>
 #elif HAVE_STRINGS_H
  #include <strings.h>
 #endif
#endif

#if _MSC_VER || __MINGW32__ || __MINGW64__ || __CYGWIN__ || HAVE_WINDOWS_H
#include "win32_memmap.h"
#undef MEM_FREE
#if !defined(__CYGWIN__) && !defined(__MINGW64__)
#include "mmap-windows.c"
#endif /* __CYGWIN */
#endif /* _MSC_VER ... */

#if defined(HAVE_MMAP)
#include <sys/mman.h>
#endif

#include <errno.h>

#include "arch.h"
#include "jumbo.h"
#include "misc.h"
#include "params.h"
#include "common.h"
#include "path.h"
#include "signals.h"
#include "loader.h"
#include "logger.h"
#include "status.h"
#include "recovery.h"
#include "options.h"
#include "rpp.h"
#include "rules.h"
#include "external.h"
#include "cracker.h"
#include "john.h"
#include "memory.h"
#include "unicode.h"
#include "regex.h"
#include "mask.h"
#include "pseudo_intrinsics.h"
#include "memdbg.h"

#define _STR_VALUE(arg)         #arg
#define STR_MACRO(n)            _STR_VALUE(n)

#if defined(SIMD_COEF_32)
#define VSCANSZ                 (SIMD_COEF_32 * 4)
#else
#define VSCANSZ                 0
#endif

static int dist_rules;

static FILE *word_file = NULL;
static double progress = 0;

static int rec_rule;
static int64_t rec_pos;
static int64_t rec_line;
static int hybrid_rec_rule;
static int64_t hybrid_rec_pos;
static int64_t hybrid_rec_line;

static int rule_number, rule_count;
static int64_t line_number, loop_line_no;
static int length;
static struct rpp_context *rule_ctx;

// used for memory map of file
static char *mem_map, *map_pos, *map_end, *map_scan_end;

// used for file in 'memory buffer' mode (ready to use array)
static char *word_file_str, **words;
static int64_t nWordFileLines;

extern int rpp_real_run; /* set to 1 when we really get into wordlist mode */

static void save_state(FILE *file)
{
	fprintf(file, "%d\n" LLd "\n" LLd "\n",
	        rec_rule, (long long)rec_pos, (long long)rec_line);
}

static int restore_rule_number(void)
{
	if (rule_ctx)
	for (rule_number = 0; rule_number < rec_rule; rule_number++)
	if (!rpp_next(rule_ctx)) {
		fprintf(stderr, "Restored rule number is out of range - "
		    "has the configuration file changed?\n");
		return 1;
	}

	return 0;
}

/* Like fgetl() but for the memory-mapped file. */
static MAYBE_INLINE char *mgetl(char *res)
{
	char *pos = res;

#if defined(vcmpeq_epi8_mask) && !defined(_MSC_VER) && \
	!VLOADU_EMULATED && !VSTOREU_EMULATED

	/* 16/32/64 chars at a time with known remainder. */
	const vtype vnl = vset1_epi8('\n');

	if (map_pos >= map_end)
		return NULL;

	while (map_pos < map_scan_end &&
	       pos < res + LINE_BUFFER_SIZE - (VSCANSZ + 1)) {
		vtype x = vloadu((vtype const *)map_pos);
		uint64_t v = vcmpeq_epi8_mask(vnl, x);

		vstoreu((vtype*)pos, x);
		if (v) {
#ifdef __GNUC__
			unsigned int r = __builtin_ctzl(v);
#else
			unsigned int r = ffs(v) - 1;
#endif
			map_pos += r;
			pos += r;
			break;
		}
		map_pos += VSCANSZ;
		pos += VSCANSZ;
	}

	if (*map_pos != '\n')
	while (map_pos < map_end && pos < res + LINE_BUFFER_SIZE - 1 &&
	       *map_pos != '\n')
		*pos++ = *map_pos++;

	map_pos++;

#elif ARCH_SIZE >= 8 && ARCH_ALLOWS_UNALIGNED /* Eight chars at a time */

	unsigned long long *ss = (unsigned long long*)map_pos;
	unsigned long long *dd = (unsigned long long*)pos;
	unsigned int *s = (unsigned int*)map_pos;
	unsigned int *d = (unsigned int*)pos;

	if (map_pos >= map_end)
		return NULL;

	while ((char*)ss < map_scan_end &&
	       (char*)dd < res + LINE_BUFFER_SIZE - 9 &&
	       !((((*ss ^ 0x0a0a0a0a0a0a0a0a) - 0x0101010101010101) &
	          ~(*ss ^ 0x0a0a0a0a0a0a0a0a)) & 0x8080808080808080))
		*dd++ = *ss++;

	s = (unsigned int*)ss;
	d = (unsigned int*)dd;
	if ((char*)s < map_scan_end &&
	    (char*)d < res + LINE_BUFFER_SIZE - 5 &&
	    !((((*s ^ 0x0a0a0a0a) - 0x01010101) &
	       ~(*s ^ 0x0a0a0a0a)) & 0x80808080))
		*d++ = *s++;

	map_pos = (char*)s;
	pos = (char*)d;

	while (map_pos < map_end && pos < res + LINE_BUFFER_SIZE - 1 &&
	       *map_pos != '\n')
		*pos++ = *map_pos++;
	map_pos++;

#elif ARCH_ALLOWS_UNALIGNED /* Four chars at a time */

	unsigned int *s = (unsigned int*)map_pos;
	unsigned int *d = (unsigned int*)pos;

	if (map_pos >= map_end)
		return NULL;

	while ((char*)s < map_scan_end &&
	       (char*)d < res + LINE_BUFFER_SIZE - 5 &&
	       !((((*s ^ 0x0a0a0a0a) - 0x01010101) &
	          ~(*s ^ 0x0a0a0a0a)) & 0x80808080))
		*d++ = *s++;

	map_pos = (char*)s;
	pos = (char*)d;
	while (map_pos < map_end && pos < res + LINE_BUFFER_SIZE - 1 &&
	       *map_pos != '\n')
		*pos++ = *map_pos++;
	map_pos++;

#else /* One char at a time */

	if (map_pos >= map_end)
		return NULL;

	while (map_pos < map_end && pos < res + LINE_BUFFER_SIZE - 1 &&
	       *map_pos != '\n')
		*pos++ = *map_pos++;
	map_pos++;

#endif

	/* Replace LF with NULL */
	*pos = 0;

	/* Handle CRLF too */
	if (pos > res)
	if (*--pos == '\r')
		*pos = 0;

	return res;
}

static MAYBE_INLINE int skip_lines(unsigned long n, char *line)
{
	if (n) {
		line_number += n;

		if (!nWordFileLines)
		do {
			if (mem_map ? !mgetl(line) :
			    !fgetl(line, LINE_BUFFER_SIZE, word_file))
				return 1;
		} while (--n);
	}

	return 0;
}

static void restore_line_number(void)
{
	char line[LINE_BUFFER_SIZE];
	if (skip_lines((unsigned long)rec_pos, line)) {
		if (ferror(word_file))
			pexit("fgets");
		fprintf(stderr, "fgets: Unexpected EOF\n");
		error();
	}
}

static int restore_state(FILE *file)
{
	long long rule, line, pos;

	if (fscanf(file, LLd"\n"LLd"\n", &rule, &pos) != 2)
		return 1;
	rec_rule = rule;
	rec_pos = pos;
	rec_line = 0;
	if (rec_version >= 4) {
		if (fscanf(file, LLd"\n", &line) != 1)
			return 1;
		rec_line = line;
	}
	if (rec_rule < 0 || rec_pos < 0)
		return 1;

	if (restore_rule_number())
		return 1;

	if (word_file == stdin) {
		restore_line_number();
	} else
	if (!nWordFileLines) {
		if (mem_map) {
			char line[LINE_BUFFER_SIZE];
			skip_lines(rec_line, line);
			rec_pos = 0;
		} else if (rec_line && !rec_pos) {
			/* from mem_map build does not have rec_pos */
			int64_t i = rec_line;
			char line[LINE_BUFFER_SIZE];
			jtr_fseek64(word_file, 0, SEEK_SET);
			while (i--)
				if (!fgetl(line, sizeof(line), word_file))
					pexit(STR_MACRO(jtr_fseek64));
			rec_pos = jtr_ftell64(word_file);
		} else
		if (jtr_fseek64(word_file, rec_pos, SEEK_SET))
			pexit(STR_MACRO(jtr_fseek64));
		line_number = rec_line;
	}
	else
		line_number = rec_line;

	return 0;
}

static int fix_state_delay;

static void fix_state(void)
{
	if (hybrid_rec_rule || hybrid_rec_line || hybrid_rec_pos) {
		rec_rule = hybrid_rec_rule;
		rec_line = hybrid_rec_line;
		rec_pos = hybrid_rec_pos;
		hybrid_rec_rule = hybrid_rec_line = hybrid_rec_pos = 0;

		return;
	}

	if (options.flags & FLG_REGEX_CHK)
		return;

	if (++fix_state_delay < options.max_fix_state_delay)
		return;
	fix_state_delay=0;

	rec_rule = rule_number;
	rec_line = line_number;

	if (word_file == stdin)
		rec_pos = line_number;
	else
	if (!mem_map && !nWordFileLines &&
	    (rec_pos = jtr_ftell64(word_file)) < 0) {
#ifdef __DJGPP__
		if (rec_pos != -1)
			rec_pos = 0;
		else
#endif
			pexit(STR_MACRO(jtr_ftell64));
	}
}

void wordlist_hybrid_fix_state(void)
{
<<<<<<< HEAD
	hybrid_rec_rule = rule_number;
	hybrid_rec_line = line_number;
=======
	struct stat file_stat;
	long pos;
>>>>>>> b2967a16

	if (word_file == stdin)
		hybrid_rec_pos = line_number;
	else
	if (!mem_map && !nWordFileLines &&
	    (hybrid_rec_pos = jtr_ftell64(word_file)) < 0) {
#ifdef __DJGPP__
		if (hybrid_rec_pos != -1)
			hybrid_rec_pos = 0;
		else
#endif
			pexit(STR_MACRO(jtr_ftell64));
	}
}

static double get_progress(void)
{
	int64_t pos, size;
	unsigned long long mask_mult = mask_tot_cand ? mask_tot_cand : 1;

	emms();

	if (progress)
		return progress;

	if (!word_file || word_file == stdin)
		return -1;

	if (nWordFileLines) {
		pos = line_number;
		size = nWordFileLines;
	} else if (mem_map) {
		pos = map_pos - mem_map;
		size = map_end - mem_map;
	} else {
		pos = jtr_ftell64(word_file);
		jtr_fseek64(word_file, 0, SEEK_END);
		size = jtr_ftell64(word_file);
		jtr_fseek64(word_file, pos, SEEK_SET);
#if 0
		fprintf(stderr, "pos="LLd"  size="LLd"  percent=%0.4f\n", (long long)pos, (long long)size, (100.0 * ((rule_number * (double)size) + pos) /(rule_count * (double)size)));
#endif
		if (pos < 0) {
#ifdef __DJGPP__
			if (pos != -1)
				pos = 0;
			else
#endif
				pexit(STR_MACRO(jtr_ftell64));
		}
	}
<<<<<<< HEAD
#if 0
	fprintf(stderr, "rule %d/%d mask "LLu" pos "LLu"/"LLu"\n",
	        rule_number, rule_count, mask_mult, pos, size);
#endif
	return (100.0 * ((rule_number * size * mask_mult) + pos * mask_mult) /
	        (rule_count * size * mask_mult));
=======

	return (rule_number * 100 +
	    (uint64_t)pos * 100 / (file_stat.st_size + 1)) / rule_count;
>>>>>>> b2967a16
}

static char *dummy_rules_apply(char *word, char *rule, int split, char *last)
{
	return word;
}

/*
 * There should be legislation against adding a BOM to UTF-8, not to
 * mention calling UTF-16 a "text file".
 */
static MAYBE_INLINE void check_bom(char *line)
{
	static int warned8, warned16;

	if (((unsigned char*)line)[0] < 0xef)
		return;
	if (!strncmp("\xEF\xBB\xBF", line, 3)) {
		if (options.input_enc == UTF_8)
			memmove(line, line + 3, strlen(line) - 2);
		else {
			if (john_main_process && !warned8++)
				fprintf(stderr,
				        "Warning: UTF-8 BOM seen in wordlist - You probably want --input-encoding=UTF8\n");
			line += 3;
		}
	}
	if (options.input_enc == UTF_8  && !warned16++ &&
	    (!memcmp(line, "\xFE\xFF", 2) || !memcmp(line, "\xFF\xFE", 2)))
		fprintf(stderr, "Warning: UTF-16 BOM seen in wordlist.\n");
}

/*
 * This function does two separate things (either or both) just to confuse you.
 * 1. In case we're in loopback mode, skip ciphertext and field separator.
 * 2. Convert to target encoding, if applicable.
 *
 * It does both within the existing buffer - i.e. "right aligned" to the
 * original EOL (the end result is guaranteed to fit).
 */
static MAYBE_INLINE char *convert(char *line)
{
	char *p;

	if (options.flags & FLG_LOOPBACK_CHK) {
		if ((p = strchr(line, options.loader.field_sep_char)))
			line = p + 1;
		else
			line += strlen(line);
	}

	if (options.input_enc != options.target_enc) {
		UTF16 u16[LINE_BUFFER_SIZE + 1];
		char *cp, *s, *d;
		char e;
		int len;

		len = strcspn(line, "\n\r");
		e = line[len];
		line[len] = 0;
		utf8_to_utf16(u16, LINE_BUFFER_SIZE, (UTF8*)line, len);
		line[len] = e;
		cp = utf16_to_cp(u16);
		d = &line[len];
		s = &cp[strlen(cp)];
		while (s > cp)
			*--d = *--s;
		line = d;
	}
	return line;
}

static unsigned int hash_log, hash_size, hash_mask;
#define ENTRY_END_HASH	0xFFFFFFFF
#define ENTRY_END_LIST	0xFFFFFFFE

/* Copied from unique.c (and modified) */
static MAYBE_INLINE unsigned int line_hash(char *line)
{
	unsigned int hash, extra;
	char *p;

	p = line + 2;
	hash = (unsigned char)line[0];
	if (!hash)
		goto out;
	extra = (unsigned char)line[1];
	if (!extra)
		goto out;

	while (*p) {
		hash <<= 3; extra <<= 2;
		hash += (unsigned char)p[0];
		if (!p[1]) break;
		extra += (unsigned char)p[1];
		p += 2;
		if (hash & 0xe0000000) {
			hash ^= hash >> hash_log;
			extra ^= extra >> hash_log;
			hash &= hash_mask;
		}
	}

	hash -= extra;
	hash ^= extra << (hash_log / 2);

	hash ^= hash >> hash_log;

out:
	hash &= hash_mask;
	return hash;
}

typedef struct {
	unsigned int next;
	unsigned int line;
} element_st;

static struct {
	unsigned int *hash;
	element_st *data;
} buffer;

static MAYBE_INLINE int wbuf_unique(char *line)
{
	static unsigned int index = 0;
	unsigned int current, last, linehash;

	linehash = line_hash(line);
	current = buffer.hash[linehash];
	last = current;
	while (current != ENTRY_END_HASH) {
		if (!strcmp(line, word_file_str + buffer.data[current].line))
			break;
		last = current;
		current = buffer.data[current].next;
	}
	if (current != ENTRY_END_HASH)
		return 0;

	if (last == ENTRY_END_HASH)
		buffer.hash[linehash] = index;
	else
		buffer.data[last].next = index;

	buffer.data[index].line = line - word_file_str;
	buffer.data[index].next = ENTRY_END_HASH;
	index++;

	return 1;
}

void do_wordlist_crack(struct db_main *db, char *name, int rules)
{
	union {
		char buffer[2][LINE_BUFFER_SIZE + CACHE_BANK_SHIFT];
		ARCH_WORD dummy;
	} aligned;
	char *line = aligned.buffer[0];
	char *last = aligned.buffer[1];
	struct rpp_context ctx;
	char *prerule="", *rule="", *word="";
	char *(*apply)(char *word, char *rule, int split, char *last) = NULL;
	int dist_switch=0;
	unsigned long my_words=0, their_words=0, my_words_left=0;
	int64_t file_len = 0;
	int i, pipe_input = 0, max_pipe_words = 0, rules_keep = 0;
	int init_once = 1;
#if HAVE_WINDOWS_H
	IPC_Item *pIPC=NULL;
#endif
	char msg_buf[128];
	int forceLoad = 0;
	int dupeCheck = (options.flags & FLG_DUPESUPP) ? 1 : 0;
	int loopBack = (options.flags & FLG_LOOPBACK_CHK) ? 1 : 0;
	int do_lmloop = loopBack && db->plaintexts->head;
	long my_size = 0;
	unsigned int myWordFileLines = 0;
	int maxlength = options.force_maxlength;
	int minlength = (options.req_minlength >= 0) ?
		options.req_minlength : 0;
	int rules_length;
#if HAVE_REXGEN
	char *regex_alpha = 0;
	int regex_case = 0;
	char *regex = 0;
#endif

	log_event("Proceeding with %s mode",
	          loopBack ? "loopback" : "wordlist");

	if (options.activewordlistrules)
		log_event("- Rules: %.100s", options.activewordlistrules);

#if HAVE_REXGEN
	regex = prepare_regex(options.regex, &regex_case, &regex_alpha);
#endif

	length = db->format->params.plaintext_length - mask_add_len;
	if (mask_num_qw > 1)
		length /= mask_num_qw;

	/* rules.c honors -min/max-len options on its own */
	rules_length = length;

	if (maxlength && maxlength < length)
		length = maxlength;

	/* If we did not give a name for loopback mode,
	   we use the active pot file */
	if (loopBack && !name)
		name = options.wordlist = options.activepot;

	/* These will ignore --save-memory */
	if (loopBack || dupeCheck ||
	    (!options.max_wordfile_memory &&
	     (options.flags & FLG_RULES)))
		forceLoad = 1;

	/* If we did not give a name for wordlist mode,
	   we use the "batch mode" one from john.conf */
	if (!name && !(options.flags & (FLG_STDIN_CHK | FLG_PIPE_CHK)))
	if (!(name = cfg_get_param(SECTION_OPTIONS, NULL, "Wordlist")))
	if (!(name = cfg_get_param(SECTION_OPTIONS, NULL, "Wordfile")))
		name = options.wordlist = WORDLIST_NAME;

	if (rec_restored && john_main_process)
		fprintf(stderr,
		        "Proceeding with wordlist:%s and rules:%s\n",
		        loopBack ? "loopback" : name ? path_expand(name) : "stdin",
		        options.activewordlistrules ?
		        options.activewordlistrules : "none");

	if (options.flags & FLG_STACKED)
		options.max_fix_state_delay = 0;

	if (name) {
		char *cp, csearch;
		int64_t ourshare = 0;

		if (!(word_file = jtr_fopen(path_expand(name), "rb")))
			pexit(STR_MACRO(jtr_fopen)": %s", path_expand(name));
		log_event("- %s file: %.100s",
		          loopBack ? "Loopback pot" : "Wordlist",
		          path_expand(name));

		jtr_fseek64(word_file, 0, SEEK_END);
		if ((file_len = jtr_ftell64(word_file)) == -1)
			pexit(STR_MACRO(jtr_ftell64));
		jtr_fseek64(word_file, 0, SEEK_SET);
		if (file_len == 0 && !loopBack) {
			if (john_main_process)
				fprintf(stderr, "Error, dictionary file is "
				        "empty\n");
			error();
		}

#ifdef HAVE_MMAP
		if (cfg_get_bool(SECTION_OPTIONS, NULL, "WordlistMemoryMap", 1))
		{
			log_event("- memory mapping wordlist ("LLd" bytes)",
			          (long long)file_len);
#if (SIZEOF_SIZE_T < 8)
/*
 * Now even though we are 64 bit file size, we must still deal with some
 * 32 bit functions ;)
 */
			mem_map = MAP_FAILED;
			if (file_len < ((1LL)<<32))
#endif
			mem_map = mmap(NULL, file_len,
			               PROT_READ, MAP_SHARED,
			               fileno(word_file), 0);
			if (mem_map == MAP_FAILED) {
				mem_map = NULL;
#ifdef DEBUG
				fprintf(stderr, "wordlist: memory mapping failed (%s) (non-fatal)\n",
				        strerror(errno));
#endif
				log_event("- memory mapping failed (%s) - but we'll do fine without it.",
				          strerror(errno));
			} else {
				map_pos = mem_map;
				map_end = mem_map + file_len;
				map_scan_end = map_end - VSCANSZ;
			}
		}
#endif

		ourshare = options.node_count ?
			(file_len / options.node_count) *
			(options.node_max - options.node_min + 1)
			: file_len;

		if (ourshare < options.max_wordfile_memory &&
		    mem_saving_level < 2 &&
		    (options.flags & FLG_RULES))
			forceLoad = 1;

		/* If it's worth it we make a ready-to-use buffer with the
		   (possibly converted) contents ready to use as an array.
		   Disabled for external filter - it would trash the buffer. */
		if (!(options.flags & FLG_EXTERNAL_CHK) && forceLoad) {
			char *aep;

			// Load only this node's share of words to memory
			if (mem_map && options.node_count > 1 &&
			    (file_len > options.node_count * (length * 100))) {
				/* Check net size for our share. */
				for (nWordFileLines = 0;; ++nWordFileLines) {
					char *lp;
					int for_node = nWordFileLines %
						options.node_count + 1;
					int skip =
						for_node < options.node_min ||
						for_node > options.node_max;

					if (!mgetl(line))
						break;
					check_bom(line);
					if (!strncmp(line, "#!comment", 9))
						continue;
					lp = convert(line);
					if (!rules)
						lp[length] = 0;
					if (!skip)
						my_size += strlen(lp) + 1;
				}
				map_pos = mem_map;

				// Now copy just our share to memory
				word_file_str =
					mem_alloc_tiny(my_size +
					               LINE_BUFFER_SIZE + 1,
					               MEM_ALIGN_NONE);
				i = 0;
				for (myWordFileLines = 0;; ++myWordFileLines) {
					char *lp;
					int for_node = myWordFileLines %
						options.node_count + 1;
					int skip =
						for_node < options.node_min ||
						for_node > options.node_max;

					if (!mgetl(line))
						break;
					check_bom(line);
					if (!strncmp(line, "#!comment", 9))
						continue;
					lp = convert(line);
					if (!rules)
						lp[length] = 0;
					if (!skip) {
						strcpy(&word_file_str[i], lp);
						i += strlen(lp);
						word_file_str[i++] = '\n';
					}
					if (i > my_size) {
						fprintf(stderr,
						        "Error: wordlist grew "
						        "as we read it - "
						        "aborting\n");
						error();
					}
				}
				if (nWordFileLines != myWordFileLines)
				fprintf(stderr, "Warning: wordlist changed as"
				        " we read it\n");
				log_event("- loaded this node's share of "
				          "wordfile %s into memory "
				          "(%lu bytes of "LLd", max_size="Zu
				          " avg/node)", name, my_size,
				          (long long)file_len,
				          options.max_wordfile_memory);
				if (john_main_process)
				fprintf(stderr,"Each node loaded 1/%d "
				        "of wordfile to memory (about "
				        "%lu %s/node)\n",
				        options.node_count,
				        my_size > 1<<23 ?
				        my_size >> 20 : my_size >> 10,
				        my_size > 1<<23 ? "MB" : "KB");
				file_len = my_size;
			}
			else {
				log_event("- loading wordfile %s into memory "
				          "("LLd" bytes, max_size="Zu")",
				          name, (long long)file_len,
				          options.max_wordfile_memory);
				if (options.node_count > 1 && john_main_process)
				fprintf(stderr,"Each node loaded the whole "
				        "wordfile to memory\n");
				word_file_str =
					mem_alloc_tiny((size_t)file_len +
					               LINE_BUFFER_SIZE + 1,
					               MEM_ALIGN_NONE);
				if (fread(word_file_str, 1, (size_t)file_len,
				          word_file) != file_len) {
					if (ferror(word_file))
						pexit("fread");
					fprintf(stderr,
					        "fread: Unexpected EOF\n");
					error();
				}
				if (memchr(word_file_str, 0, (size_t)file_len)) {
					fprintf(stderr,
					        "Error: wordlist contains NULL"
					        " bytes - aborting\n");
					error();
				}
			}
			aep = word_file_str + file_len;
			*aep = 0;
			csearch = '\n';
			cp = memchr(word_file_str, csearch, (size_t)file_len);
			if (!cp)
			{
				csearch = '\r';
				cp = memchr(word_file_str, csearch, (size_t)file_len);
			}
			for (nWordFileLines = 0; cp; ++nWordFileLines)
				cp = memchr(&cp[1], csearch, (size_t)(file_len -
				            (cp - word_file_str) - 1));
			if (aep[-1] != csearch)
				++nWordFileLines;
			words = mem_alloc((nWordFileLines + 1) * sizeof(char*));
			log_event("- wordfile had "LLd" lines and required "LLd
			          " bytes for index.",
			          (long long)nWordFileLines,
			          (long long)(nWordFileLines * sizeof(char*)));

			i = 0;
			cp = word_file_str;

			if (csearch == '\n')
				while (*cp == '\r') cp++;

			if (dupeCheck) {
				hash_log = 1;
				while (((1 << hash_log) < (nWordFileLines))
				       && hash_log < 27)
					hash_log++;
				hash_size = (1 << hash_log);
				hash_mask = (hash_size - 1);
				log_event("- dupe suppression: hash size %u, "
					"temporarily allocating "LLd" bytes",
					hash_size,
					(hash_size * sizeof(unsigned int)) +
					((long long)nWordFileLines *
					 sizeof(element_st)));
				buffer.hash = mem_alloc(hash_size *
				                        sizeof(unsigned int));
				buffer.data = mem_alloc(nWordFileLines *
				                        sizeof(element_st));
				memset(buffer.hash, 0xff, hash_size *
				       sizeof(unsigned int));
			}

			do
			{
				char *ep, ec;
				if (i > nWordFileLines) {
					fprintf(stderr, "Warning: wordlist "
					        "contains inconsequent "
					        "newlines, some words may be "
					        "skipped\n");
					log_event("- Warning: wordlist contains"
					          " inconsequent newlines, some"
					          " words may be skipped");
					i--;
					break;
				}
				if (!myWordFileLines) {
					check_bom(cp);
					cp = convert(cp);
				}
				ep = cp;
				while ((ep < aep) && *ep && *ep != '\n' && *ep != '\r')
					ep++;
				ec = *ep;
				*ep = 0;
				if (strncmp(cp, "#!comment", 9)) {
					if (!rules) {
						if (minlength && ep - cp < minlength)
							goto skip;
						/* Over --max-length are skipped,
						   while over format's length are truncated. */
						if (maxlength && ep - cp > maxlength)
							goto skip;
						if (ep - cp >= length)
							cp[length] = 0;
					} else
						if (ep - cp >= LINE_BUFFER_SIZE)
							cp[LINE_BUFFER_SIZE-1] = 0;
					if (dupeCheck) {
						/* Full suppression of dupes
						   after truncation */
						if (wbuf_unique(cp))
							words[i++] = cp;
					} else {
						/* Just suppress consecutive
						   candidates */
						if (!i || strcmp(cp, words[i-1]))
							words[i++] = cp;
					}
				}
skip:
				cp = ep + 1;
				if (ec == '\r' && *cp == '\n') cp++;
				if (ec == '\n' && *cp == '\r') cp++;
			} while (cp < aep);
			if ((long long)nWordFileLines - i > 0)
				log_event("- suppressed "LLd" duplicate lines "
				          "and/or comments from wordlist.",
				          (long long)nWordFileLines - i);
			MEM_FREE(buffer.hash);
			MEM_FREE(buffer.data);
			nWordFileLines = i;
		}
	} else {
/*
 * Ok, we can be in --stdin or --pipe mode.  In --stdin, we simply copy over
 * the stdin file handle, and deal with it like a 'normal' word_file file (one
 * line at a time.  For --pipe mode, we read up to mem-buffer size, but that
 * may not be the end. We then set a value, so that when we are 'done' in the
 * loop, we jump back up.  Doing this, allows --pipe to have rules run on them.
 * in --stdin mode, we can NOT perform rules, due to we can not fseek stdin in
 * most OS's.
 */
		word_file = stdin;
		if (options.flags & FLG_STDIN_CHK) {
			log_event("- Reading candidate passwords from stdin");
		} else {
			pipe_input = 1;
#if HAVE_WINDOWS_H
			if (options.sharedmemoryfilename != NULL) {
				init_sharedmem(options.sharedmemoryfilename);
				rules_keep = rules;
				max_pipe_words = IPC_MM_MAX_WORDS+2;
				words = mem_alloc(max_pipe_words*sizeof(char*));
				goto MEM_MAP_LOAD;
			}
#endif
			if (options.max_wordfile_memory < 0x20000)
				options.max_wordfile_memory = 0x20000;
			if (length < 16)
				max_pipe_words = (options.max_wordfile_memory/length);
			else
				max_pipe_words = (options.max_wordfile_memory/16);

			word_file_str = mem_alloc_tiny(options.max_wordfile_memory, MEM_ALIGN_NONE);
			words = mem_alloc(max_pipe_words * sizeof(char*));
			rules_keep = rules;

			init_once = 0;

			status_init(get_progress, 0);

			rec_restore_mode(restore_state);
			rec_init(db, save_state);

			crk_init(db, fix_state, NULL);

GRAB_NEXT_PIPE_LOAD:
#if HAVE_WINDOWS_H
			if (options.sharedmemoryfilename != NULL)
				goto MEM_MAP_LOAD;
#endif
			{
				char *cpi, *cpe;

				if (options.verbosity == VERB_MAX)
				log_event("- Reading next block of candidate passwords from stdin pipe");

				rules = rules_keep;
				nWordFileLines = 0;
				cpi = word_file_str;
				cpe = (cpi + options.max_wordfile_memory) - (LINE_BUFFER_SIZE + 1);
				while (nWordFileLines < max_pipe_words) {
					if (!fgetl(cpi, LINE_BUFFER_SIZE, word_file)) {
						pipe_input = 0;
						break;
					}
					check_bom(cpi);
					cpi = convert(cpi);
					if (strncmp(cpi, "#!comment", 9)) {
						int len = strlen(cpi);
						if (!rules) {
							if (minlength && len < minlength) {
								cpi += (len + 1);
								if (cpi > cpe)
									break;
								continue;
							}
							/* Over --max-length are skipped,
							   while over format's length are truncated. */
							if (maxlength && len > maxlength) {
								cpi += (len + 1);
								if (cpi > cpe)
									break;
								continue;
							}
							cpi[length] = 0;
							if (!nWordFileLines || strcmp(cpi, words[nWordFileLines-1])) {
								words[nWordFileLines++] = cpi;
								cpi += (len + 1);
								if (cpi > cpe)
									break;
							}
						} else {
							words[nWordFileLines++] = cpi;
							cpi += (len + 1);
							if (cpi > cpe)
								break;
						}
					}
				}
				if (options.verbosity == VERB_MAX) {
					sprintf(msg_buf, "- Read block of "LLd" "
					        "candidate passwords from pipe",
					        (long long)nWordFileLines);
					log_event("%s", msg_buf);
				}
			}
#if HAVE_WINDOWS_H
			goto SKIP_MEM_MAP_LOAD;
MEM_MAP_LOAD:
			rules = rules_keep;
			nWordFileLines = 0;
			if (options.verbosity == VERB_MAX)
				log_event("- Reading next block of candidate from the memory mapped file");
			release_sharedmem_object(pIPC);
			pIPC = next_sharedmem_object();
			if (!pIPC || pIPC->n == 0) {
				pipe_input = 0;
				shutdown_sharedmem();
				goto EndOfFile;
			} else {
				int i;
				nWordFileLines = pIPC->n;
				words[0] = pIPC->Data;
				for (i = 1; i < nWordFileLines; ++i) {
					words[i] =
						words[i-1] + pIPC->WordOff[i-1];
				}
			}
SKIP_MEM_MAP_LOAD:
			; /* Needed for the label */
#endif
		}
	}

REDO_AFTER_LMLOOP:

	if (rules) {
		if (rpp_init(rule_ctx = &ctx, options.activewordlistrules)) {
			log_event("! No \"%s\" mode rules found",
			          options.activewordlistrules);
			if (john_main_process)
				fprintf(stderr,
				        "No \"%s\" mode rules found in %s\n",
				        options.activewordlistrules, cfg_name);
			error();
		}

		rules_init(rules_length);
		rule_count = rules_count(&ctx, -1);

		if (do_lmloop || !db->plaintexts->head)
		log_event("- %d preprocessed word mangling rules", rule_count);

		apply = rules_apply;
	} else {
		rule_ctx = NULL;
		rule_count = 1;

		log_event("- No word mangling rules");

		apply = dummy_rules_apply;
	}

	rule_number = 0;
	line_number = 0;
	loop_line_no = 0;

	if (init_once) {
		init_once = 0;
		rpp_real_run = 1;

		status_init(get_progress, 0);

		rec_restore_mode(restore_state);
		if (do_lmloop && ((nWordFileLines && rec_line) ||
		                  (!nWordFileLines && rec_pos)))
			do_lmloop = 0;
		rec_init(db, save_state);

		crk_init(db, fix_state, NULL);
	}

	prerule = rule = "";
	if (rules)
		prerule = rpp_next(&ctx);

/* A string that can't be produced by fgetl(). */
	last[0] = '\n';
	last[1] = 0;

	dist_rules = 0;
	dist_switch = rule_count; /* never */
	my_words = ~0UL; /* all */
	their_words = 0;
	/* myWordFileLines indicates we already have OUR share of words in
	   memory buffer, so no further skipping. */
	if (options.node_count && !myWordFileLines) {
		int rule_rem = rule_count % options.node_count;
		const char *now, *later = "";
		dist_switch = rule_count - rule_rem;
		if (!rule_rem || rule_number < dist_switch) {
			dist_rules = 1;
			now = "rules";
			if (rule_rem)
				later = ", then switch to distributing words";
		} else {
			dist_switch = rule_count; /* never */
			my_words = options.node_max - options.node_min + 1;
			their_words = options.node_count - my_words;
			now = "words";
		}
		log_event("- Will distribute %s across nodes%s", now, later);
	}

	my_words_left = my_words;
	if (their_words) {
		if (line_number) {
/* Restored session.  line_number is right after a word we've actually used. */
			int for_node = line_number % options.node_count + 1;
			if (for_node < options.node_min ||
			    for_node > options.node_max) {
/* We assume that line_number is at the beginning of other nodes' block */
				if (skip_lines(their_words, line) &&
/* Check for error since a mere EOF means next rule (the loop below should see
 * the EOF again, and it will skip to next rule if applicable) */
				    ferror(word_file))
					prerule = NULL;
			} else {
				my_words_left =
				    options.node_max - for_node + 1;
			}
		} else {
/* New session.  Skip lower-numbered nodes' lines. */
			if (skip_lines(options.node_min - 1, line))
				prerule = NULL;
		}
	}

	if (prerule)
	do {
		struct list_entry *joined;

		if (rules) {
			if (dist_rules) {
				int for_node =
				    rule_number % options.node_count + 1;
				if (for_node < options.node_min ||
				    for_node > options.node_max)
					goto next_rule;
			}
			if ((rule = rules_reject(prerule, -1, last, db))) {
				if (strcmp(prerule, rule)) {
					if (!rules_mute)
					log_event("- Rule #%d: '%.100s'"
						" accepted as '%.100s'",
						rule_number + 1, prerule, rule);
				} else {
					if (!rules_mute)
					log_event("- Rule #%d: '%.100s'"
						" accepted",
						rule_number + 1, prerule);
				}
			} else {
				if (!rules_mute)
				log_event("- Rule #%d: '%.100s' rejected",
					rule_number + 1, prerule);
				goto next_rule;
			}
		}

		/* Process loopback LM passwords that were put together
		   at start of session */
		if (rule && do_lmloop && (joined = db->plaintexts->head))
		do {
			if (options.node_count && !dist_rules) {
				int for_node = loop_line_no %
					options.node_count + 1;
				int skip = for_node < options.node_min
					|| for_node > options.node_max;
				if (skip) {
					loop_line_no++;
					continue;
				}
			}
			loop_line_no++;
			if ((word = apply(joined->data, rule, -1, last))) {
				last = word;
#if HAVE_REXGEN
				if (regex) {
					if (do_regex_hybrid_crack(db, regex,
					                          word,
					                          regex_case,
					                          regex_alpha))
					{
						rule = NULL;
						rules = 0;
						pipe_input = 0;
						do_lmloop = 0;
						break;
					}
					wordlist_hybrid_fix_state();
				} else
#endif
				if (f_new) {
					if (do_external_hybrid_crack(db, word))
					{
						rule = NULL;
						rules = 0;
						pipe_input = 0;
						do_lmloop = 0;
						break;
					}
					wordlist_hybrid_fix_state();
				} else
				if (options.mask) {
					if (do_mask_crack(word)) {
						rule = NULL;
						rules = 0;
						pipe_input = 0;
						do_lmloop = 0;
						break;
					}
				} else
				if (ext_filter(word))
				if (crk_process_key(word)) {
					rule = NULL;
					rules = 0;
					pipe_input = 0;
					do_lmloop = 0;
					break;
				}
			}
		} while ((joined = joined->next));

		else if (rule && nWordFileLines)
		while (line_number < nWordFileLines) {
			if (options.node_count && !myWordFileLines)
			if (!dist_rules) {
				int for_node = line_number %
					options.node_count + 1;
				int skip = for_node < options.node_min ||
					for_node > options.node_max;
				if (skip) {
					line_number++;
					continue;
				}
			}
#if ARCH_ALLOWS_UNALIGNED
			line = words[line_number];
#else
			strcpy(line, words[line_number]);
#endif
			line_number++;

			if ((word = apply(line, rule, -1, last))) {
				last = word;
#if HAVE_REXGEN
				if (regex) {
					if (do_regex_hybrid_crack(db, regex,
					                          word,
					                          regex_case,
					                          regex_alpha))
					{
						rule = NULL;
						rules = 0;
						pipe_input = 0;
						break;
					}
					wordlist_hybrid_fix_state();
				} else
#endif
				if (f_new) {
					if (do_external_hybrid_crack(db, word))
					{
						rule = NULL;
						rules = 0;
						pipe_input = 0;
						break;
					}
					wordlist_hybrid_fix_state();
				} else
				if (options.mask) {
					if (do_mask_crack(word)) {
						rule = NULL;
						rules = 0;
						pipe_input = 0;
						break;
					}
				} else
				if (ext_filter(word))
				if (crk_process_key(word)) {
					rules = 0;
					pipe_input = 0;
					break;
				}
			}
		}

		else if (rule)
		while (mem_map ? mgetl(line) :
		       fgetl(line, LINE_BUFFER_SIZE, word_file)) {

			line_number++;
			check_bom(line);

			if (line[0] != '#') {
process_word:
				if (options.input_enc != options.target_enc
				    || loopBack) {
					char *conv = convert(line);
					int len = strlen(conv);
					memmove(line, conv, len + 1);
				}
				if (!rules) {
					if (minlength || maxlength) {
						int len = strlen(line);
						if (minlength && len < minlength)
							goto next_word;
						/* --max-length skips */
						if (maxlength && len > maxlength)
							goto next_word;
					}
					line[length] = 0;

					if (!strcmp(line, last))
						goto next_word;
				}

				if ((word = apply(line, rule, -1, last))) {
					if (rules)
						last = word;
					else
						strcpy(last, word);
#if HAVE_REXGEN
					if (regex) {
						if (do_regex_hybrid_crack(
							    db, regex, word,
							    regex_case,
							    regex_alpha)) {
							rule = NULL;
							rules = 0;
							pipe_input = 0;
							break;
						}
						wordlist_hybrid_fix_state();
					} else
#endif
					if (f_new) {
						if (do_external_hybrid_crack(db, word))
						{
							rule = NULL;
							rules = 0;
							pipe_input = 0;
							break;
						}
						wordlist_hybrid_fix_state();
					} else
					if (options.mask) {
						if (do_mask_crack(word)) {
							rule = NULL;
							rules = 0;
							pipe_input = 0;
							break;
						}
					} else
					if (ext_filter(word))
					if (crk_process_key(word)) {
						rules = 0;
						pipe_input = 0;
						break;
					}
				}
next_word:
				if (--my_words_left)
					continue;
				if (skip_lines(their_words, line))
					break;
				my_words_left = my_words;
				continue;
			}

			if (strncmp(line, "#!comment", 9))
				goto process_word;
			goto next_word;
		}

		if (ferror(word_file))
			break;

#if HAVE_WINDOWS_H
EndOfFile:
#endif
		if (rules) {
next_rule:
			if (!(rule = rpp_next(&ctx))) break;
			rule_number++;

			if (options.node_count && rule_number >= dist_switch) {
				log_event("- Switching to distributing words");
				dist_rules = 0;
				dist_switch = rule_count; /* not anymore */
				my_words =
				    options.node_max - options.node_min + 1;
				their_words = options.node_count - my_words;
			}

			line_number = 0;
			if (!nWordFileLines && word_file != stdin) {
				if (mem_map)
					map_pos = mem_map;
				else
				if (jtr_fseek64(word_file, 0, SEEK_SET))
					pexit(STR_MACRO(jtr_fseek64));
			}
			if (their_words &&
			    skip_lines(options.node_min - 1, line))
				break;
		}

		my_words_left = my_words;
	} while (rules);

	if (do_lmloop && !event_abort) {
		log_event("- Done with reassembled LM halves");
		do_lmloop = 0;
		goto REDO_AFTER_LMLOOP;
	}

	if (pipe_input)
		goto GRAB_NEXT_PIPE_LOAD;

	crk_done();
	rec_done(event_abort || (status.pass && db->salts));

	if (ferror(word_file)) pexit("fgets");

	if (max_pipe_words)  // pipe_input was already cleared.
		MEM_FREE(words);

	if (name) {
		if (!event_abort)
			progress = 100;
		else
			progress = get_progress();

		MEM_FREE(words);
#ifdef HAVE_MMAP
		if (mem_map)
			munmap(mem_map, file_len);
		map_pos = map_end = NULL;
#endif
		if (fclose(word_file))
			pexit("fclose");
		word_file = NULL;
	}
}<|MERGE_RESOLUTION|>--- conflicted
+++ resolved
@@ -10,14 +10,6 @@
  * There's ABSOLUTELY NO WARRANTY, express or implied.
  */
 
-<<<<<<< HEAD
-=======
-#define _POSIX_SOURCE /* for fileno(3) */
-#include <stdint.h>
->>>>>>> b2967a16
-#include <stdio.h>
-#include <sys/stat.h>
-
 #if AC_BUILT
 #include "autoconfig.h"
 #else
@@ -27,11 +19,15 @@
 #endif
 #endif
 
-#include "os.h"
+#include <stdint.h>
+#include <stdio.h>
+#include <sys/stat.h>
 
 #if (!AC_BUILT || HAVE_UNISTD_H) && !_MSC_VER
 #include <unistd.h>
 #endif
+
+#include "os.h"
 
 #if !AC_BUILT
  #include <string.h>
@@ -372,13 +368,8 @@
 
 void wordlist_hybrid_fix_state(void)
 {
-<<<<<<< HEAD
 	hybrid_rec_rule = rule_number;
 	hybrid_rec_line = line_number;
-=======
-	struct stat file_stat;
-	long pos;
->>>>>>> b2967a16
 
 	if (word_file == stdin)
 		hybrid_rec_pos = line_number;
@@ -396,7 +387,9 @@
 
 static double get_progress(void)
 {
-	int64_t pos, size;
+	struct stat file_stat;
+	long pos;
+	uint64_t size;
 	unsigned long long mask_mult = mask_tot_cand ? mask_tot_cand : 1;
 
 	emms();
@@ -414,12 +407,14 @@
 		pos = map_pos - mem_map;
 		size = map_end - mem_map;
 	} else {
+		if (fstat(fileno(word_file), &file_stat))
+			pexit("fstat");
 		pos = jtr_ftell64(word_file);
 		jtr_fseek64(word_file, 0, SEEK_END);
 		size = jtr_ftell64(word_file);
 		jtr_fseek64(word_file, pos, SEEK_SET);
 #if 0
-		fprintf(stderr, "pos="LLd"  size="LLd"  percent=%0.4f\n", (long long)pos, (long long)size, (100.0 * ((rule_number * (double)size) + pos) /(rule_count * (double)size)));
+		fprintf(stderr, "pos=%ld  size=%"PRIu64"  percent=%0.4f\n", (long long)pos, (long long)size, (100.0 * ((rule_number * (double)size) + pos) /(rule_count * (double)size)));
 #endif
 		if (pos < 0) {
 #ifdef __DJGPP__
@@ -430,18 +425,12 @@
 				pexit(STR_MACRO(jtr_ftell64));
 		}
 	}
-<<<<<<< HEAD
 #if 0
-	fprintf(stderr, "rule %d/%d mask "LLu" pos "LLu"/"LLu"\n",
+	fprintf(stderr, "rule %d/%d mask "LLu" pos "LLu"/%"PRIu64"\n",
 	        rule_number, rule_count, mask_mult, pos, size);
 #endif
 	return (100.0 * ((rule_number * size * mask_mult) + pos * mask_mult) /
 	        (rule_count * size * mask_mult));
-=======
-
-	return (rule_number * 100 +
-	    (uint64_t)pos * 100 / (file_stat.st_size + 1)) / rule_count;
->>>>>>> b2967a16
 }
 
 static char *dummy_rules_apply(char *word, char *rule, int split, char *last)
