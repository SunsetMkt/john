/*
 * This file is part of John the Ripper password cracker,
<<<<<<< HEAD
 * Copyright (c) 1996-2002,2005,2010-2012 by Solar Designer
 *
 * Addition of single DES encryption with no salt by
 * Deepika Dutta Mishra <dipikadutta at gmail.com> in
 * 2012, no rights reserved.
 *
=======
 * Copyright (c) 1996-2002,2005,2010-2012,2017 by Solar Designer
>>>>>>> 56998765
 */

#ifdef _MSC_VER
#undef _OPENMP
#endif

#include <stdint.h>
#include <string.h>

#include "arch.h"
#include "common.h"
#include "DES_std.h"
#include "DES_bs.h"
#include "unicode.h"
#if DES_bs_mt
#include <omp.h>
#include <assert.h>
#endif
#include "memdbg.h"

#if DES_BS_VECTOR
#define DEPTH				[depth]
#define START				[0]
#define init_depth() \
	depth = index >> ARCH_BITS_LOG; \
	index &= (ARCH_BITS - 1);
#define for_each_depth() \
	for (depth = 0; depth < DES_BS_VECTOR; depth++)
#else
#define DEPTH
#define START
#define init_depth()
#define for_each_depth()
#endif

#if DES_bs_mt
int DES_bs_min_kpc, DES_bs_max_kpc;
static int DES_bs_n_alloc;
int DES_bs_nt = 0;
DES_bs_combined *DES_bs_all_p = NULL;
#elif !DES_BS_ASM
DES_bs_combined CC_CACHE_ALIGN DES_bs_all;
#endif

#if !DES_BS_ASM
DES_bs_vector DES_bs_P[64];
#endif

static unsigned char DES_LM_KP[56] = {
	1, 2, 3, 4, 5, 6, 7,
	10, 11, 12, 13, 14, 15, 0,
	19, 20, 21, 22, 23, 8, 9,
	28, 29, 30, 31, 16, 17, 18,
	37, 38, 39, 24, 25, 26, 27,
	46, 47, 32, 33, 34, 35, 36,
	55, 40, 41, 42, 43, 44, 45,
	48, 49, 50, 51, 52, 53, 54
};

static unsigned char DES_LM_reverse[16] = {
	0, 8, 4, 12, 2, 10, 6, 14, 1, 9, 5, 13, 3, 11, 7, 15
};

#if DES_BS_ASM
extern void DES_bs_init_asm(void);
#endif

void DES_bs_init(int LM, int cpt)
{
	ARCH_WORD **k;
	int round, index, bit;
	int p, q, s;
	int c;
#if DES_bs_mt
	int t, n;

/*
 * The array of DES_bs_all's is not exactly tiny, but we use mem_alloc_tiny()
 * for its alignment support and error checking.  We do not need to free() this
 * memory anyway.
 *
 * We allocate one extra entry (will be at "thread number" -1) to hold "ones"
 * and "salt" fields that are shared between threads.
 */
	n = omp_get_max_threads();
	if (n < 1)
		n = 1;
	if (n > DES_bs_mt_max)
		n = DES_bs_mt_max;
	DES_bs_min_kpc = n * DES_BS_DEPTH;
	{
		int max = n * cpt;
		while (max > DES_bs_mt_max)
			max -= n;
		n = max;
	}
	DES_bs_max_kpc = n * DES_BS_DEPTH;
	assert(!DES_bs_all_p || n <= DES_bs_n_alloc);
	DES_bs_nt = n;
	if (!DES_bs_all_p) {
		DES_bs_n_alloc = n;
		DES_bs_all_p = mem_alloc_tiny(
		    ++n * DES_bs_all_size, MEM_ALIGN_PAGE);
	}
#endif

	for_each_t(n) {
#if DES_BS_EXPAND
		if (LM)
			k = DES_bs_all.KS.p;
		else
			k = DES_bs_all.KSp;

#else
		k = DES_bs_all.KS.p;
#endif

		s = 0;
		for (round = 0; round < 16; round++) {
			s += DES_ROT[round];
			for (index = 0; index < 48; index++) {
				p = DES_PC2[index];
				q = p < 28 ? 0 : 28;
				p += s;
				while (p >= 28) p -= 28;
				bit = DES_PC1[p + q];
				bit ^= 070;
				bit -= bit >> 3;
				bit = 55 - bit;
				if (LM == 1) bit = DES_LM_KP[bit];
				*k++ = &DES_bs_all.K[bit] START;
			}
		}

/*
 * Have keys go to bit layers where DES_bs_get_hash() and DES_bs_cmp_one()
 * currently expect them.
 */
		for (index = 0; index < DES_BS_DEPTH; index++)
			DES_bs_all.pxkeys[index] =
			    &DES_bs_all.xkeys.c[0][index & 7][index >> 3];

		if (LM == 1) {
			for (c = 0; c < 0x100; c++)
#ifdef BENCH_BUILD
			if (c >= 'a' && c <= 'z')
				DES_bs_all.E.u[c] = c & ~0x20;
			else
				DES_bs_all.E.u[c] = c;
#else
				/* Codepage-aware uppercasing */
				DES_bs_all.E.u[c] = CP_up[c];
#endif
		} else if (LM == 0) {
			for (index = 0; index < 48; index++)
				DES_bs_all.Ens[index] =
				    &DES_bs_all.B[DES_E[index]];
			DES_bs_all.salt = 0xffffff;
#if DES_bs_mt
			DES_bs_set_salt_for_thread(t, 0);
#else
			DES_bs_set_salt(0);
#endif
		}

#if !DES_BS_ASM
		memset(&DES_bs_all.zero, 0, sizeof(DES_bs_all.zero));
		memset(&DES_bs_all.ones, -1, sizeof(DES_bs_all.ones));
		for (bit = 0; bit < 8; bit++)
			memset(&DES_bs_all.masks[bit], 1 << bit,
			    sizeof(DES_bs_all.masks[bit]));
#endif
	}

#if DES_bs_mt
/* Skip the special entry (will be at "thread number" -1) */
	if (n > DES_bs_nt)
		DES_bs_all_p = (DES_bs_combined *)
		    ((char *)DES_bs_all_p + DES_bs_all_size);
#endif

#if DES_BS_ASM
	DES_bs_init_asm();
#endif
}

#if DES_bs_mt
void DES_bs_set_salt(ARCH_WORD salt)
{
	DES_bs_all_by_tnum(-1).salt = salt;
}
#endif

void DES_bs_set_key(char *key, int index)
{
	unsigned char *dst;

	init_t();

	dst = DES_bs_all.pxkeys[index];

	DES_bs_all.keys_changed = 1;

	if (!key[0]) goto fill8;
	*dst = key[0];
	*(dst + sizeof(DES_bs_vector) * 8) = key[1];
	*(dst + sizeof(DES_bs_vector) * 8 * 2) = key[2];
	if (!key[1]) goto fill6;
	if (!key[2]) goto fill5;
	*(dst + sizeof(DES_bs_vector) * 8 * 3) = key[3];
	*(dst + sizeof(DES_bs_vector) * 8 * 4) = key[4];
	if (!key[3]) goto fill4;
	if (!key[4] || !key[5]) goto fill3;
	*(dst + sizeof(DES_bs_vector) * 8 * 5) = key[5];
	if (!key[6]) goto fill2;
	*(dst + sizeof(DES_bs_vector) * 8 * 6) = key[6];
	*(dst + sizeof(DES_bs_vector) * 8 * 7) = key[7];
	return;
fill8:
	dst[0] = 0;
	dst[sizeof(DES_bs_vector) * 8] = 0;
fill6:
	dst[sizeof(DES_bs_vector) * 8 * 2] = 0;
fill5:
	dst[sizeof(DES_bs_vector) * 8 * 3] = 0;
fill4:
	dst[sizeof(DES_bs_vector) * 8 * 4] = 0;
fill3:
	dst[sizeof(DES_bs_vector) * 8 * 5] = 0;
fill2:
	dst[sizeof(DES_bs_vector) * 8 * 6] = 0;
	dst[sizeof(DES_bs_vector) * 8 * 7] = 0;
}

void DES_bs_set_key_LM(char *key, int index)
{
	unsigned long c;
	unsigned char *dst;

	init_t();

	dst = DES_bs_all.pxkeys[index];

/*
 * gcc 4.5.0 on x86_64 would generate redundant movzbl's without explicit
 * use of "long" here.
 */
	c = (unsigned char)key[0];
	if (!c) goto fill7;
	*dst = DES_bs_all.E.u[c];
	c = (unsigned char)key[1];
	if (!c) goto fill6;
	*(dst + sizeof(DES_bs_vector) * 8) = DES_bs_all.E.u[c];
	c = (unsigned char)key[2];
	if (!c) goto fill5;
	*(dst + sizeof(DES_bs_vector) * 8 * 2) = DES_bs_all.E.u[c];
	c = (unsigned char)key[3];
	if (!c) goto fill4;
	*(dst + sizeof(DES_bs_vector) * 8 * 3) = DES_bs_all.E.u[c];
	c = (unsigned char)key[4];
	if (!c) goto fill3;
	*(dst + sizeof(DES_bs_vector) * 8 * 4) = DES_bs_all.E.u[c];
	c = (unsigned char)key[5];
	if (!c) goto fill2;
	*(dst + sizeof(DES_bs_vector) * 8 * 5) = DES_bs_all.E.u[c];
	c = (unsigned char)key[6];
	*(dst + sizeof(DES_bs_vector) * 8 * 6) = DES_bs_all.E.u[c];
	return;
fill7:
	dst[0] = 0;
fill6:
	dst[sizeof(DES_bs_vector) * 8] = 0;
fill5:
	dst[sizeof(DES_bs_vector) * 8 * 2] = 0;
fill4:
	dst[sizeof(DES_bs_vector) * 8 * 3] = 0;
fill3:
	dst[sizeof(DES_bs_vector) * 8 * 4] = 0;
fill2:
	dst[sizeof(DES_bs_vector) * 8 * 5] = 0;
	dst[sizeof(DES_bs_vector) * 8 * 6] = 0;
}

static uint32_t *DES_bs_get_binary_raw(ARCH_WORD *raw, int count)
{
	static uint32_t out[2];

/* For odd iteration counts, swap L and R here instead of doing it one
 * more time in DES_bs_crypt(). */
	count &= 1;
	out[count] = raw[0];
	out[count ^ 1] = raw[1];

	return out;
}

uint32_t *DES_bs_get_binary(char *ciphertext)
{
	return DES_bs_get_binary_raw(
		DES_raw_get_binary(ciphertext),
		DES_raw_get_count(ciphertext));
}

uint32_t *DES_bs_get_binary_LM(char *ciphertext)
{
	ARCH_WORD block[2], value;
	int l, h;
	int index;

	block[0] = block[1] = 0;
	for (index = 0; index < 16; index += 2) {
		l = atoi16[ARCH_INDEX(ciphertext[index])];
		h = atoi16[ARCH_INDEX(ciphertext[index + 1])];
		value = DES_LM_reverse[l] | (DES_LM_reverse[h] << 4);
		block[index >> 3] |= value << ((index << 2) & 0x18);
	}

	return DES_bs_get_binary_raw(DES_do_IP(block), 1);
}

char *DES_bs_get_source_LM(uint32_t *raw)
{
	static char out[17];
	char *p;
	ARCH_WORD swapped[2], *block, value;
	int l, h;
	int index;

	swapped[0] = raw[1];
	swapped[1] = raw[0];

	block = DES_do_FP(swapped);

	p = out;
	for (index = 0; index < 16; index += 2) {
		value = (block[index >> 3] >> ((index << 2) & 0x18)) & 0xff;
		l = DES_LM_reverse[value & 0xf];
		h = DES_LM_reverse[value >> 4];
		*p++ = itoa16[l];
		*p++ = itoa16[h];
	}
	*p = 0;

	return out;
}

static MAYBE_INLINE int DES_bs_get_hash(int index, int count, int trip)
{
	int result;
	DES_bs_vector *b;
#if !ARCH_LITTLE_ENDIAN || DES_BS_VECTOR
	int depth;
#endif

	init_t();

#if ARCH_LITTLE_ENDIAN
/*
 * This is merely an optimization.  Nothing will break if this check for
 * little-endian archs is removed, even if the arch is in fact little-endian.
 */
	init_depth();
	b = (DES_bs_vector *)&DES_bs_all.B[0] DEPTH;
#define GET_BIT(bit) \
	(((unsigned ARCH_WORD)b[(bit)] START >> index) & 1)
#else
	depth = index >> 3;
	index &= 7;
	b = (DES_bs_vector *)((unsigned char *)&DES_bs_all.B[0] START + depth);
#define GET_BIT(bit) \
	(((unsigned int)*(unsigned char *)&b[(bit)] START >> index) & 1)
#endif
#define MOVE_BIT(bit) \
	(GET_BIT(bit) << (bit))

	result = GET_BIT(0);
	result |= MOVE_BIT(1);
	result |= MOVE_BIT(2);
	result |= MOVE_BIT(3);
	result |= MOVE_BIT(4);
	result |= MOVE_BIT(5);
	result |= MOVE_BIT(6);
	b += trip; /* for tripcodes, skip bit 7 */
	result |= MOVE_BIT(7);
	if (count == 8) return result;

	result |= MOVE_BIT(8);
	result |= MOVE_BIT(9);
	result |= MOVE_BIT(10);
	result |= MOVE_BIT(11);
	if (count == 12) return result;

	result |= MOVE_BIT(12);
	result |= MOVE_BIT(13);
	b += trip; /* for tripcodes, skip bit 15 */
	result |= MOVE_BIT(14);
	result |= MOVE_BIT(15);
	if (count == 16) return result;

	result |= MOVE_BIT(16);
	result |= MOVE_BIT(17);
	result |= MOVE_BIT(18);
	result |= MOVE_BIT(19);
	if (count == 20) return result;

	result |= MOVE_BIT(20);
	b += trip; /* for tripcodes, skip bit 23 */
	result |= MOVE_BIT(21);
	result |= MOVE_BIT(22);
	result |= MOVE_BIT(23);
	if (count == 24) return result;

	result |= MOVE_BIT(24);
	result |= MOVE_BIT(25);
	result |= MOVE_BIT(26);
	if (count == 27) return result;

	result |= MOVE_BIT(27);
	result |= MOVE_BIT(28);
	result |= MOVE_BIT(29);

#undef GET_BIT
#undef MOVE_BIT

	return result;
}

int DES_bs_get_hash_0(int index)
{
	return DES_bs_get_hash(index, 8, 0);
}

int DES_bs_get_hash_1(int index)
{
	return DES_bs_get_hash(index, 12, 0);
}

int DES_bs_get_hash_2(int index)
{
	return DES_bs_get_hash(index, 16, 0);
}

int DES_bs_get_hash_3(int index)
{
	return DES_bs_get_hash(index, 20, 0);
}

int DES_bs_get_hash_4(int index)
{
	return DES_bs_get_hash(index, 24, 0);
}

int DES_bs_get_hash_5(int index)
{
	return DES_bs_get_hash(index, 27, 0);
}

int DES_bs_get_hash_6(int index)
{
	return DES_bs_get_hash(index, 30, 0);
}

/*
 * The trick used here allows to compare one ciphertext against all the
 * DES_bs_crypt*() outputs in just O(log2(ARCH_BITS)) operations, assuming
 * that DES_BS_VECTOR is 0 or 1. This routine isn't vectorized yet.
 */
int DES_bs_cmp_all(uint32_t *binary, int count)
{
	ARCH_WORD value, mask;
	int bit;
	DES_bs_vector *b;
#if DES_BS_VECTOR
	int depth;
#endif
#if DES_bs_mt
	int t, n = (count + (DES_BS_DEPTH - 1)) / DES_BS_DEPTH;
#endif

	for_each_t(n)
	for_each_depth() {
		value = binary[0];
		b = (DES_bs_vector *)&DES_bs_all.B[0] DEPTH;

		mask = b[0] START ^ -(value & 1);
		mask |= b[1] START ^ -((value >> 1) & 1);
		if (mask == ~(ARCH_WORD)0) goto next_depth;
		mask |= b[2] START ^ -((value >> 2) & 1);
		mask |= b[3] START ^ -((value >> 3) & 1);
		if (mask == ~(ARCH_WORD)0) goto next_depth;
		value >>= 4;
		b += 4;
		for (bit = 4; bit < 32; bit += 2) {
			mask |= b[0] START ^
				-(value & 1);
			if (mask == ~(ARCH_WORD)0) goto next_depth;
			mask |= b[1] START ^
				-((value >> 1) & 1);
			if (mask == ~(ARCH_WORD)0) goto next_depth;
			value >>= 2;
			b += 2;
		}

		return 1;
next_depth:
		;
	}

	return 0;
}

int DES_bs_cmp_one(uint32_t *binary, int count, int index)
{
	DES_bs_vector *b;
	int depth;

	init_t();

	depth = index >> 3;
	index &= 7;

	b = (DES_bs_vector *)((unsigned char *)&DES_bs_all.B[0] START + depth);

#define GET_BIT(bit) \
	((unsigned int)*(unsigned char *)&b[(bit)] START >> index)
#define CMP_BIT(bit) \
	if ((GET_BIT(bit) ^ (binary[0] >> (bit))) & 1) \
		return 0;

/* Start by comparing bits that are not part of get_hash*() return value */
	CMP_BIT(30);
	CMP_BIT(31);
/* These three overlap with DES_bs_get_hash_6() return value, unfortunately */
	CMP_BIT(27);
	CMP_BIT(28);
	CMP_BIT(29);

	{
		int bit;
		for (bit = 26; bit >= 0; bit--)
			CMP_BIT(bit);
#undef CMP_BIT

		b += 32; count -= 32;
		for (bit = 0; bit < count; bit++)
			if ((GET_BIT(bit) ^ (binary[1] >> bit)) & 1)
				return 0;
#undef GET_BIT
	}

	return 1;
}

int DES_bs_get_hash_0t(int index)
{
	return DES_bs_get_hash(index, 8, 1);
}

int DES_bs_get_hash_1t(int index)
{
	return DES_bs_get_hash(index, 12, 1);
}

int DES_bs_get_hash_2t(int index)
{
	return DES_bs_get_hash(index, 16, 1);
}

int DES_bs_get_hash_3t(int index)
{
	return DES_bs_get_hash(index, 20, 1);
}

int DES_bs_get_hash_4t(int index)
{
	return DES_bs_get_hash(index, 24, 1);
}

int DES_bs_get_hash_5t(int index)
{
	return DES_bs_get_hash(index, 27, 1);
}<|MERGE_RESOLUTION|>--- conflicted
+++ resolved
@@ -1,15 +1,11 @@
 /*
  * This file is part of John the Ripper password cracker,
-<<<<<<< HEAD
- * Copyright (c) 1996-2002,2005,2010-2012 by Solar Designer
+ * Copyright (c) 1996-2002,2005,2010-2012, 2017 by Solar Designer
  *
  * Addition of single DES encryption with no salt by
  * Deepika Dutta Mishra <dipikadutta at gmail.com> in
  * 2012, no rights reserved.
  *
-=======
- * Copyright (c) 1996-2002,2005,2010-2012,2017 by Solar Designer
->>>>>>> 56998765
  */
 
 #ifdef _MSC_VER
