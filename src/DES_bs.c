/*
 * This file is part of John the Ripper password cracker,
 * Copyright (c) 1996-2002,2005,2010-2012 by Solar Designer
 *
 * Addition of single DES encryption with no salt by
 * Deepika Dutta Mishra <dipikadutta at gmail.com> in
 * 2012, no rights reserved.
 *
 */

<<<<<<< HEAD
#ifdef _MSC_VER
#undef _OPENMP
#endif

=======
#include <stdint.h>
>>>>>>> 17718363
#include <string.h>

#include "arch.h"
#include "common.h"
#include "DES_std.h"
#include "DES_bs.h"
#include "unicode.h"
#if DES_bs_mt
#include <omp.h>
#include <assert.h>
#endif
#include "memdbg.h"

#if DES_BS_VECTOR
#define DEPTH				[depth]
#define START				[0]
#define init_depth() \
	depth = index >> ARCH_BITS_LOG; \
	index &= (ARCH_BITS - 1);
#define for_each_depth() \
	for (depth = 0; depth < DES_BS_VECTOR; depth++)
#else
#define DEPTH
#define START
#define init_depth()
#define for_each_depth()
#endif

#if DES_bs_mt
int DES_bs_min_kpc, DES_bs_max_kpc;
static int DES_bs_n_alloc;
int DES_bs_nt = 0;
DES_bs_combined *DES_bs_all_p = NULL;
#elif !DES_BS_ASM
DES_bs_combined CC_CACHE_ALIGN DES_bs_all;
#endif

#if !DES_BS_ASM
DES_bs_vector DES_bs_P[64];
#endif

static unsigned char DES_LM_KP[56] = {
	1, 2, 3, 4, 5, 6, 7,
	10, 11, 12, 13, 14, 15, 0,
	19, 20, 21, 22, 23, 8, 9,
	28, 29, 30, 31, 16, 17, 18,
	37, 38, 39, 24, 25, 26, 27,
	46, 47, 32, 33, 34, 35, 36,
	55, 40, 41, 42, 43, 44, 45,
	48, 49, 50, 51, 52, 53, 54
};

static unsigned char DES_LM_reverse[16] = {
	0, 8, 4, 12, 2, 10, 6, 14, 1, 9, 5, 13, 3, 11, 7, 15
};

#if DES_BS_ASM
extern void DES_bs_init_asm(void);
#endif

void DES_bs_init(int LM, int cpt)
{
	ARCH_WORD **k;
	int round, index, bit;
	int p, q, s;
	int c;
#if DES_bs_mt
	int t, n;

/*
 * The array of DES_bs_all's is not exactly tiny, but we use mem_alloc_tiny()
 * for its alignment support and error checking.  We do not need to free() this
 * memory anyway.
 *
 * We allocate one extra entry (will be at "thread number" -1) to hold "ones"
 * and "salt" fields that are shared between threads.
 */
	n = omp_get_max_threads();
	if (n < 1)
		n = 1;
	if (n > DES_bs_mt_max)
		n = DES_bs_mt_max;
	DES_bs_min_kpc = n * DES_BS_DEPTH;
	{
		int max = n * cpt;
		while (max > DES_bs_mt_max)
			max -= n;
		n = max;
	}
	DES_bs_max_kpc = n * DES_BS_DEPTH;
	assert(!DES_bs_all_p || n <= DES_bs_n_alloc);
	DES_bs_nt = n;
	if (!DES_bs_all_p) {
		DES_bs_n_alloc = n;
		DES_bs_all_p = mem_alloc_tiny(
		    ++n * DES_bs_all_size, MEM_ALIGN_PAGE);
	}
#endif

	for_each_t(n) {
#if DES_BS_EXPAND
		if (LM)
			k = DES_bs_all.KS.p;
		else
			k = DES_bs_all.KSp;

#else
		k = DES_bs_all.KS.p;
#endif

		s = 0;
		for (round = 0; round < 16; round++) {
			s += DES_ROT[round];
			for (index = 0; index < 48; index++) {
				p = DES_PC2[index];
				q = p < 28 ? 0 : 28;
				p += s;
				while (p >= 28) p -= 28;
				bit = DES_PC1[p + q];
				bit ^= 070;
				bit -= bit >> 3;
				bit = 55 - bit;
				if (LM == 1) bit = DES_LM_KP[bit];
				*k++ = &DES_bs_all.K[bit] START;
			}
		}

/*
 * Have keys go to bit layers where DES_bs_get_hash() and DES_bs_cmp_one()
 * currently expect them.
 */
		for (index = 0; index < DES_BS_DEPTH; index++)
			DES_bs_all.pxkeys[index] =
			    &DES_bs_all.xkeys.c[0][index & 7][index >> 3];

		if (LM == 1) {
			for (c = 0; c < 0x100; c++)
#ifdef BENCH_BUILD
			if (c >= 'a' && c <= 'z')
				DES_bs_all.E.u[c] = c & ~0x20;
			else
				DES_bs_all.E.u[c] = c;
#else
				/* Codepage-aware uppercasing */
				DES_bs_all.E.u[c] = CP_up[c];
#endif
		} else if (LM == 0) {
			for (index = 0; index < 48; index++)
				DES_bs_all.Ens[index] =
				    &DES_bs_all.B[DES_E[index]];
			DES_bs_all.salt = 0xffffff;
#if DES_bs_mt
			DES_bs_set_salt_for_thread(t, 0);
#else
			DES_bs_set_salt(0);
#endif
		}

#if !DES_BS_ASM
		memset(&DES_bs_all.zero, 0, sizeof(DES_bs_all.zero));
		memset(&DES_bs_all.ones, -1, sizeof(DES_bs_all.ones));
		for (bit = 0; bit < 8; bit++)
			memset(&DES_bs_all.masks[bit], 1 << bit,
			    sizeof(DES_bs_all.masks[bit]));
#endif
	}

#if DES_bs_mt
/* Skip the special entry (will be at "thread number" -1) */
	if (n > DES_bs_nt)
		DES_bs_all_p = (DES_bs_combined *)
		    ((char *)DES_bs_all_p + DES_bs_all_size);
#endif

#if DES_BS_ASM
	DES_bs_init_asm();
#endif
}

#if DES_bs_mt
void DES_bs_set_salt(ARCH_WORD salt)
{
	DES_bs_all_by_tnum(-1).salt = salt;
}
#endif

void DES_bs_set_key(char *key, int index)
{
	unsigned char *dst;

	init_t();

	dst = DES_bs_all.pxkeys[index];

	DES_bs_all.keys_changed = 1;

	if (!key[0]) goto fill8;
	*dst = key[0];
	*(dst + sizeof(DES_bs_vector) * 8) = key[1];
	*(dst + sizeof(DES_bs_vector) * 8 * 2) = key[2];
	if (!key[1]) goto fill6;
	if (!key[2]) goto fill5;
	*(dst + sizeof(DES_bs_vector) * 8 * 3) = key[3];
	*(dst + sizeof(DES_bs_vector) * 8 * 4) = key[4];
	if (!key[3]) goto fill4;
	if (!key[4] || !key[5]) goto fill3;
	*(dst + sizeof(DES_bs_vector) * 8 * 5) = key[5];
	if (!key[6]) goto fill2;
	*(dst + sizeof(DES_bs_vector) * 8 * 6) = key[6];
	*(dst + sizeof(DES_bs_vector) * 8 * 7) = key[7];
	return;
fill8:
	dst[0] = 0;
	dst[sizeof(DES_bs_vector) * 8] = 0;
fill6:
	dst[sizeof(DES_bs_vector) * 8 * 2] = 0;
fill5:
	dst[sizeof(DES_bs_vector) * 8 * 3] = 0;
fill4:
	dst[sizeof(DES_bs_vector) * 8 * 4] = 0;
fill3:
	dst[sizeof(DES_bs_vector) * 8 * 5] = 0;
fill2:
	dst[sizeof(DES_bs_vector) * 8 * 6] = 0;
	dst[sizeof(DES_bs_vector) * 8 * 7] = 0;
}

void DES_bs_set_key_LM(char *key, int index)
{
	unsigned long c;
	unsigned char *dst;

	init_t();

	dst = DES_bs_all.pxkeys[index];

/*
 * gcc 4.5.0 on x86_64 would generate redundant movzbl's without explicit
 * use of "long" here.
 */
	c = (unsigned char)key[0];
	if (!c) goto fill7;
	*dst = DES_bs_all.E.u[c];
	c = (unsigned char)key[1];
	if (!c) goto fill6;
	*(dst + sizeof(DES_bs_vector) * 8) = DES_bs_all.E.u[c];
	c = (unsigned char)key[2];
	if (!c) goto fill5;
	*(dst + sizeof(DES_bs_vector) * 8 * 2) = DES_bs_all.E.u[c];
	c = (unsigned char)key[3];
	if (!c) goto fill4;
	*(dst + sizeof(DES_bs_vector) * 8 * 3) = DES_bs_all.E.u[c];
	c = (unsigned char)key[4];
	if (!c) goto fill3;
	*(dst + sizeof(DES_bs_vector) * 8 * 4) = DES_bs_all.E.u[c];
	c = (unsigned char)key[5];
	if (!c) goto fill2;
	*(dst + sizeof(DES_bs_vector) * 8 * 5) = DES_bs_all.E.u[c];
	c = (unsigned char)key[6];
	*(dst + sizeof(DES_bs_vector) * 8 * 6) = DES_bs_all.E.u[c];
	return;
fill7:
	dst[0] = 0;
fill6:
	dst[sizeof(DES_bs_vector) * 8] = 0;
fill5:
	dst[sizeof(DES_bs_vector) * 8 * 2] = 0;
fill4:
	dst[sizeof(DES_bs_vector) * 8 * 3] = 0;
fill3:
	dst[sizeof(DES_bs_vector) * 8 * 4] = 0;
fill2:
	dst[sizeof(DES_bs_vector) * 8 * 5] = 0;
	dst[sizeof(DES_bs_vector) * 8 * 6] = 0;
}

static uint32_t *DES_bs_get_binary_raw(ARCH_WORD *raw, int count)
{
	static uint32_t out[2];

/* For odd iteration counts, swap L and R here instead of doing it one
 * more time in DES_bs_crypt(). */
	count &= 1;
	out[count] = raw[0];
	out[count ^ 1] = raw[1];

	return out;
}

uint32_t *DES_bs_get_binary(char *ciphertext)
{
	return DES_bs_get_binary_raw(
		DES_raw_get_binary(ciphertext),
		DES_raw_get_count(ciphertext));
}

uint32_t *DES_bs_get_binary_LM(char *ciphertext)
{
	ARCH_WORD block[2], value;
	int l, h;
	int index;

	block[0] = block[1] = 0;
	for (index = 0; index < 16; index += 2) {
		l = atoi16[ARCH_INDEX(ciphertext[index])];
		h = atoi16[ARCH_INDEX(ciphertext[index + 1])];
		value = DES_LM_reverse[l] | (DES_LM_reverse[h] << 4);
		block[index >> 3] |= value << ((index << 2) & 0x18);
	}

	return DES_bs_get_binary_raw(DES_do_IP(block), 1);
}

char *DES_bs_get_source_LM(uint32_t *raw)
{
	static char out[17];
	char *p;
	ARCH_WORD swapped[2], *block, value;
	int l, h;
	int index;

	swapped[0] = raw[1];
	swapped[1] = raw[0];

	block = DES_do_FP(swapped);

	p = out;
	for (index = 0; index < 16; index += 2) {
		value = (block[index >> 3] >> ((index << 2) & 0x18)) & 0xff;
		l = DES_LM_reverse[value & 0xf];
		h = DES_LM_reverse[value >> 4];
		*p++ = itoa16[l];
		*p++ = itoa16[h];
	}
	*p = 0;

	return out;
}

static MAYBE_INLINE int DES_bs_get_hash(int index, int count, int trip)
{
	int result;
	DES_bs_vector *b;
#if !ARCH_LITTLE_ENDIAN || DES_BS_VECTOR
	int depth;
#endif

	init_t();

#if ARCH_LITTLE_ENDIAN
/*
 * This is merely an optimization.  Nothing will break if this check for
 * little-endian archs is removed, even if the arch is in fact little-endian.
 */
	init_depth();
	b = (DES_bs_vector *)&DES_bs_all.B[0] DEPTH;
#define GET_BIT(bit) \
	(((unsigned ARCH_WORD)b[(bit)] START >> index) & 1)
#else
	depth = index >> 3;
	index &= 7;
	b = (DES_bs_vector *)((unsigned char *)&DES_bs_all.B[0] START + depth);
#define GET_BIT(bit) \
	(((unsigned int)*(unsigned char *)&b[(bit)] START >> index) & 1)
#endif
#define MOVE_BIT(bit) \
	(GET_BIT(bit) << (bit))

	result = GET_BIT(0);
	result |= MOVE_BIT(1);
	result |= MOVE_BIT(2);
	result |= MOVE_BIT(3);
	if (count == 4) return result;

	result |= MOVE_BIT(4);
	result |= MOVE_BIT(5);
	result |= MOVE_BIT(6);
	b += trip; /* for tripcodes, skip bit 7 */
	result |= MOVE_BIT(7);
	if (count == 8) return result;

	result |= MOVE_BIT(8);
	result |= MOVE_BIT(9);
	result |= MOVE_BIT(10);
	result |= MOVE_BIT(11);
	if (count == 12) return result;

	result |= MOVE_BIT(12);
	result |= MOVE_BIT(13);
	b += trip; /* for tripcodes, skip bit 15 */
	result |= MOVE_BIT(14);
	result |= MOVE_BIT(15);
	if (count == 16) return result;

	result |= MOVE_BIT(16);
	result |= MOVE_BIT(17);
	result |= MOVE_BIT(18);
	result |= MOVE_BIT(19);
	if (count == 20) return result;

	result |= MOVE_BIT(20);
	b += trip; /* for tripcodes, skip bit 23 */
	result |= MOVE_BIT(21);
	result |= MOVE_BIT(22);
	result |= MOVE_BIT(23);
	if (count == 24) return result;

	result |= MOVE_BIT(24);
	result |= MOVE_BIT(25);
	result |= MOVE_BIT(26);

#undef GET_BIT
#undef MOVE_BIT

	return result;
}

int DES_bs_get_hash_0(int index)
{
	return DES_bs_get_hash(index, 4, 0);
}

int DES_bs_get_hash_1(int index)
{
	return DES_bs_get_hash(index, 8, 0);
}

int DES_bs_get_hash_2(int index)
{
	return DES_bs_get_hash(index, 12, 0);
}

int DES_bs_get_hash_3(int index)
{
	return DES_bs_get_hash(index, 16, 0);
}

int DES_bs_get_hash_4(int index)
{
	return DES_bs_get_hash(index, 20, 0);
}

int DES_bs_get_hash_5(int index)
{
	return DES_bs_get_hash(index, 24, 0);
}

int DES_bs_get_hash_6(int index)
{
	return DES_bs_get_hash(index, 27, 0);
}

/*
 * The trick used here allows to compare one ciphertext against all the
 * DES_bs_crypt*() outputs in just O(log2(ARCH_BITS)) operations, assuming
 * that DES_BS_VECTOR is 0 or 1. This routine isn't vectorized yet.
 */
int DES_bs_cmp_all(uint32_t *binary, int count)
{
	ARCH_WORD value, mask;
	int bit;
	DES_bs_vector *b;
#if DES_BS_VECTOR
	int depth;
#endif
#if DES_bs_mt
	int t, n = (count + (DES_BS_DEPTH - 1)) / DES_BS_DEPTH;
#endif

	for_each_t(n)
	for_each_depth() {
		value = binary[0];
		b = (DES_bs_vector *)&DES_bs_all.B[0] DEPTH;

		mask = b[0] START ^ -(value & 1);
		mask |= b[1] START ^ -((value >> 1) & 1);
		if (mask == ~(ARCH_WORD)0) goto next_depth;
		mask |= b[2] START ^ -((value >> 2) & 1);
		mask |= b[3] START ^ -((value >> 3) & 1);
		if (mask == ~(ARCH_WORD)0) goto next_depth;
		value >>= 4;
		b += 4;
		for (bit = 4; bit < 32; bit += 2) {
			mask |= b[0] START ^
				-(value & 1);
			if (mask == ~(ARCH_WORD)0) goto next_depth;
			mask |= b[1] START ^
				-((value >> 1) & 1);
			if (mask == ~(ARCH_WORD)0) goto next_depth;
			value >>= 2;
			b += 2;
		}

		return 1;
next_depth:
		;
	}

	return 0;
}

int DES_bs_cmp_one(uint32_t *binary, int count, int index)
{
	DES_bs_vector *b;
	int depth;

	init_t();

	depth = index >> 3;
	index &= 7;

	b = (DES_bs_vector *)((unsigned char *)&DES_bs_all.B[0] START + depth);

#define GET_BIT(bit) \
	((unsigned int)*(unsigned char *)&b[(bit)] START >> index)
#define CMP_BIT(bit) \
	if ((GET_BIT(bit) ^ (binary[0] >> (bit))) & 1) \
		return 0;

/* Start by comparing bits that are not part of get_hash*() return value */
	CMP_BIT(30);
	CMP_BIT(31);
/* These three overlap with DES_bs_get_hash_6t() return value, unfortunately */
	CMP_BIT(27);
	CMP_BIT(28);
	CMP_BIT(29);

	{
		int bit;
		for (bit = 26; bit >= 0; bit--)
			CMP_BIT(bit);
#undef CMP_BIT

		b += 32; count -= 32;
		for (bit = 0; bit < count; bit++)
			if ((GET_BIT(bit) ^ (binary[1] >> bit)) & 1)
				return 0;
#undef GET_BIT
	}

	return 1;
}

int DES_bs_get_hash_1t(int index)
{
	return DES_bs_get_hash(index, 8, 1);
}

int DES_bs_get_hash_2t(int index)
{
	return DES_bs_get_hash(index, 12, 1);
}

int DES_bs_get_hash_3t(int index)
{
	return DES_bs_get_hash(index, 16, 1);
}

int DES_bs_get_hash_4t(int index)
{
	return DES_bs_get_hash(index, 20, 1);
}

int DES_bs_get_hash_5t(int index)
{
	return DES_bs_get_hash(index, 24, 1);
}

int DES_bs_get_hash_6t(int index)
{
	return DES_bs_get_hash(index, 27, 1);
}<|MERGE_RESOLUTION|>--- conflicted
+++ resolved
@@ -8,14 +8,11 @@
  *
  */
 
-<<<<<<< HEAD
 #ifdef _MSC_VER
 #undef _OPENMP
 #endif
 
-=======
 #include <stdint.h>
->>>>>>> 17718363
 #include <string.h>
 
 #include "arch.h"
