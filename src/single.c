--- conflicted
+++ resolved
@@ -22,15 +22,12 @@
 #include "rules.h"
 #include "external.h"
 #include "cracker.h"
-<<<<<<< HEAD
+#include "john.h"
 #ifdef HAVE_MPI
 #include "john-mpi.h"
 #endif
 #include "unicode.h"
 #include "config.h"
-=======
-#include "john.h"
->>>>>>> 9eb0e0a6
 
 static int progress = 0;
 static int rec_rule;
@@ -126,18 +123,10 @@
 
 	if (rpp_init(rule_ctx, single_db->options->activesinglerules)) {
 		log_event("! No \"single crack\" mode rules found");
-<<<<<<< HEAD
-#ifdef HAVE_MPI
-		if (mpi_id == 0)
-#endif
-		fprintf(stderr, "No \"single crack\" mode rules found in %s\n",
-			cfg_name);
-=======
 		if (john_main_process)
 			fprintf(stderr,
 			    "No \"single crack\" mode rules found in %s\n",
 			    cfg_name);
->>>>>>> 9eb0e0a6
 		error();
 	}
 
