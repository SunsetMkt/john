--- conflicted
+++ resolved
@@ -26,7 +26,6 @@
 #include "john-mpi.h"
 #endif
 #include "unicode.h"
-#include "options.h"
 #include "config.h"
 
 static int progress = 0;
@@ -137,16 +136,6 @@
 
 	log_event("- %d preprocessed word mangling rules", rule_count);
 
-#ifdef HAVE_MPI
-	if (mpi_p > 1) {
-		log_event("MPI hack active: processsing 1/%d of rules, total %d for "
-		    "this node", mpi_p, (rule_count / mpi_p) +
-		    (rule_count % mpi_p > mpi_id ? 1 : 0));
-		if (mpi_id == 0) fprintf(stderr,"MPI: each node processing 1/%d of %d "
-		    "rules. (%seven split)\n",
-		    mpi_p, rule_count, rule_count % mpi_p ? "un" : "");
-	}
-#endif
 	status_init(get_progress, 0);
 
 	rec_restore_mode(restore_state);
@@ -446,15 +435,6 @@
 
 	saved_min = rec_rule;
 	while ((prerule = rpp_next(rule_ctx))) {
-<<<<<<< HEAD
-#ifdef HAVE_MPI
-		// MPI distribution: leapfrog rules
-		if (rule_number % mpi_p != mpi_id) {
-			rule_number++;
-			continue;
-		}
-#endif
-=======
 		if (options.node_count) {
 			int for_node = rule_number % options.node_count + 1;
 			if (for_node < options.node_min ||
@@ -464,7 +444,6 @@
 			}
 		}
 
->>>>>>> 40d6d318
 		if (!(rule = rules_reject(prerule, 0, NULL, single_db))) {
 			log_event("- Rule #%d: '%.100s' rejected",
 				++rule_number, prerule);
@@ -531,7 +510,7 @@
 			} while ((salt = salt->next));
 		}
 
-		progress = 100; // For reporting DONE when finished
+		progress = 100;
 	}
 
 	rec_done(event_abort || (status.pass && single_db->salts));
