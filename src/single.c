/*
 * This file is part of John the Ripper password cracker,
 * Copyright (c) 1996-99,2003,2004,2006,2010,2012,2013 by Solar Designer
 *
 * ...with changes in the jumbo patch, by magnum & JimF.
 */

#define NEED_OS_FORK
#include "os.h"

#include <stdio.h>
#include <string.h>

#include "misc.h"
#include "params.h"
#include "common.h"
#include "memory.h"
#include "signals.h"
#include "loader.h"
#include "logger.h"
#include "status.h"
#include "recovery.h"
#include "options.h"
#include "rpp.h"
#include "rules.h"
#include "external.h"
#include "cracker.h"
#include "john.h"
#include "unicode.h"
#include "config.h"
#include "opencl_common.h"

/* List with optional global words to add for every salt */
struct list_main *single_seed;

static double progress = 0;
static int rec_rule[2];

static struct db_main *single_db;
static int rule_number, rule_count;
static int length, key_count;
static struct db_keys *guessed_keys;
static struct rpp_context *rule_ctx;

static int words_pair_max;
static int retest_guessed;
static int recurse_depth, max_recursion;
static int orig_max_len, orig_min_kpc;
static int stacked_rule_count = 1;
static rule_stack single_rule_stack;

#if HAVE_OPENCL || HAVE_ZTEX
static int acc_fmt, prio_resume;
#if HAVE_OPENCL
static int ocl_fmt;
#endif /* HAVE_OPENCL */
#endif /* HAVE_OPENCL || HAVE_ZTEX */

int single_disabled_recursion;

static void save_state(FILE *file)
{
	fprintf(file, "%d\n", rec_rule[0]);
	if (options.rule_stack)
		fprintf(file, "%d\n", rec_rule[1]);
}

static int restore_rule_number(void)
{
	if (rule_ctx)
		for (rule_number = 0; rule_number < rec_rule[0]; rule_number++)
			if (!rpp_next(rule_ctx))
				return 1;

	if (options.rule_stack) {
		single_rule_stack.rule = single_rule_stack.stack_rule->head;
		rules_stacked_number = 0;
		while (rules_stacked_number < rec_rule[1])
			if (!rules_advance_stack(&single_rule_stack, 1))
				return 1;
		log_event("+ Stacked Rule #%u: '%.100s' accepted",
		          rules_stacked_number + 1, single_rule_stack.rule->data);
	}

	return 0;
}

static int restore_state(FILE *file)
{
	if (fscanf(file, "%d\n", &rec_rule[0]) != 1)
		return 1;
	if (options.rule_stack && fscanf(file, "%d\n", &rec_rule[1]) != 1)
		return 1;
	return restore_rule_number();
}

static double get_progress(void)
{
	double tot_rules, tot_rule_number;

	emms();

	tot_rules = rule_count * stacked_rule_count;
	tot_rule_number = rules_stacked_number * rule_count + rule_number;

	return progress ? progress :
		100.0 * tot_rule_number / (tot_rules + 1);
}

static uint64_t calc_buf_size(int length, int min_kpc)
{
	uint64_t res = sizeof(struct db_keys_hash) +
		sizeof(struct db_keys_hash_entry) * (min_kpc - 1);

	res += (sizeof(struct db_keys) - 1 + length * min_kpc);

	return res * single_db->salt_count;
}

static void single_alloc_keys(struct db_keys **keys)
{
	int hash_size = sizeof(struct db_keys_hash) +
		sizeof(struct db_keys_hash_entry) * (key_count - 1);

	if (!*keys) {
		*keys = mem_alloc_tiny(
			sizeof(struct db_keys) - 1 + length * key_count,
			MEM_ALIGN_WORD);
		(*keys)->hash = mem_alloc_tiny(hash_size, MEM_ALIGN_WORD);
	}

	(*keys)->count = (*keys)->count_from_guesses = 0;
	(*keys)->ptr = (*keys)->buffer;
	(*keys)->have_words = 1; /* assume yes; we'll see for real later */
	(*keys)->rule[0] = rule_number;
	(*keys)->rule[1] = rules_stacked_number;
	(*keys)->lock = 0;
	memset((*keys)->hash, -1, hash_size);
}

#undef log2
#define log2 jtr_log2

static uint32_t log2(uint32_t val)
{
	uint32_t res = 0;

	while (val >>= 1)
		res++;

	return res;
}

static void single_init(void)
{
	struct db_salt *salt;
	int lim_kpc, max_buffer_GB;
	uint64_t my_buf_share;

#if HAVE_OPENCL || HAVE_ZTEX
	prio_resume = cfg_get_bool(SECTION_OPTIONS, NULL, "SinglePrioResume", 0);

	acc_fmt = strcasestr(single_db->format->params.label, "-opencl") ||
		strcasestr(single_db->format->params.label, "-ztex");
#endif
#if HAVE_OPENCL
	ocl_fmt = acc_fmt && strcasestr(single_db->format->params.label, "-opencl");
#endif

	log_event("Proceeding with \"single crack\" mode");

	if ((options.flags & FLG_BATCH_CHK || rec_restored) && john_main_process) {
		fprintf(stderr, "Proceeding with single, rules:");
		if (options.rule_stack)
			fprintf(stderr, "(%s x %s)",
			        options.activesinglerules, options.rule_stack);
		else
			fprintf(stderr, "%s", options.activesinglerules);
		if (options.req_minlength >= 0 || options.req_maxlength)
			fprintf(stderr, ", lengths:%d-%d", options.eff_minlength,
			        options.eff_maxlength);
		fprintf(stderr, "\n");
	}

	if (options.single_retest_guess)
		retest_guessed = parse_bool(options.single_retest_guess);
	else
		retest_guessed = cfg_get_bool(SECTION_OPTIONS, NULL,
		                              "SingleRetestGuessed", 1);

	if (retest_guessed == -1)
		error_msg("Expected boolean value for --single-retest-guess=BOOL\n");

	if ((words_pair_max = cfg_get_int(SECTION_OPTIONS, NULL,
	                                  "SingleWordsPairMax")) < 0)
		words_pair_max = SINGLE_WORDS_PAIR_MAX;

	if ((max_recursion = cfg_get_int(SECTION_OPTIONS, NULL,
	                                 "SingleMaxRecursionDepth")) < 0)
		max_recursion = 10000;

	if ((max_buffer_GB = cfg_get_int(SECTION_OPTIONS, NULL,
	                                  "SingleMaxBufferSize")) < 0)
		max_buffer_GB = SINGLE_MAX_WORD_BUFFER;

	my_buf_share = (uint64_t)max_buffer_GB << 30;

#if HAVE_MPI
	if (mpi_p_local > 1)
		my_buf_share /= mpi_p_local;
	else
#endif
#if OS_FORK
	if (options.fork)
		my_buf_share /= options.fork;
#endif

	progress = 0;

	length = options.eff_maxlength;
	key_count = single_db->format->params.min_keys_per_crypt;
	if (key_count < SINGLE_HASH_MIN)
		key_count = SINGLE_HASH_MIN;
/*
 * We use "short" for buffered key indices and "unsigned short" for buffered
 * key offsets - make sure these don't overflow.
 *
 * Jumbo now uses SINGLE_KEYS_TYPE and SINGLE_KEYS_UTYPE for this,
 * from params.h and they may (individually) be 32-bit, eg. for OpenCL
 */
	if (key_count > SINGLE_IDX_MAX)
		key_count = SINGLE_IDX_MAX;
	while (key_count > SINGLE_BUF_MAX / length + 1)
#if HAVE_OPENCL
		if (ocl_fmt)
			key_count -= MIN(key_count >> 1, local_work_size * ocl_v_width);
		else
#endif
			key_count >>= 1;

	if (key_count < single_db->format->params.min_keys_per_crypt) {
		if (john_main_process) {
			fprintf(stderr,
"Note: Performance for this format/device may be lower due to single mode\n"
"      constraints. Format wanted %d keys per crypt but was limited to %d.\n",
			        single_db->format->params.min_keys_per_crypt,
			        key_count);
		}
		log_event(
"- Min KPC decreased from %d to %d due to single mode constraints.",
			single_db->format->params.min_keys_per_crypt,
			key_count);
	}

/*
 * For large salt counts, we need to limit total memory use as well.
 */
	lim_kpc = key_count;

	while (key_count >= 2 * SINGLE_HASH_MIN &&
	       calc_buf_size(length, key_count) > my_buf_share) {
		if (!options.req_maxlength && length >= 32 &&
		    (length >> 1) >= options.eff_minlength)
			length >>= 1;
		else if (!options.req_maxlength && length > 16 &&
		         (length - 1) >= options.eff_minlength)
			length--;
#if HAVE_OPENCL
		else if (ocl_fmt)
			key_count -= MIN(key_count >> 1, local_work_size * ocl_v_width);
#endif
		else
			key_count >>= 1;
	}

	if (length < options.eff_maxlength) {
		if (john_main_process)
			fprintf(stderr,
"Note: Max. length decreased from %d to %d due to single mode buffer size\n"
"      limit of %sB. Use --max-length=N option to override, or increase\n"
"      SingleMaxBufferSize in john.conf (%sB needed).\n",
			        options.eff_maxlength,
			        length,
			        human_prefix(my_buf_share),
			        human_prefix(calc_buf_size(options.eff_maxlength,
			                                   key_count)));
		log_event(
"- Max. length decreased from %d to %d due to buffer size limit of %sB.",
			options.eff_maxlength,
			length,
			human_prefix(my_buf_share));
	}

	if (calc_buf_size(length, key_count) > my_buf_share) {
		if (john_main_process) {
			fprintf(stderr,
"Note: Can't run single mode with this many salts due to single mode buffer\n"
"      size limit of %sB (%d keys per batch would use %sB, decreased to\n"
"      %d for %sB). To work around this, increase SingleMaxBufferSize in\n"
"      john.conf (if you have enough RAM) or load fewer salts at a time.\n",
			        human_prefix(my_buf_share),
			        lim_kpc,
			        human_prefix(calc_buf_size(length, lim_kpc)),
			        key_count,
			        human_prefix(calc_buf_size(length, key_count)));
		}
		if (lim_kpc < single_db->format->params.min_keys_per_crypt)
			log_event(
"- Min KPC decreased further to %d (%sB), can't meet buffer size limit of %sB.",
			key_count,
			human_prefix(calc_buf_size(length, key_count)),
			human_prefix(my_buf_share));
		else
			log_event(
"- Min KPC decreased from %d to %d (%sB), can't meet buffer size limit of %sB.",
			lim_kpc,
			key_count,
			human_prefix(calc_buf_size(length, key_count)),
			human_prefix(my_buf_share));
		error();
	}

	if (key_count < lim_kpc) {
		if (john_main_process) {
			fprintf(stderr,
"Note: Performance for this many salts may be lower due to single mode buffer\n"
"      size limit of %sB (%d keys per batch would use %sB, decreased to\n"
"      %d for %sB). To work around this, ",
			        human_prefix(my_buf_share),
			        lim_kpc,
			        human_prefix(calc_buf_size(length, lim_kpc)),
			        key_count,
			        human_prefix(calc_buf_size(length, key_count)));
			if (options.eff_maxlength > 8)
				fprintf(stderr, "%s --max-length and/or ",
				        options.req_maxlength ?
				        "decrease" : "use");
			fprintf(stderr,
			        "increase%sSingleMaxBufferSize in john.conf.\n",
			        options.eff_maxlength > 8 ? "\n      " : " ");
		}
		if (lim_kpc < single_db->format->params.min_keys_per_crypt)
			log_event(
"- Min KPC decreased further to %d due to buffer size limit of %sB.",
			key_count,
			human_prefix(my_buf_share));
		else
			log_event(
"- Min KPC decreased from %d to %d due to buffer size limit of %sB.",
			lim_kpc,
			key_count,
			human_prefix(my_buf_share));
	}

	if (rpp_init(rule_ctx, options.activesinglerules)) {
		log_event("! No \"%s\" mode rules found",
		          options.activesinglerules);
		if (john_main_process)
			fprintf(stderr, "No \"%s\" mode rules found in %s\n",
			        options.activesinglerules, cfg_name);
		error();
	}

	/*
	 * Now set our possibly capped figures as global in order to get
	 * proper function and less warnings. We reset them in single_done
	 * for in case we run batch mode
	 */
	orig_max_len = options.eff_maxlength;
	options.eff_maxlength = length;
	orig_min_kpc = single_db->format->params.min_keys_per_crypt;
	single_db->format->params.min_keys_per_crypt = key_count;

	if (single_seed->count) {
		words_pair_max += single_seed->count;
		log_event("- SingleWordsPairMax increased for %d global seed words",
		          single_seed->count);
	}
	if (log2(key_count) > words_pair_max) {
		words_pair_max = log2(key_count);
		log_event("- SingleWordsPairMax increased to %d for high KPC (%d)",
		          log2(key_count), key_count);
	}

	log_event("- SingleWordsPairMax used is %d", words_pair_max);
	log_event("- SingleRetestGuessed = %s",retest_guessed ? "true" : "false");
	log_event("- SingleMaxBufferSize = %sB%s", human_prefix(my_buf_share),
#if HAVE_MPI
	          (mpi_p_local > 1 || options.fork)
#elif OS_FORK
	          options.fork
#else
	          0
#endif
	          ? " (per local process)" : "");
#if HAVE_OPENCL || HAVE_ZTEX
	log_event("- SinglePrioResume = %s", prio_resume ?
	          "Y (prioritize resumability over speed)" :
	          "N (prioritize speed over resumability)");
#endif

	rules_init(single_db, length);
	rec_rule[0] = rule_number = 0;
	rec_rule[1] = rules_stacked_number = 0;
	rule_count = rules_count(rule_ctx, 0);

	stacked_rule_count = rules_init_stack(options.rule_stack,
	                                      &single_rule_stack, single_db);

	if (options.rule_stack)
		log_event("- Total %u (%d x %u) preprocessed word mangling rules",
		          rule_count * stacked_rule_count,
		          rule_count, stacked_rule_count);
	else
		log_event("- %d preprocessed word mangling rules", rule_count);

	rules_stacked_after = (stacked_rule_count > 0);

	if (!stacked_rule_count)
		stacked_rule_count = 1;

	status_init(get_progress, 0);

	rec_restore_mode(restore_state);
	rec_init(single_db, save_state);

	salt = single_db->salts;
	do {
		single_alloc_keys(&salt->keys);
	} while ((salt = salt->next));

	if (key_count > 1)
		log_event("- Allocated %d buffer%s of %d candidate passwords"
		          "%s (total %sB)",
		          single_db->salt_count,
		          single_db->salt_count != 1 ? "s" : "",
		          key_count,
		          single_db->salt_count != 1 ? " each" : "",
		          human_prefix(calc_buf_size(length, key_count)));

	guessed_keys = NULL;
	single_alloc_keys(&guessed_keys);

	crk_init(single_db, NULL, guessed_keys);
}

static MAYBE_INLINE int single_key_hash(char *key)
{
	unsigned int hash, extra, pos;

	hash = (unsigned char)key[0];
	if (!hash)
		goto out;
	extra = (unsigned char)key[1];
	if (!extra)
		goto out_and;

	pos = 3;
	if (length & 1) {
		while (key[2]) {
			hash += (unsigned char)key[2];
			if (!key[3] || pos >= length) break;
			extra += (unsigned char)key[3];
			key += 2;
			pos += 2;
		}
	} else {
		while (key[2] && pos < length) {
			hash += (unsigned char)key[2];
			if (!key[3]) break;
			extra += (unsigned char)key[3];
			key += 2;
			pos += 2;
		}
	}

	hash -= extra + pos;
#if SINGLE_HASH_LOG > 6
	hash ^= extra << 6;
#endif

out_and:
	hash &= SINGLE_HASH_SIZE - 1;
out:
	return hash;
}

static int single_process_buffer(struct db_salt *salt);

static int single_add_key(struct db_salt *salt, char *key, int is_from_guesses)
{
	struct db_keys *keys = salt->keys;
	int index, new_hash, reuse_hash;
	struct db_keys_hash_entry *entry;

	if (options.rule_stack)
		if (!(key = rules_process_stack(key, &single_rule_stack)))
			return 0;

/* Check if this is a known duplicate, and reject it if so */
	if ((index = keys->hash->hash[new_hash = single_key_hash(key)]) >= 0)
	do {
		entry = &keys->hash->list[index];
		if (!strncmp(key, &keys->buffer[entry->offset], length))
			return 0;
	} while ((index = entry->next) >= 0);

/* Update the hash table removing the list entry we're about to reuse */
	index = keys->hash->hash[reuse_hash = single_key_hash(keys->ptr)];
	if (index == keys->count)
		keys->hash->hash[reuse_hash] = keys->hash->list[index].next;
	else
	if (index >= 0) {
		entry = &keys->hash->list[index];
		while ((index = entry->next) >= 0) {
			if (index == keys->count) {
				entry->next = keys->hash->list[index].next;
				break;
			}
			entry = &keys->hash->list[index];
		}
	}

/* Add the new entry */
	index = keys->hash->hash[new_hash];
	entry = &keys->hash->list[keys->count];
	entry->next = index;
	entry->offset = keys->ptr - keys->buffer;
	keys->hash->hash[new_hash] = keys->count;

	strnfcpy(keys->ptr, key, length);
	keys->ptr += length;

	keys->count_from_guesses += is_from_guesses;

	if (++(keys->count) >= key_count)
		return single_process_buffer(salt);

	return 0;
}

static int single_process_buffer(struct db_salt *salt)
{
	struct db_salt *current;
	struct db_keys *keys;
	size_t size;

	if (++recurse_depth > max_recursion && retest_guessed) {
		log_event("- Disabled SingleRetestGuessed due to deep recursion");
		if (john_main_process)
			fprintf(stderr,
"Warning: Disabled SingleRetestGuessed due to deep recursion. You can run\n"
"         '--loopback --rules=none' later on instead.\n");

		retest_guessed = 0;
		single_disabled_recursion = 1;
	}

	if (crk_process_salt(salt))
		return 1;

/*
 * Flush the keys list (since we've just processed the keys), but not the hash
 * table to allow for more effective checking for duplicates.  We could flush
 * the hash table too, such as by calling single_alloc_keys() here, which would
 * allow us to drop the update-hash-before-list-entry-reuse code from
 * single_add_key().  This would speed things up in terms of this source file's
 * code overhead, however it would allow more duplicates to pass.  The apparent
 * c/s rate (counting duplicates as if they were distinct combinations) would
 * be higher, but the number of passwords cracked per unit of time might be
 * lower or higher depending on many things including the relative speed of
 * password hash computations vs. the "overhead".
 */
	keys = salt->keys;
	keys->count = keys->count_from_guesses = 0;
	keys->ptr = keys->buffer;
	keys->lock++;

	if (retest_guessed)
	if (guessed_keys->count) {
		keys = mem_alloc(size = sizeof(struct db_keys) - 1 +
			length * guessed_keys->count);
		memcpy(keys, guessed_keys, size);

		keys->ptr = keys->buffer;
		do {
			current = single_db->salts;
			do {
				if (current == salt || !current->list)
					continue;

				if (single_add_key(current, keys->ptr, 1)) {
					MEM_FREE(keys);
					return 1;
				}
			} while ((current = current->next));
			keys->ptr += length;
		} while (--keys->count);

		MEM_FREE(keys);
	}

	keys = salt->keys;
	keys->lock--;
	if (!keys->count && !keys->lock) {
		keys->rule[0] = rule_number;
		keys->rule[1] = rules_stacked_number;
	}

	recurse_depth--;
	return 0;
}

static int single_process_pw(struct db_salt *salt, struct db_password *pw,
	char *rule)
{
	struct list_entry *first, *second;
	struct list_entry *global_head = single_seed->head;
	int first_global, second_global;
	int first_number, second_number;
	char pair[RULE_WORD_SIZE];
	int split;
	char *key;

	if (!(first = pw->words->head))
		return -1;

	first_number = first_global = 0;
	do {
		if (first == global_head)
			first_global = 1;
		if ((key = rules_apply(first->data, rule, 0, NULL)))
		if (ext_filter(key))
		if (single_add_key(salt, key, 0))
			return 1;
		if (!salt->list)
			return 2;
		if (!pw->binary)
			return 0;

		if (++first_number > words_pair_max)
			continue;

		if (!CP_isLetter[(unsigned char)first->data[0]])
			continue;

		second_number = second_global = 0;
		second = pw->words->head;

		do {
			if (second == global_head)
				second_global = 1;
			if (first == second || (first_global && second_global))
				continue;
			if ((split = strlen(first->data)) < length) {
				strnzcpy(pair, first->data, RULE_WORD_SIZE);
				strnzcat(pair, second->data, RULE_WORD_SIZE);

				if ((key = rules_apply(pair, rule, split, NULL)))
				if (ext_filter(key))
				if (single_add_key(salt, key, 0))
					return 1;
				if (!salt->list)
					return 2;
				if (!pw->binary)
					return 0;
			}

			if (!first_global && first->data[1]) {
				pair[0] = first->data[0];
				pair[1] = 0;
				strnzcat(pair, second->data, RULE_WORD_SIZE);

				if ((key = rules_apply(pair, rule, 1, NULL)))
				if (ext_filter(key))
				if (single_add_key(salt, key, 0))
					return 1;
				if (!salt->list)
					return 2;
				if (!pw->binary)
					return 0;
			}
		} while (++second_number <= words_pair_max &&
			(second = second->next));
	} while ((first = first->next));

	return 0;
}

#define tot_rule_no (rules_stacked_number * rule_count + rule_number)
#define tot_rule_now (keys->rule[1] * rule_count + keys->rule[0])

static int single_process_salt(struct db_salt *salt, char *rule)
{
	struct db_keys *keys;
	struct db_password *pw, **last;
	int status, have_words = 0;

	keys = salt->keys;

	if (!keys->have_words)
		goto no_own_words;

	last = &salt->list;
	pw = *last;
	do {
/*
 * "binary" is set to NULL on entries marked for removal (so we remove them
 * here) or already removed (yet we might hit them once in some obscure cases).
 */
		if (pw->binary) {
			if (!(status = single_process_pw(salt, pw, rule))) {
				have_words = 1;
				goto next;
			}
			if (status < 0) /* no words for this hash */
				goto next;
			if (status == 2) /* no hashes left for this salt */
				return 0;
			return 1; /* no hashes left to crack for all salts */
		} else {
			*last = pw->next; /* remove */
		}
next:
		last = &pw->next;
	} while ((pw = pw->next));

#if HAVE_OPENCL || HAVE_ZTEX
	if (!acc_fmt || prio_resume)
#endif
	if (keys->count && tot_rule_no - tot_rule_now > (key_count << 1))
		if (single_process_buffer(salt))
			return 1;

	if (!keys->count) {
		keys->rule[0] = rule_number;
		keys->rule[1] = rules_stacked_number;
	}

	if (!have_words) {
		keys->have_words = 0;
no_own_words:
		if (keys->count && single_process_buffer(salt))
			return 1;
	}

	return 0;
}

static void single_run(void)
{
	char *prerule, *rule;
	struct db_salt *salt;
	int min[2], saved_min[2];
	int have_words;

	saved_min[0] = rec_rule[0];
	saved_min[1] = rec_rule[1];
	rpp_real_run = 1;

	do {
		rec_rule[1] = min[1] = rules_stacked_number;
		while ((prerule = rpp_next(rule_ctx))) {
			if (options.node_count) {
				int for_node = rule_number % options.node_count + 1;
				if (for_node < options.node_min ||
				    for_node > options.node_max) {
					rule_number++;
					continue;
				}
			}

			if (!(rule = rules_reject(prerule, 0, NULL, single_db))) {
				rule_number++;
				if (options.verbosity >= VERB_DEFAULT &&
				    !rules_mute &&
				    strncmp(prerule, "!!", 2))
					log_event("- Rule #%d: '%.100s' rejected",
					          rule_number, prerule);
				continue;
			}

			if (!rules_mute) {
				if (strcmp(prerule, rule)) {
					log_event("- Rule #%d: '%.100s' accepted as '%.100s'",
					          rule_number + 1, prerule, rule);
				} else {
					log_event("- Rule #%d: '%.100s' accepted",
					          rule_number + 1, prerule);
				}
			}

			if (saved_min[0] != rec_rule[0] || saved_min[1] != rec_rule[1]) {
				if (!rules_mute) {
					if (options.rule_stack)
						log_event("- Oldest still in use rules are now "
						          "base #%d, stacked #%d",
						          rec_rule[0] + 1, rec_rule[1] + 1);
					else
						log_event("- Oldest still in use is now rule #%d",
						          rec_rule[0] + 1);
				}
				saved_min[0] = rec_rule[0];
				saved_min[1] = rec_rule[1];
			}

			have_words = 0;

			min[0] = rule_number;

			/* pot reload might have removed the salt */
			if (!(salt = single_db->salts))
				return;
			do {
				if (!salt->list)
					continue;
				if (single_process_salt(salt, rule))
					return;
				if (!salt->keys->have_words)
					continue;
				have_words = 1;
				if (salt->keys->rule[0] < min[0])
					min[0] = salt->keys->rule[0];
				if (salt->keys->rule[1] < min[1])
					min[1] = salt->keys->rule[1];
			} while ((salt = salt->next));

			if (event_reload && single_db->salts)
				crk_reload_pot();

			rec_rule[0] = min[0];
			rule_number++;

			if (have_words)
				continue;

			log_event("- No information to base%s candidate passwords on",
			          rule_number > 1 ? " further" : "");
			return;
		}

		if (rules_stacked_after) {
			saved_min[0] = rule_number = 0;
			rpp_init(rule_ctx, options.activesinglerules);
			if (!rules_mute && options.verbosity <= VERB_DEFAULT) {
				rules_mute = 1;
				if (john_main_process) {
					log_event(
"- Some rule logging suppressed. Re-enable with --verbosity=%d or greater",
					          VERB_LEGACY);
				}
			}
		}

	} while (rules_stacked_after && rules_advance_stack(&single_rule_stack, 0));
}

static void single_done(void)
{
	struct db_salt *salt;

	if (!event_abort) {
		if ((salt = single_db->salts)) {
			log_event("- Processing the remaining buffered "
				"candidate passwords, if any");

			if (options.verbosity >= VERB_DEFAULT)
				fprintf(stderr, "Almost done: Processing the remaining "
				        "buffered candidate passwords, if any\n");

			do {
				if (!salt->list)
					continue;
				if (salt->keys->count)
					if (single_process_buffer(salt))
						break;
			} while ((salt = salt->next));
		}

		progress = 100;
	}

<<<<<<< HEAD
	options.eff_maxlength = orig_max_len;
	single_db->format->params.min_keys_per_crypt = orig_min_kpc;

=======
	crk_done();
>>>>>>> 84abe351
	rec_done(event_abort || (status.pass && single_db->salts));
	c_cleanup();
	crk_done();
}

void do_single_crack(struct db_main *db)
{
	struct rpp_context ctx;

	single_db = db;
	rule_ctx = &ctx;
	single_init();
	single_run();
	single_done();
	rule_ctx = NULL; /* Just for good measure */
}<|MERGE_RESOLUTION|>--- conflicted
+++ resolved
@@ -880,15 +880,10 @@
 		progress = 100;
 	}
 
-<<<<<<< HEAD
 	options.eff_maxlength = orig_max_len;
 	single_db->format->params.min_keys_per_crypt = orig_min_kpc;
 
-=======
-	crk_done();
->>>>>>> 84abe351
 	rec_done(event_abort || (status.pass && single_db->salts));
-	c_cleanup();
 	crk_done();
 }
 
