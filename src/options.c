--- conflicted
+++ resolved
@@ -39,13 +39,10 @@
 #endif
 #define _PER_NODE ""
 #endif
-<<<<<<< HEAD
 #ifdef CL_VERSION_1_0
 #include "common-opencl.h"
-=======
-#ifdef HAVE_CUDA
-extern unsigned int gpu_id;
->>>>>>> 0d10b41c
+#elif defined(HAVE_CUDA)
+extern int gpu_id;
 #endif
 
 struct options_main options;
@@ -133,19 +130,15 @@
 	{"crack-status", FLG_CRKSTAT, FLG_CRKSTAT},
 	{"mkpc", FLG_NONE, FLG_NONE, 0, OPT_REQ_PARAM,
 		"%u", &options.mkpc},
-<<<<<<< HEAD
 	{"max-run-time", FLG_NONE, FLG_NONE, 0, OPT_REQ_PARAM,
 		"%u", &options.max_run_time},
 #ifdef CL_VERSION_1_0
 	{"platform", FLG_NONE, FLG_NONE, 0, OPT_REQ_PARAM,
 		OPT_FMT_STR_ALLOC, &options.ocl_platform},
+#endif
+#if defined(CL_VERSION_1_0) || defined(HAVE_CUDA)
 	{"device", FLG_NONE, FLG_NONE, 0, OPT_REQ_PARAM,
 		OPT_FMT_STR_ALLOC, &options.ocl_device},
-=======
-#ifdef HAVE_CUDA
-	{"gpu", FLG_NONE, FLG_NONE, 0, OPT_REQ_PARAM,
-		"%u", &gpu_id},
->>>>>>> 0d10b41c
 #endif
 	{NULL}
 };
@@ -207,14 +200,19 @@
 
 #define JOHN_USAGE_PLUGIN \
 "--plugin=NAME[,..]        load this (these) dynamic plugin(s)\n"
-#ifdef HAVE_CUDA
+
+#if defined(CL_VERSION_1_0) && defined(HAVE_CUDA)
 #define JOHN_USAGE_GPU \
-"--gpu=GPUID               set active GPU for execution (CUDA)\n"
-#endif
-
-#define JOHN_GPUID \
+"--platform=N (or =LIST)   set OpenCL platform, default 0\n" \
+"--device=N                set OpenCL or CUDA device, default 0\n"
+#elif defined(CL_VERSION_1_0)
+#define JOHN_USAGE_GPU \
 "--platform=N (or =LIST)   set OpenCL platform, default 0\n" \
 "--device=N                set OpenCL device, default 0\n"
+#elif defined (HAVE_CUDA)
+#define JOHN_USAGE_GPU \
+"--device=N                set CUDA device, default 0\n"
+#endif
 
 static int qcmpstr(const void *p1, const void *p2)
 {
@@ -271,18 +269,11 @@
 #ifdef HAVE_DL
 	printf("%s", JOHN_USAGE_PLUGIN);
 #endif
-<<<<<<< HEAD
-#ifdef CL_VERSION_1_0
-	printf("%s", JOHN_GPUID);
-#endif
-exit(0);
-=======
-#ifdef HAVE_CUDA
+
+#if defined(CL_VERSION_1_0) || defined(HAVE_CUDA)
 	printf("%s", JOHN_USAGE_GPU);
 #endif
-
 	exit(0);
->>>>>>> 0d10b41c
 }
 
 void opt_init(char *name, int argc, char **argv)
@@ -351,12 +342,13 @@
 	    (options.ocl_device && !strcasecmp(options.ocl_device, "list"))) {
 		listOpenCLdevices();
 		exit(0);
-	} else {
-		if (options.ocl_platform)
-			platform_id = atoi(options.ocl_platform);
-		if (options.ocl_device)
-			gpu_id = atoi(options.ocl_device);
-	}
+	}
+	if (options.ocl_platform)
+		platform_id = atoi(options.ocl_platform);
+#endif
+#if defined(CL_VERSION_1_0) || defined(HAVE_CUDA)
+	if (options.ocl_device)
+		gpu_id = atoi(options.ocl_device);
 #endif
 	if (options.flags & FLG_STATUS_CHK) {
 		rec_restore_args(0);
