--- conflicted
+++ resolved
@@ -110,20 +110,13 @@
 		"%u", &mem_saving_level},
 	{"node", FLG_NODE, FLG_NODE, FLG_CRACKING_CHK, OPT_REQ_PARAM,
 		OPT_FMT_STR_ALLOC, &options.node_str},
-<<<<<<< HEAD
-#if !defined (_MSC_VER) && !defined (__DJGPP__)
-=======
-#if OS_FORK
->>>>>>> dfef98e2
+#if OS_FORK
 	{"fork", FLG_FORK, FLG_FORK,
 		FLG_CRACKING_CHK, FLG_STDIN_CHK | FLG_STDOUT | FLG_PIPE_CHK | OPT_REQ_PARAM,
 		"%u", &options.fork},
 #endif
-<<<<<<< HEAD
 	{"pot", FLG_NONE, FLG_NONE, 0, OPT_REQ_PARAM,
 	    OPT_FMT_STR_ALLOC, &options.loader.activepot},
-=======
->>>>>>> dfef98e2
 	{"format", FLG_FORMAT, FLG_FORMAT,
 		0, FLG_STDOUT | OPT_REQ_PARAM,
 		OPT_FMT_STR_ALLOC, &options.format},
@@ -190,15 +183,9 @@
 #include "john_build_rule.h"
 #endif
 
-#if !defined (_MSC_VER) && !defined (__DJGPP__)
-#define FORK_MSG_STRING "--fork=N                  fork N processes\n"
-#else
-#define FORK_MSG_STRING ""
-#endif
-
 #if OS_FORK
 #define JOHN_USAGE_FORK \
-"--fork=N                   fork N processes\n"
+"--fork=N                  fork N processes\n"
 #else
 #define JOHN_USAGE_FORK ""
 #endif
@@ -209,7 +196,6 @@
 "Homepage: http://www.openwall.com/john/\n" \
 "\n" \
 "Usage: %s [OPTIONS] [PASSWORD-FILES]\n" \
-<<<<<<< HEAD
 "--single[=SECTION]        \"single crack\" mode\n" \
 "--wordlist[=FILE] --stdin wordlist mode, read words from FILE or stdin\n" \
 "                  --pipe  like --stdin, but bulk reads, and allows rules\n" \
@@ -234,34 +220,12 @@
 "--salts=[-]COUNT[:MAX]    load salts with[out] COUNT [to MAX] hashes\n" \
 "--save-memory=LEVEL       enable memory saving, at LEVEL 1..3\n" \
 "--node=MIN[-MAX]/TOTAL    this node's number range out of TOTAL count\n" \
-FORK_MSG_STRING \
+JOHN_USAGE_FORK \
 "--pot=NAME                pot file to use\n" \
 "--list=WHAT               list capabilities, see --list=help or doc/OPTIONS\n"
 
 #define JOHN_USAGE_FORMAT \
 "--format=NAME             force hash type NAME:"
-=======
-"--single                   \"single crack\" mode\n" \
-"--wordlist=FILE --stdin    wordlist mode, read words from FILE or stdin\n" \
-"--rules                    enable word mangling rules for wordlist mode\n" \
-"--incremental[=MODE]       \"incremental\" mode [using section MODE]\n" \
-"--external=MODE            external mode or word filter\n" \
-"--stdout[=LENGTH]          just output candidate passwords [cut at LENGTH]\n" \
-"--restore[=NAME]           restore an interrupted session [called NAME]\n" \
-"--session=NAME             give a new session the NAME\n" \
-"--status[=NAME]            print status of a session [called NAME]\n" \
-"--make-charset=FILE        make a charset, FILE will be overwritten\n" \
-"--show                     show cracked passwords\n" \
-"--test[=TIME]              run tests and benchmarks for TIME seconds each\n" \
-"--users=[-]LOGIN|UID[,..]  [do not] load this (these) user(s) only\n" \
-"--groups=[-]GID[,..]       load users [not] of this (these) group(s) only\n" \
-"--shells=[-]SHELL[,..]     load users with[out] this (these) shell(s) only\n" \
-"--salts=[-]N               load salts with[out] at least N passwords only\n" \
-"--save-memory=LEVEL        enable memory saving, at LEVEL 1..3\n" \
-"--node=MIN[-MAX]/TOTAL     this node's number range out of TOTAL count\n" \
-JOHN_USAGE_FORK \
-"--format=NAME              force hash type NAME: "
->>>>>>> dfef98e2
 
 #define JOHN_USAGE_INDENT \
 "                         " // formats are prepended with a space
@@ -449,20 +413,16 @@
 #endif
 
 	if (options.flags & FLG_RESTORE_CHK) {
-#if OS_FORK
+#if OS_FORK || defined(HAVE_MPI)
 		char *rec_name_orig = rec_name;
-<<<<<<< HEAD
+#endif
 #ifndef HAVE_MPI
 		rec_restore_args(1);
 #else
 		rec_restore_args(mpi_p);
 #endif
+#if OS_FORK || defined(HAVE_MPI)
 #ifndef HAVE_MPI
-=======
-#endif
-		rec_restore_args(1);
-#if OS_FORK
->>>>>>> dfef98e2
 		if (options.fork) {
 #else
 		if (options.fork || mpi_p > 1) {
@@ -555,10 +515,7 @@
 
 	if (options.flags & FLG_STDOUT) options.flags &= ~FLG_PWD_REQ;
 
-<<<<<<< HEAD
-=======
-#if OS_FORK
->>>>>>> dfef98e2
+#if OS_FORK
 	if ((options.flags & FLG_FORK) &&
 	    (options.fork < 2 || options.fork > 1024)) {
 		fprintf(stderr, "--fork number must be between 2 and 1024\n");
@@ -578,12 +535,10 @@
 #if OS_FORK
 			if (options.fork)
 				options.node_max += options.fork - 1;
-<<<<<<< HEAD
+#endif
 #ifdef HAVE_MPI
-			else if (mpi_p > 1)
+			if (mpi_p > 1)
 				options.node_max += mpi_p - 1;
-=======
->>>>>>> dfef98e2
 #endif
 		}
 		if (n < 2)
@@ -600,13 +555,11 @@
 		else if (options.fork &&
 		    options.node_max - options.node_min + 1 != options.fork)
 			msg = "range must be consistent with --fork number";
-<<<<<<< HEAD
+#endif
 #ifdef HAVE_MPI
-		else if (mpi_p > 1 &&
+		if (mpi_p > 1 &&
 		    options.node_max - options.node_min + 1 != mpi_p)
 			msg = "range must be consistent with MPI node count";
-=======
->>>>>>> dfef98e2
 #endif
 		else if (!options.fork &&
 #ifdef HAVE_MPI
