/*
 * This file is part of John the Ripper password cracker,
 * Copyright (c) 1996-2017 by Solar Designer
 *
 * ...with changes in the jumbo patch, by JimF and magnum (and various others?)
 *
 * Redistribution and use in source and binary forms, with or without
 * modification, are permitted.
 *
 * There's ABSOLUTELY NO WARRANTY, express or implied.
 */

#define NEED_OS_FORK
#undef _GNU_SOURCE
#define _GNU_SOURCE 1 /* for strcasestr in legacy builds */

#include "os.h"

#include <stdio.h>
#include <stdlib.h>
#include <string.h>
#include <stddef.h>

#include "arch.h"
#include "misc.h"
#include "params.h"
#include "memory.h"
#include "list.h"
#include "loader.h"
#include "logger.h"
#include "status.h"
#include "recovery.h"
#include "options.h"
#include "bench.h"
#include "external.h"
#include "john.h"
#include "dynamic.h"
#include "unicode.h"
#include "fake_salts.h"
#include "path.h"
#include "regex.h"
#ifdef HAVE_MPI
#include "john-mpi.h"
#define _PER_NODE "per node "
#else
#define _PER_NODE ""
#endif
#ifdef HAVE_OPENCL
#include "common-opencl.h"
#endif
#if HAVE_LIBGMP || HAVE_INT128 || HAVE___INT128 || HAVE___INT128_T
#include "prince.h"
#endif
#include "version.h"
#include "listconf.h" /* must be included after version.h */
#include "jumbo.h"
#include "memdbg.h"

struct options_main options;
static char *field_sep_char_str, *show_uncracked_str, *salts_str;
static char *encoding_str, *target_enc_str, *internal_cp_str;
static char *costs_str;

static struct opt_entry opt_list[] = {
	{"", FLG_PASSWD, 0, 0, 0, OPT_FMT_ADD_LIST, &options.passwd},
	{"single", FLG_SINGLE_SET, FLG_CRACKING_CHK, 0, FLG_STACKING,
		OPT_FMT_STR_ALLOC, &options.activesinglerules},
	{"single-seed", FLG_ZERO, 0, FLG_SINGLE_CHK, OPT_REQ_PARAM,
		OPT_FMT_STR_ALLOC, &options.seed_word},
	{"single-wordlist", FLG_ZERO, 0, FLG_SINGLE_CHK, OPT_REQ_PARAM,
		OPT_FMT_STR_ALLOC, &options.seed_file},
	{"wordlist", FLG_WORDLIST_SET, FLG_CRACKING_CHK,
		0, 0, OPT_FMT_STR_ALLOC, &options.wordlist},
	{"loopback", FLG_LOOPBACK_SET, FLG_CRACKING_CHK,
		0, 0, OPT_FMT_STR_ALLOC, &options.wordlist},
#if HAVE_LIBGMP || HAVE_INT128 || HAVE___INT128 || HAVE___INT128_T
	{"prince", FLG_PRINCE_SET, FLG_CRACKING_CHK,
		0, 0, OPT_FMT_STR_ALLOC, &options.wordlist},
	{"prince-loopback", FLG_PRINCE_SET | FLG_PRINCE_LOOPBACK | FLG_DUPESUPP,
		FLG_CRACKING_CHK, 0, 0, OPT_FMT_STR_ALLOC,
		&options.wordlist},
	{"prince-elem-cnt-min", FLG_ZERO, 0, FLG_PRINCE_CHK,
		OPT_REQ_PARAM, "%d", &prince_elem_cnt_min},
	{"prince-elem-cnt-max", FLG_ZERO, 0, FLG_PRINCE_CHK,
		OPT_REQ_PARAM, "%d", &prince_elem_cnt_max},
	{"prince-skip", FLG_ZERO, 0, FLG_PRINCE_CHK,
		OPT_REQ_PARAM, OPT_FMT_STR_ALLOC, &prince_skip_str},
	{"prince-limit", FLG_ZERO, 0, FLG_PRINCE_CHK,
		OPT_REQ_PARAM, OPT_FMT_STR_ALLOC, &prince_limit_str},
	{"prince-wl-dist-len", FLG_PRINCE_DIST, 0, FLG_PRINCE_CHK, 0},
	{"prince-wl-max", FLG_ZERO, 0, FLG_PRINCE_CHK,
		OPT_REQ_PARAM, "%d", &prince_wl_max},
	{"prince-case-permute", FLG_PRINCE_CASE_PERMUTE, 0,
		FLG_PRINCE_CHK, FLG_PRINCE_MMAP},
	{"prince-keyspace", FLG_PRINCE_KEYSPACE | FLG_STDOUT, 0,
		FLG_PRINCE_CHK, FLG_RULES},
	{"prince-mmap", FLG_PRINCE_MMAP, 0,
		FLG_PRINCE_CHK, FLG_PRINCE_CASE_PERMUTE},
#endif
	/* -enc is an alias for -input-enc for legacy reasons */
	{"encoding", FLG_INPUT_ENC, FLG_INPUT_ENC,
		0, OPT_REQ_PARAM, OPT_FMT_STR_ALLOC, &encoding_str},
	{"input-encoding", FLG_INPUT_ENC, FLG_INPUT_ENC,
		0, OPT_REQ_PARAM, OPT_FMT_STR_ALLOC, &encoding_str},
	{"internal-codepage", FLG_SECOND_ENC, FLG_SECOND_ENC,
		0, OPT_REQ_PARAM, OPT_FMT_STR_ALLOC, &internal_cp_str},
	{"target-encoding", FLG_SECOND_ENC, FLG_SECOND_ENC,
		0, OPT_REQ_PARAM, OPT_FMT_STR_ALLOC, &target_enc_str},
	{"stdin", FLG_STDIN_SET, FLG_CRACKING_CHK},
#if HAVE_WINDOWS_H
	{"pipe", FLG_PIPE_SET, FLG_CRACKING_CHK,
		0, 0, OPT_FMT_STR_ALLOC, &options.sharedmemoryfilename},
#else
	{"pipe", FLG_PIPE_SET, FLG_CRACKING_CHK},
#endif
	{"rules", FLG_RULES, FLG_RULES, FLG_RULES_ALLOW, FLG_STDIN_CHK,
		OPT_FMT_STR_ALLOC, &options.activewordlistrules},
	{"incremental", FLG_INC_SET, FLG_CRACKING_CHK,
		0, 0, OPT_FMT_STR_ALLOC, &options.charset},
	{"mask", FLG_MASK_SET, FLG_MASK_CHK,
		0, 0, OPT_FMT_STR_ALLOC, &options.mask},
	{"1", FLG_ZERO, 0, FLG_MASK_SET, OPT_REQ_PARAM,
		OPT_FMT_STR_ALLOC, &options.custom_mask[0]},
	{"2", FLG_ZERO, 0, FLG_MASK_SET, OPT_REQ_PARAM,
		OPT_FMT_STR_ALLOC, &options.custom_mask[1]},
	{"3", FLG_ZERO, 0, FLG_MASK_SET, OPT_REQ_PARAM,
		OPT_FMT_STR_ALLOC, &options.custom_mask[2]},
	{"4", FLG_ZERO, 0, FLG_MASK_SET, OPT_REQ_PARAM,
		OPT_FMT_STR_ALLOC, &options.custom_mask[3]},
	{"5", FLG_ZERO, 0, FLG_MASK_SET, OPT_REQ_PARAM,
		OPT_FMT_STR_ALLOC, &options.custom_mask[4]},
	{"6", FLG_ZERO, 0, FLG_MASK_SET, OPT_REQ_PARAM,
		OPT_FMT_STR_ALLOC, &options.custom_mask[5]},
	{"7", FLG_ZERO, 0, FLG_MASK_SET, OPT_REQ_PARAM,
		OPT_FMT_STR_ALLOC, &options.custom_mask[6]},
	{"8", FLG_ZERO, 0, FLG_MASK_SET, OPT_REQ_PARAM,
		OPT_FMT_STR_ALLOC, &options.custom_mask[7]},
	{"9", FLG_ZERO, 0, FLG_MASK_SET, OPT_REQ_PARAM,
		OPT_FMT_STR_ALLOC, &options.custom_mask[8]},
	{"markov", FLG_MKV_SET, FLG_CRACKING_CHK,
		0, 0, OPT_FMT_STR_ALLOC, &options.mkv_param},
	{"mkv-stats", FLG_ZERO, 0,
		FLG_MKV_SET, OPT_REQ_PARAM, OPT_FMT_STR_ALLOC,
		&options.mkv_stats},
	{"external", FLG_EXTERNAL_SET, FLG_EXTERNAL_CHK,
		0, OPT_REQ_PARAM, OPT_FMT_STR_ALLOC, &options.external},
#if HAVE_REXGEN
	{"regex", FLG_REGEX_SET, FLG_REGEX_CHK,
		0, OPT_REQ_PARAM, OPT_FMT_STR_ALLOC,
		&options.regex},
#endif
	{"stdout", FLG_STDOUT, FLG_STDOUT,
		FLG_CRACKING_SUP, FLG_SINGLE_CHK | FLG_BATCH_CHK,
		"%u", &options.length},
	{"restore", FLG_RESTORE_SET, FLG_RESTORE_CHK,
		0, ~FLG_RESTORE_SET & ~OPT_REQ_PARAM,
		OPT_FMT_STR_ALLOC, &options.session},
	{"session", FLG_SESSION, FLG_SESSION,
		FLG_CRACKING_SUP, OPT_REQ_PARAM,
		OPT_FMT_STR_ALLOC, &options.session},
	{"status", FLG_STATUS_SET, FLG_STATUS_CHK,
		0, ~FLG_STATUS_SET & ~OPT_REQ_PARAM & ~FLG_DYNFMT,
		OPT_FMT_STR_ALLOC, &options.session},
	{"make-charset", FLG_MAKECHR_SET, FLG_MAKECHR_CHK,
		0, FLG_CRACKING_CHK | FLG_SESSION | OPT_REQ_PARAM,
		OPT_FMT_STR_ALLOC, &options.charset},
	{"show", FLG_SHOW_SET, FLG_SHOW_CHK,
		0, FLG_CRACKING_SUP | FLG_MAKECHR_CHK,
		OPT_FMT_STR_ALLOC, &show_uncracked_str},
	{"test", FLG_TEST_SET, FLG_TEST_CHK,
		0, ~FLG_TEST_SET & ~FLG_FORMAT & ~FLG_SAVEMEM & ~FLG_DYNFMT &
		~FLG_MASK_CHK & ~FLG_NOLOG & ~OPT_REQ_PARAM,
		"%d", &benchmark_time},
	{"test-full", FLG_TEST_SET, FLG_TEST_CHK,
		0, ~FLG_TEST_SET & ~FLG_FORMAT & ~FLG_SAVEMEM & ~FLG_DYNFMT &
		OPT_REQ_PARAM & ~FLG_NOLOG, "%d", &benchmark_level},
#ifdef HAVE_FUZZ
	{"fuzz", FLG_FUZZ_SET, FLG_FUZZ_CHK,
		0, ~FLG_FUZZ_DUMP_SET & ~FLG_FUZZ_SET & ~FLG_FORMAT &
		~FLG_SAVEMEM & ~FLG_DYNFMT & ~OPT_REQ_PARAM & ~FLG_NOLOG,
		OPT_FMT_STR_ALLOC, &options.fuzz_dic},
	{"fuzz-dump", FLG_FUZZ_DUMP_SET, FLG_FUZZ_DUMP_CHK,
		0, ~FLG_FUZZ_SET & ~FLG_FUZZ_DUMP_SET & ~FLG_FORMAT &
		~FLG_SAVEMEM & ~FLG_DYNFMT & ~OPT_REQ_PARAM & ~FLG_NOLOG,
		OPT_FMT_STR_ALLOC, &options.fuzz_dump},
#endif
	{"users", FLG_NONE, 0, FLG_PASSWD, OPT_REQ_PARAM,
		OPT_FMT_ADD_LIST_MULTI, &options.loader.users},
	{"groups", FLG_NONE, 0, FLG_PASSWD, OPT_REQ_PARAM,
		OPT_FMT_ADD_LIST_MULTI, &options.loader.groups},
	{"shells", FLG_NONE, 0, FLG_PASSWD, OPT_REQ_PARAM,
		OPT_FMT_ADD_LIST_MULTI, &options.loader.shells},
	{"salts", FLG_SALTS, FLG_SALTS, FLG_PASSWD, OPT_REQ_PARAM,
		OPT_FMT_STR_ALLOC, &salts_str},
	{"save-memory", FLG_SAVEMEM, FLG_SAVEMEM, 0, OPT_REQ_PARAM,
		"%u", &mem_saving_level},
	{"node", FLG_NODE, FLG_NODE, FLG_CRACKING_CHK, OPT_REQ_PARAM,
		OPT_FMT_STR_ALLOC, &options.node_str},
#if OS_FORK
	{"fork", FLG_FORK, FLG_FORK,
		FLG_CRACKING_CHK, FLG_STDIN_CHK | FLG_STDOUT | FLG_PIPE_CHK | OPT_REQ_PARAM,
		"%u", &options.fork},
#endif
	{"pot", FLG_ZERO, 0, 0, OPT_REQ_PARAM,
		OPT_FMT_STR_ALLOC, &options.activepot},
	{"format", FLG_FORMAT, FLG_FORMAT,
		0, FLG_STDOUT | OPT_REQ_PARAM,
		OPT_FMT_STR_ALLOC, &options.format},
	{"subformat", FLG_ZERO, 0,
		0, FLG_STDOUT | OPT_REQ_PARAM,
		OPT_FMT_STR_ALLOC, &options.subformat},
	{"list", FLG_ZERO, 0, 0, OPT_REQ_PARAM,
		OPT_FMT_STR_ALLOC, &options.listconf},
	{"mem-file-size", FLG_ZERO, 0,
		FLG_WORDLIST_CHK, (FLG_DUPESUPP | FLG_STDIN_CHK |
		FLG_PIPE_CHK | OPT_REQ_PARAM),
		Zu, &options.max_wordfile_memory},
	{"dupe-suppression", FLG_DUPESUPP, FLG_DUPESUPP, 0,
		FLG_STDIN_CHK | FLG_PIPE_CHK},
	{"fix-state-delay", FLG_ZERO, 0, FLG_CRACKING_CHK, OPT_REQ_PARAM,
		"%u", &options.max_fix_state_delay},
	{"field-separator-char", FLG_ZERO, 0, 0, OPT_REQ_PARAM,
		OPT_FMT_STR_ALLOC, &field_sep_char_str},
	{"config", FLG_ZERO, 0, 0, OPT_REQ_PARAM,
		OPT_FMT_STR_ALLOC, &options.config},
	{"nolog", FLG_NOLOG, FLG_NOLOG},
	{"log-stderr", FLG_LOG_STDERR, FLG_LOG_STDERR},
	{"crack-status", FLG_CRKSTAT, FLG_CRKSTAT},
	{"mkpc", FLG_ZERO, 0, FLG_CRACKING_CHK, OPT_REQ_PARAM,
		"%d", &options.force_maxkeys},
	{"min-length", FLG_ZERO, 0, FLG_CRACKING_CHK, OPT_REQ_PARAM,
		"%u", &options.req_minlength},
	{"max-length", FLG_ZERO, 0, FLG_CRACKING_CHK, OPT_REQ_PARAM,
		"%u", &options.req_maxlength},
	{"max-candidates", FLG_ZERO, 0, FLG_CRACKING_CHK, OPT_REQ_PARAM,
		"%lld", &options.max_cands},
	{"max-run-time", FLG_ZERO, 0, FLG_CRACKING_CHK, OPT_REQ_PARAM,
		"%d", &options.max_run_time},
	{"progress-every", FLG_ZERO, 0, FLG_CRACKING_CHK, OPT_REQ_PARAM,
		"%u", &options.status_interval},
	{"regen-lost-salts", FLG_ZERO, 0, FLG_CRACKING_CHK, OPT_REQ_PARAM,
		OPT_FMT_STR_ALLOC, &regen_salts_options},
	{"bare-always-valid", FLG_ZERO, 0, 0, OPT_REQ_PARAM,
		"%c", &options.dynamic_bare_hashes_always_valid},
	{"reject-printable", FLG_REJECT_PRINTABLE, FLG_REJECT_PRINTABLE},
	{"verbosity", FLG_VERBOSITY, FLG_VERBOSITY, 0, OPT_REQ_PARAM,
		"%u", &options.verbosity},
#ifdef HAVE_OPENCL
	{"force-scalar", FLG_SCALAR, FLG_SCALAR, 0, FLG_VECTOR},
	{"force-vector-width", FLG_VECTOR, FLG_VECTOR, 0,
		(FLG_SCALAR | OPT_REQ_PARAM), "%u", &options.v_width},
#endif
#if defined(HAVE_OPENCL) || defined(HAVE_ZTEX)
	{"devices", FLG_ZERO, 0, 0, OPT_REQ_PARAM,
		OPT_FMT_ADD_LIST_MULTI, &options.acc_devices},
#endif
	{"skip-self-tests", FLG_NOTESTS, FLG_NOTESTS},
	{"costs", FLG_ZERO, 0, 0, OPT_REQ_PARAM,
                OPT_FMT_STR_ALLOC, &costs_str},

	{"keep-guessing", FLG_KEEP_GUESSING, FLG_KEEP_GUESSING},
	{"stress-test", FLG_LOOPTEST | FLG_TEST_SET, FLG_TEST_CHK,
		0, ~FLG_TEST_SET & ~FLG_FORMAT & ~FLG_SAVEMEM & ~FLG_DYNFMT &
		~OPT_REQ_PARAM & ~FLG_NOLOG, "%d", &benchmark_time},
	{NULL}
};

#define JOHN_COPYRIGHT \
	"Solar Designer and others"

// the 2 DJ_DOS builds currently set this (and do not build the header). If other environs
// can not build the header, then they will also have this value set.
#ifdef NO_JOHN_BLD
#define JOHN_BLD "unk-build-type"
#else
#include "john_build_rule.h"
#endif

#if OS_FORK
#define JOHN_USAGE_FORK \
"--fork=N                   fork N processes\n"
#else
#define JOHN_USAGE_FORK ""
#endif

<<<<<<< HEAD
#if HAVE_REXGEN
#define JOHN_USAGE_REGEX \
"--regex=REGEXPR            regular expression mode (see doc/README.librexgen)\n"
#else
#define JOHN_USAGE_REGEX ""
#endif

#if HAVE_LIBGMP || HAVE_INT128 || HAVE___INT128 || HAVE___INT128_T
#define PRINCE_USAGE \
"--prince[=FILE]            PRINCE mode, read words from FILE\n"
#else
#define PRINCE_USAGE ""
#endif

#define JOHN_USAGE	  \
"John the Ripper " JTR_GIT_VERSION _MP_VERSION DEBUG_STRING MEMDBG_STRING ASAN_STRING UBSAN_STRING " [" JOHN_BLD "]\n" \
"Copyright (c) 1996-2016 by " JOHN_COPYRIGHT "\n" \
=======
#define JOHN_USAGE \
"John the Ripper password cracker, version " JOHN_VERSION "\n" \
"Copyright (c) 1996-2017 by " JOHN_COPYRIGHT "\n" \
>>>>>>> 56998765
"Homepage: http://www.openwall.com/john/\n" \
"\n" \
"Usage: %s [OPTIONS] [PASSWORD-FILES]\n" \
"--single[=(SECTION[,S2,..,Sn]|:rule)] \"single crack\" mode\n" \
"--wordlist[=FILE] --stdin  wordlist mode, read words from FILE or stdin\n" \
"                  --pipe   like --stdin, but bulk reads, and allows rules\n" \
"--loopback[=FILE]          like --wordlist, but extract words from a .pot file\n" \
"--dupe-suppression         suppress all dupes in wordlist (and force preload)\n" \
PRINCE_USAGE \
"--encoding=NAME            input encoding (eg. UTF-8, ISO-8859-1). See also\n" \
"                           doc/ENCODING and --list=hidden-options.\n" \
"--rules[=(SECTION[,S2,..,Sn]|:rule)]  enable word mangling rules for\n" \
"                           wordlist or PRINCE modes\n" \
"--incremental[=MODE]       \"incremental\" mode [using section MODE]\n" \
"--mask[=MASK]              mask mode using MASK (or default from john.conf)\n" \
"--markov[=OPTIONS]         \"Markov\" mode (see doc/MARKOV)\n" \
"--external=MODE            external mode or word filter\n" \
JOHN_USAGE_REGEX \
"--stdout[=LENGTH]          just output candidate passwords [cut at LENGTH]\n" \
"--restore[=NAME]           restore an interrupted session [called NAME]\n" \
"--session=NAME             give a new session the NAME\n" \
"--status[=NAME]            print status of a session [called NAME]\n" \
"--make-charset=FILE        make a charset file. It will be overwritten\n" \
"--show[=left]              show cracked passwords [if =left, then uncracked]\n" \
"--test[=TIME]              run tests and benchmarks for TIME seconds each\n" \
"--users=[-]LOGIN|UID[,..]  [do not] load this (these) user(s) only\n" \
"--groups=[-]GID[,..]       load users [not] of this (these) group(s) only\n" \
"--shells=[-]SHELL[,..]     load users with[out] this (these) shell(s) only\n" \
"--salts=[-]COUNT[:MAX]     load salts with[out] COUNT [to MAX] hashes\n" \
"--costs=[-]C[:M][,...]     load salts with[out] cost value Cn [to Mn]. For\n" \
"                           tunable cost parameters, see doc/OPTIONS\n" \
"--save-memory=LEVEL        enable memory saving, at LEVEL 1..3\n" \
"--node=MIN[-MAX]/TOTAL     this node's number range out of TOTAL count\n" \
JOHN_USAGE_FORK \
"--pot=NAME                 pot file to use\n" \
"--list=WHAT                list capabilities, see --list=help or doc/OPTIONS\n"

#define JOHN_USAGE_FORMAT \
"--format=NAME              force hash of type NAME. The supported formats can\n" \
"                           be seen with --list=formats and --list=subformats\n\n"

#if defined(HAVE_OPENCL)
#define JOHN_USAGE_GPU \
"--devices=N[,..]           set OpenCL device(s) (see --list=opencl-devices)\n"
#define JOHN_USAGE_ZTEX \
"                           or set ZTEX device(s) by its(their) serial number(s)\n"
#elif defined(HAVE_ZTEX)
#define JOHN_USAGE_ZTEX \
"--devices=N[,..]           set ZTEX device(s) by its(their) serial number(s)\n"
#endif

static void print_usage(char *name)
{
	if (!john_main_process)
		exit(0);

	printf(JOHN_USAGE, name);
#if defined(HAVE_OPENCL)
	printf("%s", JOHN_USAGE_GPU);
#endif
#if defined(HAVE_ZTEX)
	printf("%s", JOHN_USAGE_ZTEX);
#endif
	printf("%s", JOHN_USAGE_FORMAT);
	exit(0);
}

void opt_print_hidden_usage(void)
{
	puts("--help                     print usage summary, just like running the command");
	puts("                           without any parameters");
	puts("--config=FILE              use FILE instead of john.conf or john.ini");
	puts("--mem-file-size=SIZE       size threshold for wordlist preload (default 5 MB)");
	printf("--format=CLASS             valid classes: dynamic, cpu");
#ifdef HAVE_OPENCL
	printf(", opencl");
#endif
#ifdef _OPENMP
	printf(", omp");
#endif
	printf("\n");
	puts("--single-seed=WORD[,WORD]  add static seed word(s) for all salts in single mode");
	puts("--single-wordlist=FILE     wordlist with static seed words. Use a short one!");
	puts("--subformat=FORMAT         pick a benchmark format for --format=crypt");
	puts("--mkpc=N                   request a lower max. keys per crypt");
	puts("--min-length=N             request a minimum candidate length in bytes");
	puts("--max-length=N             request a maximum candidate length in bytes");
	puts("--field-separator-char=C   use 'C' instead of the ':' in input and pot files");
	puts("--fix-state-delay=N        performance tweak, see doc/OPTIONS");
	puts("--nolog                    disables creation and writing to john.log file");
	puts("--log-stderr               log to screen instead of file");
	puts("--bare-always-valid=C      if C is 'Y' or 'y', then the dynamic format will");
	puts("                           always treat bare hashes as valid");
	puts("--progress-every=N         emit a status line every N seconds");
	puts("--crack-status             emit a status line whenever a password is cracked");
	puts("--keep-guessing            try more candidates for cracked hashes (ie. search");
	puts("                           for plaintext collisions)");
	puts("--max-candidates=[-]N      gracefully exit after this many candidates tried.");
	puts("                           If negative, reset count on each crack");
	puts("--max-run-time=[-]N        gracefully exit after this many seconds. If");
	puts("                           negative, reset timer on each crack");
	puts("--regen-lost-salts=N       brute force unknown salts (see doc/OPTIONS)");
	puts("--mkv-stats=FILE           \"Markov\" stats file (see doc/MARKOV)");
	puts("--reject-printable         reject printable binaries");
	printf("--verbosity=N              change verbosity (1-%u, default %u)\n",
	       VERB_MAX, VERB_DEFAULT);
	puts("--show=types               show some information about hashes in file (machine");
	puts("                           readable)");
	puts("--show=invalid             show any lines from input that are not valid for");
	puts("                           selected format(s)");
	puts("--skip-self-tests          skip self tests");
	puts("--test-full[=LEVEL]        run more thorough self-tests");
	puts("--stress-test[=TIME]       loop self tests forever");
#ifdef HAVE_FUZZ
	puts("--fuzz[=DICTFILE]          fuzz formats' prepare(), valid() and split()");
	puts("--fuzz-dump[=FROM,TO]      dump the fuzzed hashes between FROM and TO to file pwfile.format");
#endif
	puts("--input-encoding=NAME      input encoding (alias for --encoding)");
	puts("--internal-codepage=NAME   codepage used in rules/masks (see doc/ENCODING)");
	puts("--target-encoding=NAME     output encoding (used by format, see doc/ENCODING)");
#ifdef HAVE_OPENCL
	puts("--force-scalar             (OpenCL) force scalar mode");
	puts("--force-vector-width=N     (OpenCL) force vector width N");
#endif
#if HAVE_LIBGMP || HAVE_INT128 || HAVE___INT128 || HAVE___INT128_T
	puts("\nPRINCE mode options:");
	puts("--prince-loopback[=FILE]   fetch words from a .pot file");
	puts("--prince-elem-cnt-min=N    minimum number of elements per chain (1)");
	puts("--prince-elem-cnt-max=N    maximum number of elements per chain (8)");
	puts("--prince-skip=N            initial skip");
	puts("--prince-limit=N           limit number of candidates generated");
	puts("--prince-wl-dist-len       calculate length distribution from wordlist");
	puts("                           instead of using built-in table");
	puts("--prince-wl-max=N          load only N words from input wordlist");
	puts("--prince-case-permute      permute case of first letter");
	puts("--prince-mmap              memory-map infile (not available with case permute)");
	puts("--prince-keyspace          just show total keyspace that would be produced");
	puts("                           (disregarding skip and limit)");
#endif
	puts("");
}

void opt_init(char *name, int argc, char **argv, int show_usage)
{
	if (show_usage)
		print_usage(name);

	/*
	 * When resuming, we can't clear the last part of this struct
	 * (in Jumbo) because some options are already set by complicated
	 * mechanisms (defaults vs. format vs. command-line options vs.
	 * john.conf settings).
	 */
	memset(&options, 0, offsetof(struct options_main, subformat));

	options.loader.field_sep_char = ':';
	options.max_wordfile_memory = WORDLIST_BUFFER_DEFAULT;
	options.req_minlength = -1;

	if (!options.verbosity)
		options.verbosity = VERB_DEFAULT;

	list_init(&options.passwd);

	options.loader.flags = DB_LOGIN;
	list_init(&options.loader.users);
	list_init(&options.loader.groups);
	list_init(&options.loader.shells);
#if defined(HAVE_OPENCL) || defined(HAVE_ZTEX)
	list_init(&options.acc_devices);
#endif

	options.length = -1;

	opt_process(opt_list, &options.flags, argv);

#if HAVE_REXGEN
	/* We allow regex as parent for hybrid mask, not vice versa */
	if ((options.flags & FLG_REGEX_CHK) && (options.flags & FLG_MASK_CHK)) {
		if (!(options.flags & FLG_CRACKING_CHK))
			options.flags |= (FLG_CRACKING_SET | FLG_MASK_STACKED);
		else
			options.flags |= (FLG_REGEX_STACKED | FLG_MASK_STACKED);
	} else
#endif
	if (options.flags & FLG_MASK_CHK) {
		if (options.flags & FLG_TEST_CHK) {
			options.flags &= ~FLG_PWD_SUP;
			options.flags |= FLG_NOTESTS;

			if (options.mask && strcasestr(options.mask, "?w"))
				options.flags |= FLG_MASK_STACKED;

			if (!benchmark_time) {
				fprintf(stderr, "Currently can't self-test with mask\n");
				error();
			}

			if (benchmark_time == 1)
				benchmark_time = 2;
		} else {
			if (options.mask && strcasestr(options.mask, "?w") &&
			    (options.flags & FLG_EXTERNAL_CHK))
				options.flags |= FLG_MASK_STACKED;
			if (!(options.flags & FLG_MASK_STACKED)) {
				if (options.flags & FLG_CRACKING_CHK)
					options.flags |= FLG_MASK_STACKED;
				else
					options.flags |= FLG_CRACKING_SET;
			}
		}
	}
#if HAVE_REXGEN
	if (options.flags & FLG_REGEX_CHK) {
		if (options.regex && strstr(options.regex, "\\0")) {
			if ((options.flags & FLG_EXTERNAL_CHK) &&
			    !(options.flags & FLG_CRACKING_CHK))
				options.flags |= FLG_REGEX_STACKED;
			else if (!(options.flags & FLG_CRACKING_CHK)) {
				fprintf(stderr, "\\0 is only used with hybrid regex\n");
				error();
			}
		}
		if (!(options.flags & FLG_REGEX_STACKED)) {
			if (options.flags & FLG_CRACKING_CHK) {
				if (!(options.flags & FLG_MASK_STACKED))
					options.flags |= FLG_REGEX_STACKED;
			} else
				options.flags |= FLG_CRACKING_SET;
		}
	}
#endif
	ext_flags = 0;
	if (options.flags & FLG_EXTERNAL_CHK) {
		if (options.flags & (FLG_CRACKING_CHK | FLG_MAKECHR_CHK)) {
			ext_flags = EXT_REQ_FILTER | EXT_USES_FILTER;
		} else {
			options.flags |= FLG_CRACKING_SET;
			ext_flags = EXT_REQ_GENERATE | EXT_USES_RESTORE |
			    EXT_USES_GENERATE | EXT_USES_FILTER;
			if (rec_restored)
				ext_flags |= EXT_REQ_RESTORE;
		}
	}

	/* Bodge for bash completion of e.g. "john -stdout -list=..." */
	if (options.listconf != NULL && options.fork == 0)
		options.flags |= (FLG_CRACKING_SUP | FLG_STDIN_SET);

	if (!(options.flags & FLG_ACTION))
		options.flags |= FLG_BATCH_SET;

	opt_check(opt_list, options.flags, argv);

	if (benchmark_level >= 0)
		benchmark_time = 0;

#if HAVE_OPENCL
	if (options.format && strcasestr(options.format, "opencl") &&
	    (options.flags & FLG_FORK) && options.acc_devices->count == 0) {
		list_add(options.acc_devices, "all");
	}
#endif

	if (options.session) {
#if OS_FORK
		char *p = strrchr(options.session, '.');
		int bad = 0;
		if (p) {
			while (*++p) {
				if (*p < '0' || *p > '9') {
					bad = 0;
					break;
				}
				bad = 1;
			}
		}
		if (bad) {
			fprintf(stderr,
			    "Invalid session name: all-digits suffix\n");
			error();
		}
#endif
		rec_name = options.session;
		rec_name_completed = 0;
	}

#ifdef HAVE_MPI
	if (mpi_p > 1) {
		if (options.flags & FLG_RESTORE_CHK || rec_restored) {
			if (options.fork && options.fork != mpi_p) {
				if (john_main_process)
				fprintf(stderr,
				        "Node count in session file is %d.\n",
				        options.fork);
				error();
			}
			options.fork = 0;
			options.flags &= ~FLG_FORK;
		} else
		if (options.fork) {
			if (john_main_process)
				fprintf(stderr, "Can't use --fork with MPI.\n");
			error();
		}
	}
#endif

	if (options.flags & FLG_RESTORE_CHK) {
#if OS_FORK || defined(HAVE_MPI)
		char *rec_name_orig = rec_name;
#endif
		rec_restored = 1;
#ifndef HAVE_MPI
		rec_restore_args(1);
#else
		rec_restore_args(mpi_p);
#endif
#if OS_FORK || defined(HAVE_MPI)
#ifndef HAVE_MPI
		if (options.fork) {
#else
		if (options.fork || mpi_p > 1) {
#endif
			rec_name = rec_name_orig;
			rec_name_completed = 0;
		}
#endif
		return;
	}

	if (options.flags & FLG_STATUS_CHK) {
#if OS_FORK
		char *rec_name_orig = rec_name;
#endif
		rec_restore_args(0);
		options.flags |= FLG_STATUS_SET;
		status_init(NULL, 1);
		status_print();
#if OS_FORK
		if (options.fork) {
			unsigned int i;
			for (i = 2; i <= options.fork; i++) {
				rec_name = rec_name_orig;
				rec_name_completed = 0;
				rec_restoring_now = 0;
				options.node_min = options.node_max = i;
				john_main_process = 0;
				rec_restore_args(0);
				john_main_process = 1;
				options.node_min = options.node_max = i;
				options.flags |= FLG_STATUS_SET;
				if (rec_restoring_now)
					status_print();
			}
		}
#endif
		path_done();
		cleanup_tiny_memory();
		MEMDBG_PROGRAM_EXIT_CHECKS(stderr);
		exit(0);
	}
	if (costs_str) {
		/*
		 * costs_str: [-]COST1[:MAX1][,[-]COST2[:MAX2]][...,[-]COSTn[:MAXn]]
		 *            but not --costs=,2:9 or --costs=,-99
		 *            istead use --costs=:,2:9 or --costs=:,-99
		 *            if you want to specify values for the 2nd cost param.
		 */
		int i;
		char *range[FMT_TUNABLE_COSTS] = { 0 };
		char *dummy;

		for ( i = 0; i < FMT_TUNABLE_COSTS; i++) {
			if (i)
				range[i] = strtok(NULL, ",");
			else
				range[i] = strtok(costs_str, ",");

			options.loader.min_cost[i] = 0;
			options.loader.max_cost[i] = UINT_MAX;
		}
		dummy = strtok(NULL, ",");
		if (dummy) {
			if (john_main_process)
				fprintf(stderr, "max. %d different tunable cost parameters"
				                " supported\n", FMT_TUNABLE_COSTS);
			error();
		}
		for ( i = 0; i < FMT_TUNABLE_COSTS; i++) {
			int negative;
			int two_values;

			if (range[i] == NULL)
				break;
			if (range[i][0] == '-') {
				negative = 1;
				range[i]++;
			}
			else {
				negative = 0;
			}
			if (range[i][0] != '\0') {
				two_values = 0;
				if (sscanf(range[i], "%u:%u",
				           &options.loader.min_cost[i], &options.loader.max_cost[i]) == 2)
					two_values = 1;
				if (two_values && negative) {
					if (john_main_process)
						fprintf(stderr, "Usage of negative --cost is not valid"
						                " for cost range (min:max)\n");
					error();
				}
				if (!two_values)
					sscanf(range[i], "%u", &options.loader.min_cost[i]);
				if (negative && options.loader.min_cost[i] == 0) {
					if (john_main_process)
						fprintf(stderr, "Usage of negative --cost is not valid"
								" for value 0\n");
					error();
				}
				if (!two_values) {
					if (negative) {
						options.loader.max_cost[i] = options.loader.min_cost[i] - 1;
						options.loader.min_cost[i] = 0;
					}
					else {
						options.loader.max_cost[i] = UINT_MAX;
					}
				}
				if (options.loader.max_cost[i] < options.loader.min_cost[i]) {
					if (john_main_process)
						fprintf(stderr, "Max. cost value must be >= min. cost value\n");
					error();
				}
			}
		}
	}
	else {
		int i;

		for ( i = 0; i < FMT_TUNABLE_COSTS; i++) {
			options.loader.min_cost[i] = 0;
			options.loader.max_cost[i] = UINT_MAX;
		}
	}

	if (options.flags & FLG_SALTS) {
		int two_salts = 0;
		if (sscanf(salts_str, "%d:%d", &options.loader.min_pps, &options.loader.max_pps) == 2)
			two_salts = 1;
		if (!two_salts && sscanf(salts_str, "%d,%d", &options.loader.min_pps, &options.loader.max_pps) == 2)
			two_salts = 1;
		if (!two_salts){
			sscanf(salts_str, "%d", &options.loader.min_pps);
			if (options.loader.min_pps < 0) {
				options.loader.max_pps = -1 - options.loader.min_pps;
				options.loader.min_pps = 0;
			}
			else
				options.loader.max_pps = 0x7fffffff;
		} else if (options.loader.min_pps < 0) {
			if (john_main_process)
				fprintf(stderr, "Usage of negative -salt min "
				        "is not 'valid' if using Min and Max "
				        "salt range of values\n");
			error();
		}
		if (options.loader.min_pps > options.loader.max_pps) {
			if (john_main_process)
				fprintf(stderr, "Min number salts wanted is "
				        "less than Max salts wanted\n");
			error();
		}
	}

	if (john_main_process && options.flags & FLG_VERBOSITY &&
	    (options.verbosity < 1 || options.verbosity > VERB_MAX)) {
		fprintf(stderr, "Invalid --verbosity level, use 1-%u\n",
		        VERB_MAX);
		error();
	}
	if (options.length < 0)
		options.length = PLAINTEXT_BUFFER_SIZE - 3;
	else
	if (options.length < 1 || options.length > PLAINTEXT_BUFFER_SIZE - 3) {
		if (john_main_process)
			fprintf(stderr, "Invalid plaintext length requested\n");
		error();
	}
	if (options.req_maxlength && options.req_maxlength < options.req_minlength) {
		if (john_main_process)
			fprintf(stderr, "Invalid options: --min-length larger "
			        "than --max-length\n");
		error();
	}
	if (options.req_maxlength < 0 || options.req_maxlength > PLAINTEXT_BUFFER_SIZE - 3) {
		if (john_main_process)
			fprintf(stderr, "Invalid max length requested\n");
		error();
	}
	if (options.force_maxkeys != 0 && options.force_maxkeys < 1) {
		if (john_main_process)
			fprintf(stderr,
			        "Invalid options: --mkpc must be at least 1\n");
		error();
	}

	/*
	 * If max length came from --max-len, these are set the same.
	 * If max length later comes from FMT_TRUNC, only force_maxlength
	 * will be set.
	 */
	options.force_maxlength = options.req_maxlength;

	if (options.flags & FLG_STDOUT) options.flags &= ~FLG_PWD_REQ;

#if OS_FORK
	if ((options.flags & FLG_FORK) &&
	    (options.fork < 2 || options.fork > 1024)) {
		fprintf(stderr, "--fork number must be between 2 and 1024\n");
		error();
	}
#endif

	if (options.node_str) {
		const char *msg = NULL;
		int n;
		if ((n = sscanf(options.node_str, "%u-%u/%u",
		    &options.node_min, &options.node_max,
		    &options.node_count)) != 3) {
			n = sscanf(options.node_str, "%u/%u",
			    &options.node_min, &options.node_count);
			options.node_max = options.node_min;
#if OS_FORK
			if (options.fork)
				options.node_max += options.fork - 1;
#endif
#ifdef HAVE_MPI
			if (mpi_p > 1)
				options.node_max += mpi_p - 1;
#endif
		}
		if (n < 2)
			msg = "valid syntax is MIN-MAX/TOTAL or N/TOTAL";
		else if (!options.node_min)
			msg = "valid node numbers start from 1";
		else if (options.node_min > options.node_max)
			msg = "range start can't exceed range end";
		else if (options.node_count < 2)
			msg = "node count must be at least 2";
		else if (options.node_max > options.node_count)
			msg = "node numbers can't exceed node count";
#if OS_FORK
		else if (options.fork &&
		    options.node_max - options.node_min + 1 != options.fork)
			msg = "range must be consistent with --fork number";
#endif
#ifdef HAVE_MPI
		if (mpi_p > 1 &&
		    options.node_max - options.node_min + 1 != mpi_p)
			msg = "range must be consistent with MPI node count";
#endif
		else if (!options.fork &&
#ifdef HAVE_MPI
		         mpi_p == 1 &&
#endif
		    options.node_max - options.node_min + 1 ==
		    options.node_count)
			msg = "node numbers can't span the whole range";
		if (msg) {
			if (john_main_process)
			fprintf(stderr, "Invalid node specification: %s: %s\n",
			    options.node_str, msg);
			error();
		}
#if OS_FORK
	} else if (options.fork) {
		options.node_min = 1;
		options.node_max = options.node_min + options.fork - 1;
		options.node_count = options.node_max;
#endif
	}
#ifdef HAVE_MPI
	else if (mpi_p > 1) {
		options.node_min = 1;
		options.node_max = options.node_min + mpi_p - 1;
		options.node_count = options.node_max;
	}
#endif

	/*
	 * By default we are setup in 7 bit ascii mode (for rules) and
	 * ISO-8859-1 codepage (for Unicode conversions).  We can change
	 * that in john.conf or with the --encoding option.
	 */
	if ((encoding_str && !strcasecmp(encoding_str, "list")) ||
	    (internal_cp_str &&
	     !strcasecmp(internal_cp_str, "list")) ||
	    (target_enc_str && !strcasecmp(target_enc_str, "list"))) {
		listEncodings(stdout);
		exit(EXIT_SUCCESS);
	}

	if (encoding_str)
		options.input_enc = cp_name2id(encoding_str);

	if (target_enc_str)
		options.target_enc = cp_name2id(target_enc_str);

	if (internal_cp_str)
		options.internal_cp = cp_name2id(internal_cp_str);

	if (options.input_enc && options.input_enc != UTF_8) {
		if (!options.target_enc)
			options.target_enc = options.input_enc;
		if (!options.internal_cp)
			options.internal_cp = options.input_enc;
	}

#ifdef HAVE_OPENCL
	if (options.v_width) {
		if (options.v_width > 1 && options.flags & FLG_SCALAR) {
			if (john_main_process)
				fprintf(stderr, "Scalar or Vector modes are "
				        "mutually exclusive\n");
			error();
		}
		if (options.v_width != 1 && options.v_width != 2 &&
		    options.v_width != 3 && options.v_width != 4 &&
		    options.v_width != 8 && options.v_width != 16) {
			if (john_main_process)
				fprintf(stderr, "Vector width must be one of"
				        " 1, 2, 3, 4, 8 or 16\n");
			error();
		}
		if (options.v_width == 3 && john_main_process)
			fprintf(stderr, "Warning: vector width 3 is not "
			        "expected to work well with all formats\n");
	}
#endif
	/*
	 * This line is not a bug - it extends the next conditional.
	 * It's from commit 90a8caee.
	 */
	if (!(options.subformat && !strcasecmp(options.subformat, "list")) &&
	    (!options.listconf))
	if ((options.flags & (FLG_PASSWD | FLG_PWD_REQ)) == FLG_PWD_REQ) {
		if (john_main_process)
			fprintf(stderr, "Password files required, "
			        "but none specified\n");
		error();
	}

	if ((options.flags & (FLG_PASSWD | FLG_PWD_SUP)) == FLG_PASSWD) {
		if (john_main_process)
			fprintf(stderr, "Password files specified, "
			        "but no option would use them\n");
		error();
	}

	if ( (options.flags & FLG_SHOW_CHK) && show_uncracked_str) {
		if (!strcasecmp(show_uncracked_str, "left"))  {
			options.loader.showuncracked = 1;
			// Note we 'do' want the pot file to load normally, but during that load,
			// we print out hashes left. At the end of the load, john exits.  However
			// we do NOT want the 'special' -SHOW_CHK logic to happen (which happens
			// instead of normal loading if we are in 'normal' show mode)
			options.flags &= ~FLG_SHOW_CHK;
		}
		else if (!strcasecmp(show_uncracked_str, "types")) {
			options.loader.showtypes = 1;
		}
		else if (!strcasecmp(show_uncracked_str, "invalid")) {
			options.loader.showinvalid = 1;
		}
		else {
			fprintf(stderr, "Invalid option in --show switch.\nOnly --show , --show=left, --show=types or --show=invalid are valid\n");
			error();
		}
	}

	if (options.dynamic_bare_hashes_always_valid == 'Y' || options.dynamic_bare_hashes_always_valid == 'y' ||
		options.dynamic_bare_hashes_always_valid == '1' || options.dynamic_bare_hashes_always_valid == 't' || options.dynamic_bare_hashes_always_valid == 'T')
		options.dynamic_bare_hashes_always_valid = 'Y';
	else if (options.dynamic_bare_hashes_always_valid == 'N' || options.dynamic_bare_hashes_always_valid == 'n' ||
		options.dynamic_bare_hashes_always_valid == '0' || options.dynamic_bare_hashes_always_valid == 'f' || options.dynamic_bare_hashes_always_valid == 'F')
		options.dynamic_bare_hashes_always_valid = 'N';

	options.regen_lost_salts = regen_lost_salt_parse_options();

	if (field_sep_char_str) {
		// Literal tab or TAB will mean 0x09 tab character
		if (!strcasecmp(field_sep_char_str, "tab"))
			field_sep_char_str = "\x09";
		if (strlen(field_sep_char_str) == 1)
			options.loader.field_sep_char = *field_sep_char_str;
		else if (field_sep_char_str[0] == '\\' &&
		         (field_sep_char_str[1]=='x' ||
		          field_sep_char_str[1]=='X')) {
			unsigned xTmp=0;

			sscanf(&field_sep_char_str[2], "%x", &xTmp);
			if (!xTmp || xTmp > 255) {
				if (john_main_process)
					fprintf(stderr, "trying to use an "
					         "invalid field separator char:"
					         " %s\n",
					         field_sep_char_str);
				error();
			}
			options.loader.field_sep_char = (char)xTmp;
		} else {
				if (john_main_process)
					fprintf(stderr, "trying to use an "
					         "invalid field separator char:"
					         " %s (must be single byte "
					         "character)\n",
					         field_sep_char_str);
				error();
		}

		if (options.loader.field_sep_char != ':')
			if (john_main_process)
				fprintf(stderr, "using field sep char '%c' "
				         "(0x%02x)\n", options.loader.field_sep_char,
				         options.loader.field_sep_char);
	}

	rec_argc = argc; rec_argv = argv;
	rec_check = 0;
}<|MERGE_RESOLUTION|>--- conflicted
+++ resolved
@@ -283,7 +283,6 @@
 #define JOHN_USAGE_FORK ""
 #endif
 
-<<<<<<< HEAD
 #if HAVE_REXGEN
 #define JOHN_USAGE_REGEX \
 "--regex=REGEXPR            regular expression mode (see doc/README.librexgen)\n"
@@ -300,12 +299,7 @@
 
 #define JOHN_USAGE	  \
 "John the Ripper " JTR_GIT_VERSION _MP_VERSION DEBUG_STRING MEMDBG_STRING ASAN_STRING UBSAN_STRING " [" JOHN_BLD "]\n" \
-"Copyright (c) 1996-2016 by " JOHN_COPYRIGHT "\n" \
-=======
-#define JOHN_USAGE \
-"John the Ripper password cracker, version " JOHN_VERSION "\n" \
 "Copyright (c) 1996-2017 by " JOHN_COPYRIGHT "\n" \
->>>>>>> 56998765
 "Homepage: http://www.openwall.com/john/\n" \
 "\n" \
 "Usage: %s [OPTIONS] [PASSWORD-FILES]\n" \
