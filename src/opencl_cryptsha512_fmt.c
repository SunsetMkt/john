--- conflicted
+++ resolved
@@ -29,8 +29,8 @@
 #define GWS_CONFIG			"sha512crypt_GWS"
 
 static sha512_salt         * salt;
-static sha512_password     * plaintext;             // plaintext ciphertexts
-static sha512_hash         * calculated_hash;       // calculated hashes
+static sha512_password     *plaintext;        // plaintext ciphertexts
+static sha512_hash         *calculated_hash;  // calculated hashes
 static int                 fast_mode = FALSE;
 
 cl_mem salt_buffer;        //Salt information.
@@ -40,6 +40,7 @@
 
 cl_command_queue queue_prof;
 cl_kernel prepare_kernel, crypt_kernel;
+
 static int new_keys, new_salt;
 
 static struct fmt_tests tests[] = {
@@ -59,6 +60,7 @@
     {NULL}
 };
 
+
 /* ------- Helper functions ------- */
 static unsigned int get_multiple(unsigned int dividend, unsigned int divisor){
 
@@ -68,22 +70,12 @@
 static size_t get_task_max_work_group_size(){
     size_t max_available;
 
-<<<<<<< HEAD
-    if (gpu_amd(device_info[gpu_id]))
-        max_available = get_local_memory_size(gpu_id) /
+    if (gpu_amd(device_info[ocl_gpu_id]))
+        max_available = get_local_memory_size(ocl_gpu_id) /
                 (sizeof(sha512_password) + sizeof(sha512_ctx) +
                  sizeof(sha512_buffers));
-    else if (gpu_nvidia(device_info[gpu_id]))
-        max_available = get_local_memory_size(gpu_id) /
-=======
-    if (gpu_amd(device_info[ocl_gpu_id]))
-        max_available = (get_local_memory_size(ocl_gpu_id) -
-                sizeof(sha512_salt)) /
-                sizeof(working_memory);
     else if (gpu_nvidia(device_info[ocl_gpu_id]))
-        max_available = (get_local_memory_size(ocl_gpu_id) -
-                sizeof(sha512_salt)) /
->>>>>>> f72bbe55
+        max_available = get_local_memory_size(ocl_gpu_id) /
                 sizeof(sha512_password);
     else
         max_available = get_max_work_group_size(ocl_gpu_id);
@@ -118,12 +110,8 @@
     size_t max_available;
     max_available = get_task_max_work_group_size();
 
-<<<<<<< HEAD
-    if (gpu_nvidia(device_info[gpu_id]) ||
-       (!cpu(device_info[gpu_id]) && fast_mode)) {
-=======
-    if (gpu_nvidia(device_info[ocl_gpu_id])) {
->>>>>>> f72bbe55
+    if (gpu_nvidia(device_info[ocl_gpu_id]) ||
+       (!cpu(device_info[ocl_gpu_id]) && fast_mode)) {
         global_work_size = get_multiple(global_work_size, max_available);
         return max_available;
 
@@ -167,23 +155,17 @@
     HANDLE_CLERROR(ret_code, "Error creating buffer argument buffer_out");
 
     //Set kernel arguments
-    HANDLE_CLERROR(clSetKernelArg(crypt_kernel, 0, sizeof(cl_mem),
+    HANDLE_CLERROR(clSetKernelArg(crypt_kernel, 0, sizeof (cl_mem),
             (void *) &salt_buffer), "Error setting argument 0");
-    HANDLE_CLERROR(clSetKernelArg(crypt_kernel, 1, sizeof(cl_mem),
+    HANDLE_CLERROR(clSetKernelArg(crypt_kernel, 1, sizeof (cl_mem),
             (void *) &pass_buffer), "Error setting argument 1");
-    HANDLE_CLERROR(clSetKernelArg(crypt_kernel, 2, sizeof(cl_mem),
+    HANDLE_CLERROR(clSetKernelArg(crypt_kernel, 2, sizeof (cl_mem),
             (void *) &hash_buffer), "Error setting argument 2");
 
-<<<<<<< HEAD
-    if (gpu_amd(device_info[gpu_id])) {
+    if (gpu_amd(device_info[ocl_gpu_id])) {
         //Fast working memory.
         HANDLE_CLERROR(clSetKernelArg(crypt_kernel, 3,
            sizeof(sha512_password) * local_work_size,
-=======
-    if (gpu_amd(device_info[ocl_gpu_id])) {
-        HANDLE_CLERROR(clSetKernelArg(crypt_kernel, 3,   //Fast working memory.
-           sizeof (sha512_salt),
->>>>>>> f72bbe55
            NULL), "Error setting argument 3");
         HANDLE_CLERROR(clSetKernelArg(crypt_kernel, 4,
            sizeof(sha512_buffers) * local_work_size,
@@ -192,16 +174,10 @@
            sizeof(sha512_ctx) * local_work_size,
            NULL), "Error setting argument 5");
 
-<<<<<<< HEAD
-    } else if (gpu_nvidia(device_info[gpu_id])) {
+    } else if (gpu_nvidia(device_info[ocl_gpu_id])) {
         //Fast working memory.
         HANDLE_CLERROR(clSetKernelArg(crypt_kernel, 3,
            sizeof(sha512_password) * local_work_size,
-=======
-    } else if (gpu_nvidia(device_info[ocl_gpu_id])) {
-        HANDLE_CLERROR(clSetKernelArg(crypt_kernel, 3,   //Fast working memory.
-           sizeof (sha512_salt),
->>>>>>> f72bbe55
            NULL), "Error setting argument 3");
     }
     memset(plaintext, '\0', sizeof(sha512_password) * gws);
@@ -214,12 +190,8 @@
     ret_code = clEnqueueUnmapMemObject(queue[ocl_gpu_id], pinned_partial_hashes,
             calculated_hash, 0, NULL, NULL);
     HANDLE_CLERROR(ret_code, "Error Ummapping out_hashes");
-<<<<<<< HEAD
-    ret_code = clEnqueueUnmapMemObject(queue[gpu_id], pinned_saved_keys,
-=======
 
     ret_code = clEnqueueUnmapMemObject(queue[ocl_gpu_id], pinned_saved_keys,
->>>>>>> f72bbe55
             plaintext, 0, NULL, NULL);
     HANDLE_CLERROR(ret_code, "Error Ummapping saved_plain");
 
@@ -232,12 +204,13 @@
 
     ret_code = clReleaseMemObject(pinned_saved_keys);
     HANDLE_CLERROR(ret_code, "Error Releasing pinned_saved_keys");
+
     ret_code = clReleaseMemObject(pinned_partial_hashes);
     HANDLE_CLERROR(ret_code, "Error Releasing pinned_partial_hashes");
 }
 
 /* ------- Salt functions ------- */
-static void * get_salt(char * ciphertext) {
+static void *get_salt(char *ciphertext) {
     static sha512_salt out;
     int len;
 
@@ -248,6 +221,7 @@
         const char *num = ciphertext + sizeof(ROUNDS_PREFIX) - 1;
         char *endp;
         unsigned long int srounds = strtoul(num, &endp, 10);
+
         if (*endp == '$') {
             ciphertext = endp + 1;
             out.rounds = srounds < ROUNDS_MIN ?
@@ -256,9 +230,7 @@
                     ROUNDS_MAX : srounds;
         }
     }
-
     for (len = 0; ciphertext[len] != '$'; len++);
-
     //Assure buffer has no "trash data".
     memset(out.salt, '\0', SALT_LENGTH);
     len = (len > SALT_LENGTH ? SALT_LENGTH : len);
@@ -276,7 +248,7 @@
 }
 
 /* ------- Key functions ------- */
-static void set_key(char * key, int index) {
+static void set_key(char *key, int index) {
     int len;
 
     //Assure buffer has no "trash data".
@@ -290,7 +262,7 @@
     new_keys = 1;
 }
 
-static char * get_key(int index) {
+static char *get_key(int index) {
     static char ret[PLAINTEXT_LENGTH + 1];
     memcpy(ret, plaintext[index].pass, PLAINTEXT_LENGTH);
     ret[plaintext[index].length] = '\0';
@@ -310,7 +282,7 @@
 static void find_best_workgroup(struct fmt_main *self) {
 
     size_t max_group_size;
-
+        
     max_group_size = get_task_max_work_group_size();
     fprintf(stderr, "Max local work size %d, ", (int) max_group_size);
 
@@ -393,13 +365,12 @@
                 sizeof(sha512_salt), salt, 0, NULL, NULL),
                 "Failed in clEnqueueWriteBuffer I");
         HANDLE_CLERROR(clEnqueueWriteBuffer(queue_prof, pass_buffer, CL_FALSE, 0,
-                sizeof(sha512_password) * num, plaintext, 0, NULL, NULL),
+                sizeof (sha512_password) * num, plaintext, 0, NULL, NULL),
                 "Failed in clEnqueueWriteBuffer II");
-
         ret_code = clEnqueueNDRangeKernel(queue_prof, crypt_kernel,
                 1, NULL, &num, &local_work_size, 0, NULL, &myEvent);
         HANDLE_CLERROR(clEnqueueReadBuffer(queue_prof, hash_buffer, CL_FALSE, 0,
-                sizeof(sha512_hash) * num, tmpbuffer, 0, NULL, NULL),
+                sizeof (sha512_hash) * num, tmpbuffer, 0, NULL, NULL),
                 "Failed in clEnqueueReadBuffer");
         HANDLE_CLERROR(clFinish(queue_prof), "Failed in clFinish");
 
@@ -408,10 +379,10 @@
             continue;
         }
         HANDLE_CLERROR(clGetEventProfilingInfo(myEvent, CL_PROFILING_COMMAND_SUBMIT,
-                sizeof(cl_ulong), &startTime, NULL),
+                sizeof (cl_ulong), &startTime, NULL),
                 "Failed in clGetEventProfilingInfo I");
         HANDLE_CLERROR(clGetEventProfilingInfo(myEvent, CL_PROFILING_COMMAND_END,
-                sizeof(cl_ulong), &endTime, NULL),
+                sizeof (cl_ulong), &endTime, NULL),
                 "Failed in clGetEventProfilingInfo II");
 
         MEM_FREE(tmpbuffer);
@@ -485,35 +456,22 @@
         }
     }
     fflush(stdout);
-<<<<<<< HEAD
-    opencl_build_kernel(task, gpu_id);
-
+    opencl_build_kernel(task, ocl_gpu_id);
     if ((runtime = (unsigned long) (time(NULL) - startTime)) > 2UL)
         fprintf(stderr, "Elapsed time: %lu seconds\n", runtime);
     fflush(stdout);
 
     // create kernel(s) to execute
-    crypt_kernel = clCreateKernel(program[gpu_id], "kernel_crypt", &ret_code);
+    crypt_kernel = clCreateKernel(program[ocl_gpu_id], "kernel_crypt", &ret_code);
     HANDLE_CLERROR(ret_code, "Error creating kernel. Double-check kernel name?");
 
     global_work_size = get_task_max_size();
     local_work_size = get_default_workgroup();
-
-    if (source_in_use != device_info[gpu_id]) {
-        device_info[gpu_id] = source_in_use;
-=======
-    opencl_build_kernel(task, ocl_gpu_id);
-    fflush(stdout);
-
-    // create kernel to execute
-    crypt_kernel = clCreateKernel(program[ocl_gpu_id], "kernel_crypt", &ret_code);
-    HANDLE_CLERROR(ret_code, "Error creating kernel. Double-check kernel name?");
-
     if (source_in_use != device_info[ocl_gpu_id]) {
         device_info[ocl_gpu_id] = source_in_use;
->>>>>>> f72bbe55
         fprintf(stderr, "Selected runtime id %d, source (%s)\n", source_in_use, task);
     }
+
 
     if ((tmp_value = cfg_get_param(SECTION_OPTIONS,
                                    SUBSECTION_OPENCL, LWS_CONFIG)))
@@ -563,7 +521,7 @@
     char *pos, *start;
 
     if (strncmp(ciphertext, "$6$", 3))
-        return 0;
+            return 0;
 
     ciphertext += 3;
 
@@ -572,65 +530,63 @@
         const char *num = ciphertext + sizeof (ROUNDS_PREFIX) - 1;
         char *endp;
         if (!strtoul(num, &endp, 10))
-            return 0;
+                    return 0;
         if (*endp == '$')
             ciphertext = endp + 1;
-    }
-
+            }
     for (pos = ciphertext; *pos && *pos != '$'; pos++);
     if (!*pos || pos < ciphertext || pos > &ciphertext[SALT_LENGTH]) return 0;
 
     start = ++pos;
     while (atoi64[ARCH_INDEX(*pos)] != 0x7F) pos++;
     if (*pos || pos - start != CIPHERTEXT_LENGTH) return 0;
-
     return 1;
 }
 
 /* ------- To binary functions ------- */
 #define TO_BINARY(b1, b2, b3) \
-    value =  (ARCH_WORD_32)atoi64[ARCH_INDEX(pos[0])] | \
-            ((ARCH_WORD_32)atoi64[ARCH_INDEX(pos[1])] << 6) | \
-            ((ARCH_WORD_32)atoi64[ARCH_INDEX(pos[2])] << 12) | \
-            ((ARCH_WORD_32)atoi64[ARCH_INDEX(pos[3])] << 18); \
-    pos += 4; \
-    out[b1] = value >> 16; \
-    out[b2] = value >> 8; \
-    out[b3] = value;
+	value = (ARCH_WORD_32)atoi64[ARCH_INDEX(pos[0])] | \
+		((ARCH_WORD_32)atoi64[ARCH_INDEX(pos[1])] << 6) | \
+		((ARCH_WORD_32)atoi64[ARCH_INDEX(pos[2])] << 12) | \
+		((ARCH_WORD_32)atoi64[ARCH_INDEX(pos[3])] << 18); \
+	pos += 4; \
+	out[b1] = value >> 16; \
+	out[b2] = value >> 8; \
+	out[b3] = value;
 
 static void * get_binary(char *ciphertext) {
-    static ARCH_WORD_32 outbuf[BINARY_SIZE / 4];
-    ARCH_WORD_32 value;
-    char *pos;
-    unsigned char *out = (unsigned char*) outbuf;
-
-    pos = strrchr(ciphertext, '$') + 1;
-
-    TO_BINARY(0, 21, 42);
-    TO_BINARY(22, 43, 1);
-    TO_BINARY(44, 2, 23);
-    TO_BINARY(3, 24, 45);
-    TO_BINARY(25, 46, 4);
-    TO_BINARY(47, 5, 26);
-    TO_BINARY(6, 27, 48);
-    TO_BINARY(28, 49, 7);
-    TO_BINARY(50, 8, 29);
-    TO_BINARY(9, 30, 51);
-    TO_BINARY(31, 52, 10);
-    TO_BINARY(53, 11, 32);
-    TO_BINARY(12, 33, 54);
-    TO_BINARY(34, 55, 13);
-    TO_BINARY(56, 14, 35);
-    TO_BINARY(15, 36, 57);
-    TO_BINARY(37, 58, 16);
-    TO_BINARY(59, 17, 38);
-    TO_BINARY(18, 39, 60);
-    TO_BINARY(40, 61, 19);
-    TO_BINARY(62, 20, 41);
-    value =  (ARCH_WORD_32) atoi64[ARCH_INDEX(pos[0])] |
-            ((ARCH_WORD_32) atoi64[ARCH_INDEX(pos[1])] << 6) |
-            ((ARCH_WORD_32) atoi64[ARCH_INDEX(pos[2])] << 12);
-    out[63] = value; \
+	static ARCH_WORD_32 outbuf[BINARY_SIZE/4];
+	ARCH_WORD_32 value;
+	char *pos;
+	unsigned char *out = (unsigned char*)outbuf;
+
+	pos = strrchr(ciphertext, '$') + 1;
+
+	TO_BINARY(0, 21, 42);
+	TO_BINARY(22, 43, 1);
+	TO_BINARY(44, 2, 23);
+	TO_BINARY(3, 24, 45);
+	TO_BINARY(25, 46, 4);
+	TO_BINARY(47, 5, 26);
+	TO_BINARY(6, 27, 48);
+	TO_BINARY(28, 49, 7);
+	TO_BINARY(50, 8, 29);
+	TO_BINARY(9, 30, 51);
+	TO_BINARY(31, 52, 10);
+	TO_BINARY(53, 11, 32);
+	TO_BINARY(12, 33, 54);
+	TO_BINARY(34, 55, 13);
+	TO_BINARY(56, 14, 35);
+	TO_BINARY(15, 36, 57);
+	TO_BINARY(37, 58, 16);
+	TO_BINARY(59, 17, 38);
+	TO_BINARY(18, 39, 60);
+	TO_BINARY(40, 61, 19);
+	TO_BINARY(62, 20, 41);
+	value = (ARCH_WORD_32)atoi64[ARCH_INDEX(pos[0])] |
+		((ARCH_WORD_32)atoi64[ARCH_INDEX(pos[1])] << 6) |
+		((ARCH_WORD_32)atoi64[ARCH_INDEX(pos[2])] << 12);
+	out[63] = value; \
 	return (void *) out;
 }
 
@@ -655,19 +611,11 @@
 
 /* ------- Crypt function ------- */
 static void crypt_all(int count) {
-<<<<<<< HEAD
     //Send data to device.
     if (new_salt)
-        HANDLE_CLERROR(clEnqueueWriteBuffer(queue[gpu_id], salt_buffer, CL_FALSE, 0,
+    HANDLE_CLERROR(clEnqueueWriteBuffer(queue[ocl_gpu_id], salt_buffer, CL_FALSE, 0,
             sizeof(sha512_salt), salt, 0, NULL, &profilingEvent),
             "failed in clEnqueueWriteBuffer salt_buffer");
-
-=======
-    //Send data to the dispositive
-    HANDLE_CLERROR(clEnqueueWriteBuffer(queue[ocl_gpu_id], salt_buffer, CL_FALSE, 0,
-            sizeof (sha512_salt), &salt, 0, NULL, &profilingEvent),
-            "failed in clEnqueueWriteBuffer data_info");
->>>>>>> f72bbe55
     if (new_keys)
         HANDLE_CLERROR(clEnqueueWriteBuffer(queue[ocl_gpu_id], pass_buffer, CL_FALSE, 0,
                 sizeof(sha512_password) * global_work_size, plaintext, 0, NULL, &profilingEvent),
