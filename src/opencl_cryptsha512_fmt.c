--- conflicted
+++ resolved
@@ -294,12 +294,6 @@
 -- */
 static void find_best_workgroup(struct fmt_main *pFmt) {
 
-<<<<<<< HEAD
-    fprintf(stderr, "Max local work size %d, ", (int) get_task_max_work_group_size());
-
-    //Call the default function.
-    opencl_find_best_workgroup(pFmt);
-=======
 /*  For a while reverted usage of common find_best_workgroup.
  */
     size_t max_group_size;
@@ -309,7 +303,6 @@
 
     //Call the default function.
     opencl_find_best_workgroup_limit(pFmt, max_group_size);
->>>>>>> 55170ec2
 
     fprintf(stderr, "Optimal local work size %d\n", (int) local_work_size);
     fprintf(stderr, "(to avoid this test on next run, put \""
@@ -454,10 +447,7 @@
     int source_in_use;
     char * tmp_value;
     char * task;
-<<<<<<< HEAD
-=======
     uint64_t startTime, runtime;
->>>>>>> 55170ec2
 
     opencl_init_dev(gpu_id, platform_id);
     startTime = (unsigned long) time(NULL);
