/*
 * This file is part of John the Ripper password cracker,
 * Copyright (c) 1996-2003,2006,2010-2013,2015 by Solar Designer
<<<<<<< HEAD
 *
 * ...with heavy changes in the jumbo patch, by magnum & JimF
=======
>>>>>>> 2282db28
 */

#define NEED_OS_TIMER
#include "os.h"

#include <string.h>
#include <assert.h>
#include <signal.h>
#include <sys/types.h>
#include <sys/stat.h>
#if (!AC_BUILT || HAVE_SYS_FILE_H)
#include <sys/file.h>
#endif
#include <time.h>
#if (!AC_BUILT || HAVE_SYS_TIMES_H)
#include <sys/times.h>
#endif
#include <errno.h>
#if (!AC_BUILT || HAVE_UNISTD_H) && !_MSC_VER
#include <unistd.h>
#endif
#if _MSC_VER || HAVE_IO_H
#include <io.h> // open()
#endif

#include "arch.h"
#include "params.h"

#if CRK_PREFETCH && defined(__SSE__)
#include <xmmintrin.h>
#endif

#include "misc.h"
#include "math.h"
#include "memory.h"
#include "signals.h"
#include "idle.h"
#include "formats.h"
#include "dyna_salt.h"
#include "loader.h"
#include "logger.h"
#include "status.h"
#include "recovery.h"
#include "external.h"
#include "options.h"
#include "mask_ext.h"
#include "mask.h"
#include "unicode.h"
#include "john.h"
#include "fake_salts.h"
#ifdef HAVE_MPI
#include "john-mpi.h"
#endif
#include "path.h"
#include "jumbo.h"
#if HAVE_LIBDL && defined(HAVE_CUDA) || defined(HAVE_OPENCL)
#include "common-gpu.h"
#endif
#if CRK_PREFETCH && defined(__SSE2__)
#include <emmintrin.h>
#endif
#include "memdbg.h"

#ifdef index
#undef index
#endif

#if defined(LOCK_DEBUG) && !defined(POTSYNC_DEBUG)
#define POTSYNC_DEBUG 1
#endif

#ifdef POTSYNC_DEBUG
static clock_t salt_time = 0;
#endif

static struct db_main *crk_db;
static struct fmt_params crk_params;
static struct fmt_methods crk_methods;
#if CRK_PREFETCH
#if 1
static unsigned int crk_prefetch;
#else
#define crk_prefetch CRK_PREFETCH
#endif
#endif
static int crk_key_index, crk_last_key;
static void *crk_last_salt;
void (*crk_fix_state)(void);
static struct db_keys *crk_guesses;
static int64 *crk_timestamps;
static char crk_stdout_key[PLAINTEXT_BUFFER_SIZE];
int64_t crk_pot_pos;

static void crk_dummy_set_salt(void *salt)
{
}

static void crk_dummy_fix_state(void)
{
}

static void crk_init_salt(void)
{
	if (!crk_db->salts->next) {
		crk_methods.set_salt(crk_db->salts->salt);
		crk_methods.set_salt = crk_dummy_set_salt;
	}
}

static void crk_help(void)
{
	static int printed = 0;
	if (!john_main_process || printed ||
	    ((options.flags & FLG_STDOUT) && isatty(fileno(stdout))))
		return;
#ifdef HAVE_MPI
	if (mpi_p > 1 || getenv("OMPI_COMM_WORLD_SIZE"))
#ifdef SIGUSR1
		fprintf(stderr, "Send SIGUSR1 to mpirun for status\n");
#else
		fprintf(stderr, "Send SIGHUP to john process for status\n");
#endif
	else
#endif
	if ((options.flags & FLG_STDIN_CHK) || (options.flags & FLG_PIPE_CHK))
		fprintf(stderr, "Press Ctrl-C to abort, "
#ifdef SIGUSR1
		        "or send SIGUSR1 to john process for status\n");
#else
		        "or send SIGHUP to john process for status\n");
#endif
	else
	fprintf(stderr, "Press 'q' or Ctrl-C to abort, "
	    "almost any other key for status\n");
	printed = 1;
}

void crk_init(struct db_main *db, void (*fix_state)(void),
	struct db_keys *guesses)
{
	char *where;
	size_t size;

/*
 * We should have already called fmt_self_test() from john.c.  This redundant
 * self-test is only to catch some more obscure bugs in debugging builds (it
 * is a no-op in normal builds).  Additionally, we skip it even in debugging
 * builds if we're running in --stdout mode (there's no format involved then)
 * or if the format has a custom reset() method (we've already called reset(db)
 * from john.c, and we don't want to mess with the format's state).
 */
	if (db->loaded && db->format->methods.reset == fmt_default_reset)
	if ((where = fmt_self_test(db->format, db))) {
		log_event("! Self test failed (%s)", where);
		fprintf(stderr, "Self test failed (%s)\n", where);
		error();
	}

#if defined(HAVE_OPENCL) || defined(HAVE_CUDA)
	/* This erases the 'spinning wheel' cursor from self-test */
	if (john_main_process)
		fprintf(stderr, " \b");
#endif

	crk_db = db;
	memcpy(&crk_params, &db->format->params, sizeof(struct fmt_params));
	memcpy(&crk_methods, &db->format->methods, sizeof(struct fmt_methods));

#if CRK_PREFETCH && !defined(crk_prefetch)
	{
		unsigned int m = crk_params.max_keys_per_crypt;
		if (m > CRK_PREFETCH) {
			unsigned int n = (m + CRK_PREFETCH - 1) / CRK_PREFETCH;
			crk_prefetch = (m + n - 1) / n;
			/* CRK_PREFETCH / 2 < crk_prefetch <= CRK_PREFETCH */
		} else {
/* Actual prefetch will be capped to crypt_all() return value anyway, so let's
 * not cap it to max_keys_per_crypt here in case crypt_all() generates more
 * candidates on its own. */
			crk_prefetch = CRK_PREFETCH;
		}
	}
#endif

	if (db->loaded) crk_init_salt();
	crk_last_key = crk_key_index = 0;
	crk_last_salt = NULL;

	if (fix_state)
		(crk_fix_state = fix_state)();
	else
		crk_fix_state = crk_dummy_fix_state;

	if (options.flags & FLG_MASK_STACKED)
		mask_fix_state();

	crk_guesses = guesses;

	if (db->loaded) {
		size = crk_params.max_keys_per_crypt * sizeof(int64);
		memset(crk_timestamps = mem_alloc_tiny(size, sizeof(int64)),
		       -1, size);
	} else
		crk_stdout_key[0] = 0;

	rec_save();

	crk_help();

	idle_init(db->format);
}

/*
 * crk_remove_salt() is called by crk_remove_hash() when it happens to remove
 * the last password hash for a salt.
 */
static void crk_remove_salt(struct db_salt *salt)
{
	struct db_salt **current;

	crk_db->salt_count--;

	current = &crk_db->salts;
	while (*current != salt)
		current = &(*current)->next;
	*current = salt->next;

	/* If we kept the salt_hash table, update it */
	if (crk_db->salt_hash) {
		int hash = crk_methods.salt_hash(salt->salt);

		if (crk_db->salt_hash[hash] == salt) {
			if (salt->next &&
			    crk_methods.salt_hash(salt->next->salt) == hash)
				crk_db->salt_hash[hash] = salt->next;
			else
				crk_db->salt_hash[hash] = NULL;
		}
	}
#ifdef POTSYNC_DEBUG
	if (options.verbosity >= 2 && crk_params.binary_size &&
	    crk_db->salt_count < crk_db->password_count)
		log_event("- got rid of a salt, %d left", crk_db->salt_count);
#endif
	dyna_salt_remove(salt->salt);
}

/*
 * Updates the database after a password has been cracked.
 */
static void crk_remove_hash(struct db_salt *salt, struct db_password *pw)
{
	struct db_password **start, **current;
	int hash, count;

	crk_db->password_count--;

	if (!--salt->count) {
		salt->list = NULL; /* "single crack" mode might care */
		crk_remove_salt(salt);
		return;
	}

/*
 * If there's no bitmap for this salt, assume that next_hash fields are unused
 * and don't need to be updated.  Only bother with the list.
 */
	if (!salt->bitmap) {
		current = &salt->list;
		while (*current != pw)
			current = &(*current)->next;
		*current = pw->next;
		pw->binary = NULL;
		return;
	}

	hash = crk_db->format->methods.binary_hash[salt->hash_size](pw->binary);
	count = 0;
	start = current = &salt->hash[hash >> PASSWORD_HASH_SHR];
	do {
		if (crk_db->format->methods.binary_hash[salt->hash_size]
		    ((*current)->binary) == hash)
			count++;
		if (*current == pw) {
/*
 * If we can, skip the write to hash table to avoid unnecessary page
 * copy-on-write when running with "--fork".  We can do this when we're about
 * to remove this entry from the bitmap, which we'd be checking first.
 */
			if (count == 1 && current == start && !pw->next_hash)
				break;
			*current = pw->next_hash;
		} else {
			current = &(*current)->next_hash;
		}
	} while (*current);

	assert(count >= 1);

/*
 * If we have removed the last entry with the exact hash value from this hash
 * bucket (which could also contain entries with nearby hash values in case
 * PASSWORD_HASH_SHR is non-zero), we must also reset the corresponding bit.
 */
	if (count == 1)
		salt->bitmap[hash / (sizeof(*salt->bitmap) * 8)] &=
		    ~(1U << (hash % (sizeof(*salt->bitmap) * 8)));

/*
 * If there's a hash table for this salt, assume that the list is only used by
 * "single crack" mode, so mark the entry for removal by "single crack" mode
 * code if that's what we're running, instead of traversing the list here.
<<<<<<< HEAD
 *
 * Or, if FMT_REMOVE, the format explicitly intends to traverse the list
 * during cracking, and will remove entries at that point.
 */
	if (crk_guesses || (crk_params.flags & FMT_REMOVE))
=======
 */
	if (crk_guesses)
>>>>>>> 2282db28
		pw->binary = NULL;
}

/* Negative index is not counted/reported (got it from pot sync) */
static int crk_process_guess(struct db_salt *salt, struct db_password *pw,
	int index)
{
	char utf8buf_key[PLAINTEXT_BUFFER_SIZE + 1];
	char utf8login[PLAINTEXT_BUFFER_SIZE + 1];
	char tmp8[PLAINTEXT_BUFFER_SIZE + 1];
	int dupe;
	char *key, *utf8key, *repkey, *replogin, *repuid;

	if (index >= 0 && index < crk_params.max_keys_per_crypt) {
		dupe = !memcmp(&crk_timestamps[index],
		               &status.crypts, sizeof(int64));
		crk_timestamps[index] = status.crypts;
	} else
		dupe = 0;

	repkey = key = index < 0 ? "" : crk_methods.get_key(index);

	if (crk_db->options->flags & DB_LOGIN) {
		replogin = pw->login;
		if (options.show_uid_in_cracks)
			repuid = pw->uid;
		else
			repuid = "";
	} else
		replogin = repuid = "";

	if (index >= 0 && (options.store_utf8 || options.report_utf8)) {
		if (options.target_enc == UTF_8)
			utf8key = key;
		else {
			utf8key = cp_to_utf8_r(key, utf8buf_key,
			                       PLAINTEXT_BUFFER_SIZE);
			// Double-check that the conversion was correct. Our
			// fallback is to log, warn and use the original key
			// instead. If you see it, we have a bug.
			utf8_to_cp_r(utf8key, tmp8,
			             PLAINTEXT_BUFFER_SIZE);
			if (strcmp(tmp8, key)) {
				fprintf(stderr, "Warning, conversion failed %s"
				        " -> %s -> %s - fallback to codepage\n",
				        key, utf8key, tmp8);
				log_event("Warning, conversion failed %s -> %s"
				          " -> %s - fallback to codepage", key,
				          utf8key, tmp8);
				utf8key = key;
			}
		}
		if (options.report_utf8) {
			repkey = utf8key;
			if (options.target_enc != UTF_8)
				replogin = cp_to_utf8_r(replogin,
					      utf8login, PLAINTEXT_BUFFER_SIZE);
		}
		if (options.store_utf8)
			key = utf8key;
	}

	// Ok, FIX the salt  ONLY if -regen-lost-salts=X was used.
	if (options.regen_lost_salts && (crk_db->format->params.flags & FMT_DYNAMIC) == FMT_DYNAMIC)
		crk_guess_fixup_salt(pw->source, *(char**)(salt->salt));

	/* If we got this crack from a pot sync, don't report or count */
	if (index >= 0) {
		log_guess(crk_db->options->flags & DB_LOGIN ? replogin : "?",
		          crk_db->options->flags & DB_LOGIN ? repuid : "",
		          dupe ?
		          NULL : crk_methods.source(pw->source, pw->binary),
		          repkey, key, crk_db->options->field_sep_char, index);

		if (options.flags & FLG_CRKSTAT)
			event_pending = event_status = 1;

		crk_db->guess_count++;
		status.guess_count++;

		if (crk_guesses && !dupe) {
			strnfcpy(crk_guesses->ptr, key,
			         crk_params.plaintext_length);
			crk_guesses->ptr += crk_params.plaintext_length;
			crk_guesses->count++;
		}
	}

	if (!(crk_params.flags & FMT_NOT_EXACT))
		crk_remove_hash(salt, pw);

	if (!crk_db->salts)
		return 1;

	crk_init_salt();

	return 0;
}

static char *crk_loaded_counts(void)
{
	static char s_loaded_counts[80];

	if (crk_db->password_count == 0)
		return "No remaining hashes";

	if (crk_db->password_count == 1)
		return "Remaining 1 hash";

	sprintf(s_loaded_counts,
		crk_db->salt_count > 1 ?
		"Remaining %d hashes with %d different salts" :
		"Remaining %d hashes with no different salts",
		crk_db->password_count,
		crk_db->salt_count);

	return s_loaded_counts;
}

static int crk_remove_pot_entry(char *ciphertext)
{
	struct db_salt *salt;
	struct db_password *pw;
	char argcopy[LINE_BUFFER_SIZE];
	void *pot_salt;
	char *binary = crk_methods.binary(ciphertext);
#ifdef POTSYNC_DEBUG
	struct tms buffer;
	clock_t start = times(&buffer), end;
#endif

	/*
	 * We need to copy ciphertext, because the one we got actually
	 * points to a static buffer in split() and we are going to call
	 * that function again and compare the results. Thanks to
	 * Christien Rioux for pointing this out.
	 */
	ciphertext = strncpy(argcopy, ciphertext, sizeof(argcopy));
	pot_salt = crk_methods.salt(ciphertext);
	dyna_salt_create(pot_salt);

	/* Do we still have a hash table for salts? */
	if (crk_db->salt_hash) {
		salt = crk_db->salt_hash[crk_methods.salt_hash(pot_salt)];
		if (!salt)
			return 0;
	} else
		salt = crk_db->salts;

	do {
		if (!dyna_salt_cmp(pot_salt, salt->salt, crk_params.salt_size))
			break;
	}  while ((salt = salt->next));

#ifdef POTSYNC_DEBUG
	end = times(&buffer);
	salt_time += (end - start);
#endif
	dyna_salt_remove(pot_salt);
	if (!salt)
		return 0;

	if (!salt->bitmap) {
		if ((pw = salt->list))
		do {
			char *source;

			source = crk_methods.source(pw->source, pw->binary);

			//assert(source != ciphertext);
			if (!strcmp(source, ciphertext)) {
				if (crk_process_guess(salt, pw, -1))
					return 1;

				if (!(crk_db->options->flags & DB_WORDS))
					break;
			}
		} while ((pw = pw->next));
	}
	else {
		int hash;

		hash = crk_methods.binary_hash[salt->hash_size](binary);
		if (!(salt->bitmap[hash / (sizeof(*salt->bitmap) * 8)] &
		      (1U << (hash % (sizeof(*salt->bitmap) * 8)))))
			return 0;

		if ((pw = salt->hash[hash >> PASSWORD_HASH_SHR]))
		do {
			char *source;

			source = crk_methods.source(pw->source, pw->binary);

			//assert(source != ciphertext);
			if (!strcmp(source, ciphertext)) {
				if (crk_process_guess(salt, pw, -1))
					return 1;

				if (!(crk_db->options->flags & DB_WORDS))
					break;
			}
		} while ((pw = pw->next_hash));
	}

	return 0;
}

int crk_reload_pot(void)
{
	char line[LINE_BUFFER_SIZE];
	FILE *pot_file;
	int total = crk_db->password_count, others;
#ifdef POTSYNC_DEBUG
	struct tms buffer;
	clock_t start = times(&buffer), end;

	salt_time = 0;
#endif
	event_reload = 0;

	if (crk_params.flags & FMT_NOT_EXACT)
		return 0;

	if (!(pot_file = fopen(path_expand(options.activepot), "rb")))
		pexit("fopen: %s", path_expand(options.activepot));

	if (crk_pot_pos && (jtr_fseek64(pot_file, crk_pot_pos, SEEK_SET) == -1)) {
		perror("fseek");
		rewind(pot_file);
		crk_pot_pos = 0;
	}

	ldr_in_pot = 1; /* Mutes some warnings from valid() et al */

	while (fgetl(line, sizeof(line), pot_file)) {
		char *p, *ciphertext = line;
		char *fields[10] = { NULL };

		if (!(p = strchr(ciphertext, options.loader.field_sep_char)))
			continue;
		*p = 0;

		fields[1] = ciphertext;
		ciphertext = crk_methods.prepare(fields, crk_db->format);
		if (crk_methods.valid(ciphertext, crk_db->format)) {
			ciphertext = crk_methods.split(ciphertext, 0,
			                               crk_db->format);
			if (crk_remove_pot_entry(ciphertext))
				break;
		}
	}

	ldr_in_pot = 0;

	crk_pot_pos = jtr_ftell64(pot_file);

	if (fclose(pot_file))
		pexit("fclose");

	others = total - crk_db->password_count;

	if (others)
		log_event("+ pot sync removed %d hashes; %s",
		          others, crk_loaded_counts());

	if (others && options.verbosity > VERB_DEFAULT) {
		if (options.node_count)
			fprintf(stderr, "%u: %s\n",
			        options.node_min, crk_loaded_counts());
		else
			fprintf(stderr, "%s\n", crk_loaded_counts());
	}

#ifdef POTSYNC_DEBUG
	end = times(&buffer);
#if defined(_SC_CLK_TCK) && !defined(CLK_TCK)
#define CLK_TCK	sysconf(_SC_CLK_TCK)
#endif
	fprintf(stderr, "%s(%u): potsync removed %d hashes in %lu ms (%lu ms finding salts); %s\n", __FUNCTION__, options.node_min, others, 1000UL*(end - start)/CLK_TCK, 1000UL * salt_time / CLK_TCK, crk_loaded_counts());
#endif

	return (!crk_db->salts);
}

#ifdef HAVE_MPI
static void crk_mpi_probe(void)
{
	static MPI_Status s;
	int flag;

	MPI_Iprobe(MPI_ANY_SOURCE, JOHN_MPI_RELOAD, MPI_COMM_WORLD, &flag, &s);
	if (flag) {
		static MPI_Request r;
		char buf[16];

		event_reload = 1;
		MPI_Irecv(buf, 1, MPI_CHAR, MPI_ANY_SOURCE,
		          JOHN_MPI_RELOAD, MPI_COMM_WORLD, &r);
	}
}
#endif

static void crk_poll_files(void)
{
	struct stat trigger_stat;

	if (options.abort_file &&
	    stat(path_expand(options.abort_file), &trigger_stat) == 0) {
		if (!event_abort && john_main_process)
			fprintf(stderr, "Abort file seen\n");
		log_event("Abort file seen");
		event_pending = event_abort = 1;
	}
	else if (options.pause_file &&
	         stat(path_expand(options.pause_file), &trigger_stat) == 0) {
#if !HAVE_SYS_TIMES_H
		clock_t end, start = clock();
#else
		struct tms buf;
		clock_t end, start = times(&buf);
#endif

		status_print();
		if (john_main_process)
			fprintf(stderr, "Pause file seen, going to sleep "
			        "(session saved)\n");
		log_event("Pause file seen, going to sleep");

		/* Better save stuff before going to sleep */
		rec_save();

		do {
			int s = 3;

			do {
				s = sleep(s);
			} while (s);

		} while (stat(path_expand(options.pause_file),
		              &trigger_stat) == 0);

		if (john_main_process)
			fprintf(stderr, "Pause file removed, continuing\n");
		log_event("Pause file removed, continuing");

		/* Disregard pause time for stats */
#if !HAVE_SYS_TIMES_H
		end = clock();
#else
		end = times(&buf);
#endif
		status.start_time -= (start - end);
	}
}

static int crk_process_event(void)
{
	event_pending = 0;

#ifdef HAVE_MPI
	if (event_mpiprobe) {
		event_mpiprobe = 0;
		crk_mpi_probe();
	}
#endif

	if (event_save) {
		event_save = 0;
		rec_save();
	}

	if (event_status) {
		event_status = 0;
		status_print();
	}

	if (event_ticksafety) {
		event_ticksafety = 0;
		status_ticks_overflow_safety();
	}

	if (event_poll_files) {
		event_poll_files = 0;
#if HAVE_LIBDL && defined(HAVE_CUDA) || defined(HAVE_OPENCL)
		gpu_check_temp();
#endif
		crk_poll_files();
	}

	return event_abort;
}

static int crk_password_loop(struct db_salt *salt)
{
	int count;
	unsigned int match, index;
#if CRK_PREFETCH
	unsigned int target;
#endif

#if !OS_TIMER
	sig_timer_emu_tick();
#endif

	idle_yield();

	if (event_pending && crk_process_event())
		return -1;

	count = crk_key_index;
	match = crk_methods.crypt_all(&count, salt);
	crk_last_key = count;

	{
		int64 effective_count;
		mul32by32(&effective_count, salt->count, count);
		status_update_crypts(&effective_count, count);
	}

	if (!match)
		return 0;

	if (!salt->bitmap) {
		struct db_password *pw = salt->list;
		do {
			if (crk_methods.cmp_all(pw->binary, match))
			for (index = 0; index < match; index++)
			if (crk_methods.cmp_one(pw->binary, index))
			if (crk_methods.cmp_exact(crk_methods.source(
			    pw->source, pw->binary), index)) {
				if (crk_process_guess(salt, pw, index))
					return 1;
				else {
					if (!(crk_params.flags & FMT_NOT_EXACT))
						break;
				}
			}
		} while ((pw = pw->next));

		return 0;
	}

#if CRK_PREFETCH
	for (index = 0; index < match; index = target) {
		unsigned int slot, ahead, lucky;
		struct {
			unsigned int i;
			union {
				unsigned int *b;
				struct db_password **p;
			} u;
		} a[CRK_PREFETCH];
		target = index + crk_prefetch;
		if (target > match)
			target = match;
		for (slot = 0, ahead = index; ahead < target; slot++, ahead++) {
			unsigned int h = salt->index(ahead);
			unsigned int *b = &salt->bitmap[h / (sizeof(*salt->bitmap) * 8)];
			a[slot].i = h;
			a[slot].u.b = b;
<<<<<<< HEAD
#ifdef __SSE2__
=======
#ifdef __SSE__
>>>>>>> 2282db28
			_mm_prefetch((const char *)b, _MM_HINT_NTA);
#else
			*(volatile unsigned int *)b;
#endif
		}
		lucky = 0;
		for (slot = 0, ahead = index; ahead < target; slot++, ahead++) {
			unsigned int h = a[slot].i;
			if (*a[slot].u.b & (1U << (h % (sizeof(*salt->bitmap) * 8)))) {
				struct db_password **pwp = &salt->hash[h >> PASSWORD_HASH_SHR];
<<<<<<< HEAD
#ifdef __SSE2__
=======
#ifdef __SSE__
>>>>>>> 2282db28
				_mm_prefetch((const char *)pwp, _MM_HINT_NTA);
#else
				*(void * volatile *)pwp;
#endif
				a[lucky].i = ahead;
				a[lucky++].u.p = pwp;
			}
		}
#if 1
		if (!lucky)
			continue;
		for (slot = 0; slot < lucky; slot++) {
			struct db_password *pw = *a[slot].u.p;
/*
 * Chances are this will also prefetch the next_hash field and the actual
 * binary (pointed to by the binary field, but likely located right after
<<<<<<< HEAD
 * this struct.
 */
#ifdef __SSE2__
=======
 * this struct).
 */
#ifdef __SSE__
>>>>>>> 2282db28
			_mm_prefetch((const char *)&pw->binary, _MM_HINT_NTA);
#else
			*(void * volatile *)&pw->binary;
#endif
		}
#endif
		for (slot = 0; slot < lucky; slot++) {
			struct db_password *pw = *a[slot].u.p;
			index = a[slot].i;
			do {
				if (crk_methods.cmp_one(pw->binary, index))
				if (crk_methods.cmp_exact(crk_methods.source(
				    pw->source, pw->binary), index)) {
					if (crk_process_guess(salt, pw, index))
						return 1;
/* After we've successfully cracked and removed a hash, our prefetched bitmap
 * and hash table entries might be stale: some might correspond to the same
 * hash bucket, yet with this removed hash still in there if it was the first
 * one in the bucket.  If so, re-prefetch from the next lucky index if any,
 * yet complete handling of this index first. */
					if (slot + 1 < lucky) {
						struct db_password *first =
						    salt->hash[
						    salt->index(index) >>
						    PASSWORD_HASH_SHR];
						if (pw == first || !first) {
							target = a[slot + 1].i;
							lucky = 0;
						}
					}
				}
			} while ((pw = pw->next_hash));
		}
	}
#else
	for (index = 0; index < match; index++) {
		unsigned int hash = salt->index(index);
		if (salt->bitmap[hash / (sizeof(*salt->bitmap) * 8)] &
		    (1U << (hash % (sizeof(*salt->bitmap) * 8)))) {
			struct db_password *pw =
			    salt->hash[hash >> PASSWORD_HASH_SHR];
			do {
				if (crk_methods.cmp_one(pw->binary, index))
				if (crk_methods.cmp_exact(crk_methods.source(
				    pw->source, pw->binary), index))
				if (crk_process_guess(salt, pw, index))
					return 1;
			} while ((pw = pw->next_hash));
		}
	}
#endif

	return 0;
}

static int crk_salt_loop(void)
{
	int done;
	struct db_salt *salt;

	if (event_reload && crk_reload_pot())
		return 1;

	salt = crk_db->salts;
	do {
		crk_methods.set_salt(salt->salt);
		if ((done = crk_password_loop(salt)))
			break;
	} while ((salt = salt->next));

	if (done >= 0) {
#if !HAVE_OPENCL
		/* Assumes we'll never overrun 32-bit in one crypt */
		add32to64(&status.cands, crk_key_index *
		          mask_int_cand.num_int_cand);
#else
		/* Safe for > 4G crypts per call */
		int64 totcand;
		mul32by32(&totcand, crk_key_index, mask_int_cand.num_int_cand);
		add64to64(&status.cands, &totcand);
#endif
	}

	if (salt)
		return 1;

	crk_key_index = 0;
	crk_last_salt = NULL;
	if (options.flags & FLG_MASK_STACKED)
		mask_fix_state();
	else
	crk_fix_state();

	if (ext_abort)
		event_abort = 1;

	if (ext_status && !event_abort) {
		ext_status = 0;
		event_status = 0;
		status_print();
	}

	return ext_abort;
}

int crk_process_key(char *key)
{
	if (crk_db->loaded) {
		if (crk_key_index == 0)
			crk_methods.clear_keys();

		crk_methods.set_key(key, crk_key_index++);

		if (crk_key_index >= crk_params.max_keys_per_crypt ||
		    (options.force_maxkeys &&
		     crk_key_index >= options.force_maxkeys))
			return crk_salt_loop();

		return 0;
	}

#if !OS_TIMER
	sig_timer_emu_tick();
#endif

	if (event_pending)
	if (crk_process_event()) return 1;

	strnzcpy(crk_stdout_key, key, crk_params.plaintext_length + 1);
	if (options.verbosity > 1)
		puts(crk_stdout_key);

	status_update_cands(1);

	if (options.flags & FLG_MASK_STACKED)
		mask_fix_state();
	else
	crk_fix_state();

	if (ext_abort)
		event_abort = 1;

	if (ext_status && !event_abort) {
		ext_status = 0;
		event_status = 0;
		status_print();
	}

	return ext_abort;
}

/* This function is used by single.c only */
int crk_process_salt(struct db_salt *salt)
{
	char *ptr;
	char key[PLAINTEXT_BUFFER_SIZE];
	int count, count_from_guesses, index;

	if (crk_guesses) {
		crk_guesses->count = 0;
		crk_guesses->ptr = crk_guesses->buffer;
	}

	if (crk_last_salt != salt->salt)
		crk_methods.set_salt(crk_last_salt = salt->salt);

	ptr = salt->keys->buffer;
	count = salt->keys->count;
	count_from_guesses = salt->keys->count_from_guesses;
	index = 0;

	crk_methods.clear_keys();

	while (count--) {
		strnzcpy(key, ptr, crk_params.plaintext_length + 1);
		ptr += crk_params.plaintext_length;

		crk_methods.set_key(key, index++);
		if (index >= crk_params.max_keys_per_crypt || !count ||
		    (options.force_maxkeys && index >= options.force_maxkeys)) {
			int done;
			crk_key_index = index;
			if ((done = crk_password_loop(salt)) >= 0) {
/*
 * The approach we use here results in status.cands growing slower than it
 * ideally should until this loop completes (at which point status.cands has
 * the correct value).  If cracking is interrupted (and then possibly
 * restored), status.cands may be left with a value lower than it should have.
 * An alternative would have been storing per-candidate flags indicating where
 * each candidate came from, but it'd cost.
 */
				int not_from_guesses =
				    index - count_from_guesses;
				if (not_from_guesses > 0) {
					add32to64(&status.cands,
					    not_from_guesses);
					count_from_guesses = 0;
				} else
					count_from_guesses -= index;
			}
			if (done)
				return 1;
			if (!salt->list)
				return 0;
			index = 0;
		}
	}

	return 0;
}

char *crk_get_key1(void)
{
	if (options.secure)
		return "";
	else
	if (crk_db->loaded)
		return crk_methods.get_key(0);
	else
		return crk_stdout_key;
}

char *crk_get_key2(void)
{
	if (options.secure)
		return NULL;
	else
	if (crk_key_index > 1 && crk_key_index < crk_last_key)
		return crk_methods.get_key(crk_key_index - 1);
	else
	if (crk_last_key > 1)
		return crk_methods.get_key(crk_last_key - 1);
	else
		return NULL;
}

void crk_done(void)
{
	if (crk_db->loaded) {
		if (crk_key_index && crk_db->salts && !event_abort)
			crk_salt_loop();
	}
	c_cleanup();
}<|MERGE_RESOLUTION|>--- conflicted
+++ resolved
@@ -1,11 +1,8 @@
 /*
  * This file is part of John the Ripper password cracker,
  * Copyright (c) 1996-2003,2006,2010-2013,2015 by Solar Designer
-<<<<<<< HEAD
  *
  * ...with heavy changes in the jumbo patch, by magnum & JimF
-=======
->>>>>>> 2282db28
  */
 
 #define NEED_OS_TIMER
@@ -318,16 +315,11 @@
  * If there's a hash table for this salt, assume that the list is only used by
  * "single crack" mode, so mark the entry for removal by "single crack" mode
  * code if that's what we're running, instead of traversing the list here.
-<<<<<<< HEAD
  *
  * Or, if FMT_REMOVE, the format explicitly intends to traverse the list
  * during cracking, and will remove entries at that point.
  */
 	if (crk_guesses || (crk_params.flags & FMT_REMOVE))
-=======
- */
-	if (crk_guesses)
->>>>>>> 2282db28
 		pw->binary = NULL;
 }
 
@@ -788,11 +780,7 @@
 			unsigned int *b = &salt->bitmap[h / (sizeof(*salt->bitmap) * 8)];
 			a[slot].i = h;
 			a[slot].u.b = b;
-<<<<<<< HEAD
-#ifdef __SSE2__
-=======
 #ifdef __SSE__
->>>>>>> 2282db28
 			_mm_prefetch((const char *)b, _MM_HINT_NTA);
 #else
 			*(volatile unsigned int *)b;
@@ -803,11 +791,7 @@
 			unsigned int h = a[slot].i;
 			if (*a[slot].u.b & (1U << (h % (sizeof(*salt->bitmap) * 8)))) {
 				struct db_password **pwp = &salt->hash[h >> PASSWORD_HASH_SHR];
-<<<<<<< HEAD
-#ifdef __SSE2__
-=======
 #ifdef __SSE__
->>>>>>> 2282db28
 				_mm_prefetch((const char *)pwp, _MM_HINT_NTA);
 #else
 				*(void * volatile *)pwp;
@@ -824,15 +808,9 @@
 /*
  * Chances are this will also prefetch the next_hash field and the actual
  * binary (pointed to by the binary field, but likely located right after
-<<<<<<< HEAD
- * this struct.
- */
-#ifdef __SSE2__
-=======
  * this struct).
  */
 #ifdef __SSE__
->>>>>>> 2282db28
 			_mm_prefetch((const char *)&pw->binary, _MM_HINT_NTA);
 #else
 			*(void * volatile *)&pw->binary;
