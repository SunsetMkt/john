/*
 * This file is part of John the Ripper password cracker,
<<<<<<< HEAD
 * Copyright (c) 1996-2003,2006,2010-2013,2015 by Solar Designer
 *
 * ...with heavy changes in the jumbo patch, by magnum & JimF
=======
 * Copyright (c) 1996-2003,2006,2010-2013,2015,2017 by Solar Designer
>>>>>>> b2967a16
 */

#define NEED_OS_TIMER
#include "os.h"

#include <stdint.h>
#include <stdio.h>
#include <string.h>
#include <assert.h>
#include <signal.h>
#include <sys/types.h>
#include <sys/stat.h>
#if (!AC_BUILT || HAVE_SYS_FILE_H)
#include <sys/file.h>
#endif
#include <time.h>
#if (!AC_BUILT || HAVE_SYS_TIMES_H)
#include <sys/times.h>
#endif
#include <errno.h>
#if (!AC_BUILT || HAVE_UNISTD_H) && !_MSC_VER
#include <unistd.h>
#endif
#if _MSC_VER || HAVE_IO_H
#include <io.h> // open()
#endif

#include "arch.h"
#include "params.h"
#include "base64_convert.h"

#if CRK_PREFETCH && defined(__SSE__)
#include <xmmintrin.h>
#endif

#include "misc.h"
#include "memory.h"
#include "signals.h"
#include "idle.h"
#include "formats.h"
#include "dyna_salt.h"
#include "loader.h"
#include "logger.h"
#include "status.h"
#include "recovery.h"
#include "external.h"
#include "options.h"
#include "mask_ext.h"
#include "mask.h"
#include "unicode.h"
#include "cracker.h"
#include "john.h"
#include "fake_salts.h"
#include "sha.h"
#ifdef HAVE_MPI
#include "john-mpi.h"
#endif
#include "path.h"
#include "jumbo.h"
#if HAVE_LIBDL && defined(HAVE_OPENCL)
#include "common-gpu.h"
#endif
#include "memdbg.h"

#ifdef index
#undef index
#endif

#if defined(LOCK_DEBUG) && !defined(POTSYNC_DEBUG)
#define POTSYNC_DEBUG 1
#endif

#ifdef POTSYNC_DEBUG
static clock_t salt_time = 0;
#endif

static fix_state_fp fp_fix_state;
static struct db_main *crk_db;
static struct fmt_params crk_params;
static struct fmt_methods crk_methods;
#if CRK_PREFETCH
#if 1
static unsigned int crk_prefetch;
#else
#define crk_prefetch CRK_PREFETCH
#endif
#endif
static int crk_key_index, crk_last_key;
static void *crk_last_salt;
void (*crk_fix_state)(void);
static struct db_keys *crk_guesses;
static uint64_t *crk_timestamps;
static char crk_stdout_key[PLAINTEXT_BUFFER_SIZE];
int64_t crk_pot_pos;

/* expose max_keys_per_crypt to the world (needed in recovery.c) */
int cracker_max_keys_per_crypt() {
	return  crk_params.max_keys_per_crypt;
}

static void crk_dummy_set_salt(void *salt)
{
}

static void crk_dummy_fix_state(void)
{
}

static void crk_init_salt(void)
{
	if (!crk_db->salts->next) {
		crk_methods.set_salt(crk_db->salts->salt);
		crk_methods.set_salt = crk_dummy_set_salt;
	}
}

static void crk_help(void)
{
	static int printed = 0;
	if (!john_main_process || printed ||
	    ((options.flags & FLG_STDOUT) && isatty(fileno(stdout))))
		return;
#ifdef HAVE_MPI
	if (mpi_p > 1 || getenv("OMPI_COMM_WORLD_SIZE"))
#ifdef SIGUSR1
		fprintf(stderr, "Send SIGUSR1 to mpirun for status\n");
#else
		fprintf(stderr, "Send SIGHUP to john process for status\n");
#endif
	else
#endif
	if ((options.flags & FLG_STDIN_CHK) || (options.flags & FLG_PIPE_CHK))
		fprintf(stderr, "Press Ctrl-C to abort, "
#ifdef SIGUSR1
		        "or send SIGUSR1 to john process for status\n");
#else
		        "or send SIGHUP to john process for status\n");
#endif
	else
	fprintf(stderr, "Press 'q' or Ctrl-C to abort, "
	    "almost any other key for status\n");
	printed = 1;
}

void crk_init(struct db_main *db, void (*fix_state)(void),
	struct db_keys *guesses)
{
	char *where;
	size_t size;

/*
 * We should have already called fmt_self_test() from john.c.  This redundant
 * self-test is only to catch some more obscure bugs in debugging builds (it
 * is a no-op in normal builds).  Additionally, we skip it even in debugging
 * builds if we're running in --stdout mode (there's no format involved then)
 * or if the format has a custom reset() method (we've already called reset(db)
 * from john.c, and we don't want to mess with the format's state).
 */
	if (db->loaded && db->format->methods.reset == fmt_default_reset)
	if ((where = fmt_self_test(db->format, db))) {
		log_event("! Self test failed (%s)", where);
		fprintf(stderr, "Self test failed (%s)\n", where);
		error();
	}

#if defined(HAVE_OPENCL)
	/* This erases the 'spinning wheel' cursor from self-test */
	if (john_main_process)
		fprintf(stderr, " \b");
#endif

	crk_db = db;
	memcpy(&crk_params, &db->format->params, sizeof(struct fmt_params));
	memcpy(&crk_methods, &db->format->methods, sizeof(struct fmt_methods));

#if CRK_PREFETCH && !defined(crk_prefetch)
	{
		unsigned int m = crk_params.max_keys_per_crypt;
		if (m > CRK_PREFETCH) {
			unsigned int n = (m + CRK_PREFETCH - 1) / CRK_PREFETCH;
			crk_prefetch = (m + n - 1) / n;
			/* CRK_PREFETCH / 2 < crk_prefetch <= CRK_PREFETCH */
		} else {
/* Actual prefetch will be capped to crypt_all() return value anyway, so let's
 * not cap it to max_keys_per_crypt here in case crypt_all() generates more
 * candidates on its own. */
			crk_prefetch = CRK_PREFETCH;
		}
	}
#endif

	if (db->loaded) crk_init_salt();
	crk_last_key = crk_key_index = 0;
	crk_last_salt = NULL;

	if (fix_state)
		(crk_fix_state = fix_state)();
	else
		crk_fix_state = crk_dummy_fix_state;

	if (options.flags & FLG_MASK_STACKED)
		mask_fix_state();

	crk_guesses = guesses;

	if (db->loaded) {
<<<<<<< HEAD
		size = crk_params.max_keys_per_crypt * sizeof(int64);
		memset(crk_timestamps = mem_alloc_tiny(size, sizeof(int64)),
		       -1, size);
=======
		size = crk_params.max_keys_per_crypt * sizeof(uint64_t);
		memset(crk_timestamps = mem_alloc(size), -1, size);
>>>>>>> b2967a16
	} else
		crk_stdout_key[0] = 0;

	rec_save();

	crk_help();

	idle_init(db->format);
}

/*
 * crk_remove_salt() is called by crk_remove_hash() when it happens to remove
 * the last password hash for a salt.
 */
static void crk_remove_salt(struct db_salt *salt)
{
	struct db_salt **current;

	crk_db->salt_count--;

	current = &crk_db->salts;
	while (*current != salt)
		current = &(*current)->next;
	*current = salt->next;

	/* If we kept the salt_hash table, update it */
	if (crk_db->salt_hash) {
		int hash = crk_methods.salt_hash(salt->salt);

		if (crk_db->salt_hash[hash] == salt) {
			if (salt->next &&
			    crk_methods.salt_hash(salt->next->salt) == hash)
				crk_db->salt_hash[hash] = salt->next;
			else
				crk_db->salt_hash[hash] = NULL;
		}
	}
#ifdef POTSYNC_DEBUG
	if (options.verbosity > 1 && crk_params.binary_size &&
	    crk_db->salt_count < crk_db->password_count)
		log_event("- got rid of a salt, %d left", crk_db->salt_count);
#endif
	dyna_salt_remove(salt->salt);
}

/*
 * Updates the database after a password has been cracked.
 */
static void crk_remove_hash(struct db_salt *salt, struct db_password *pw)
{
	struct db_password **start, **current;
	int hash, count;

	crk_db->password_count--;

	if (!--salt->count) {
		salt->list = NULL; /* "single crack" mode might care */
		crk_remove_salt(salt);
		return;
	}

/*
 * If there's no bitmap for this salt, assume that next_hash fields are unused
 * and don't need to be updated.  Only bother with the list.
 */
	if (!salt->bitmap) {
		current = &salt->list;
		while (*current != pw)
			current = &(*current)->next;
		*current = pw->next;
		pw->binary = NULL;
		return;
	}

	hash = crk_db->format->methods.binary_hash[salt->hash_size](pw->binary);
	count = 0;
	start = current = &salt->hash[hash >> PASSWORD_HASH_SHR];
	do {
		if (crk_db->format->methods.binary_hash[salt->hash_size]
		    ((*current)->binary) == hash)
			count++;
		if (*current == pw) {
/*
 * If we can, skip the write to hash table to avoid unnecessary page
 * copy-on-write when running with "--fork".  We can do this when we're about
 * to remove this entry from the bitmap, which we'd be checking first.
 */
			if (count == 1 && current == start && !pw->next_hash)
				break;
			*current = pw->next_hash;
		} else {
			current = &(*current)->next_hash;
		}
	} while (*current);

	assert(count >= 1);

/*
 * If we have removed the last entry with the exact hash value from this hash
 * bucket (which could also contain entries with nearby hash values in case
 * PASSWORD_HASH_SHR is non-zero), we must also reset the corresponding bit.
 */
	if (count == 1)
		salt->bitmap[hash / (sizeof(*salt->bitmap) * 8)] &=
		    ~(1U << (hash % (sizeof(*salt->bitmap) * 8)));

/*
 * If there's a hash table for this salt, assume that the list is only used by
 * "single crack" mode, so mark the entry for removal by "single crack" mode
 * code if that's what we're running, instead of traversing the list here.
 *
 * Or, if FMT_REMOVE, the format explicitly intends to traverse the list
 * during cracking, and will remove entries at that point.
 */
	if (crk_guesses || (crk_params.flags & FMT_REMOVE))
		pw->binary = NULL;
}

/* Negative index is not counted/reported (got it from pot sync) */
static int crk_process_guess(struct db_salt *salt, struct db_password *pw,
	int index)
{
	char utf8buf_key[PLAINTEXT_BUFFER_SIZE + 1];
	char utf8login[PLAINTEXT_BUFFER_SIZE + 1];
	char tmp8[PLAINTEXT_BUFFER_SIZE + 1];
	int dupe;
	char *key, *utf8key, *repkey, *replogin, *repuid;

	if (index >= 0 && index < crk_params.max_keys_per_crypt) {
		dupe = !memcmp(&crk_timestamps[index],
		               &status.crypts, sizeof(int64));
		crk_timestamps[index] = status.crypts;
	} else
		dupe = 0;

	repkey = key = index < 0 ? "" : crk_methods.get_key(index);

<<<<<<< HEAD
	if (crk_db->options->flags & DB_LOGIN) {
		replogin = pw->login;
		if (options.show_uid_in_cracks)
			repuid = pw->uid;
		else
			repuid = "";
	} else
		replogin = repuid = "";

	if (index >= 0 && (options.store_utf8 || options.report_utf8)) {
		if (options.target_enc == UTF_8)
			utf8key = key;
		else {
			utf8key = cp_to_utf8_r(key, utf8buf_key,
			                       PLAINTEXT_BUFFER_SIZE);
			// Double-check that the conversion was correct. Our
			// fallback is to log, warn and use the original key
			// instead. If you see it, we have a bug.
			utf8_to_cp_r(utf8key, tmp8,
			             PLAINTEXT_BUFFER_SIZE);
			if (strcmp(tmp8, key)) {
				fprintf(stderr, "Warning, conversion failed %s"
				        " -> %s -> %s - fallback to codepage\n",
				        key, utf8key, tmp8);
				log_event("Warning, conversion failed %s -> %s"
				          " -> %s - fallback to codepage", key,
				          utf8key, tmp8);
				utf8key = key;
			}
		}
		if (options.report_utf8) {
			repkey = utf8key;
			if (options.internal_cp != UTF_8)
				replogin = cp_to_utf8_r(replogin,
					      utf8login, PLAINTEXT_BUFFER_SIZE);
		}
		if (options.store_utf8)
			key = utf8key;
	}
=======
	dupe = crk_timestamps[index] == status.crypts;
	crk_timestamps[index] = status.crypts;
>>>>>>> b2967a16

	// Ok, FIX the salt  ONLY if -regen-lost-salts=X was used.
	if (options.regen_lost_salts && (crk_db->format->params.flags & FMT_DYNAMIC) == FMT_DYNAMIC)
		crk_guess_fixup_salt(pw->source, *(char**)(salt->salt));

	/* If we got this crack from a pot sync, don't report or count */
	if (index >= 0) {
		const char *ct;
		char buffer[LINE_BUFFER_SIZE + 1];

		if (options.max_run_time < 0) {
#if OS_TIMER
			timer_abort = 0 - options.max_run_time;
#else
			timer_abort = status_get_time() - options.max_run_time;
#endif
		}

		if (options.max_cands < 0)
			john_max_cands =
				((unsigned long long)status.cands.hi << 32) +
				status.cands.lo - options.max_cands +
				crk_params.max_keys_per_crypt;

		if (dupe)
			ct = NULL;
		else
			ct = ldr_pot_source(
				crk_methods.source(pw->source, pw->binary),
				buffer);
		log_guess(crk_db->options->flags & DB_LOGIN ? replogin : "?",
		          crk_db->options->flags & DB_LOGIN ? repuid : "",
		          (char*)ct,
		          repkey, key, crk_db->options->field_sep_char, index);

		if (options.flags & FLG_CRKSTAT)
			event_pending = event_status = 1;

		crk_db->guess_count++;
		status.guess_count++;

		if (crk_guesses && !dupe) {
			strnfcpy(crk_guesses->ptr, key,
			         crk_params.plaintext_length);
			crk_guesses->ptr += crk_params.plaintext_length;
			crk_guesses->count++;
		}
	}

	if (!(crk_params.flags & FMT_NOT_EXACT))
		crk_remove_hash(salt, pw);

	if (!crk_db->salts)
		return 1;

	crk_init_salt();

	return 0;
}

static char *crk_loaded_counts(void)
{
	static char s_loaded_counts[80];
	char nbuf[24];

	if (crk_db->password_count == 0)
		return "No remaining hashes";

	if (crk_db->password_count == 1)
		return "Remaining 1 hash";

	sprintf(s_loaded_counts,
		"Remaining %d hashes with %s different salts",
		crk_db->password_count,
		crk_db->salt_count > 1 ?
		jtr_itoa(crk_db->salt_count, nbuf, 24, 10) : "no");

	return s_loaded_counts;
}

static int crk_remove_pot_entry(char *ciphertext)
{
	struct db_salt *salt;
	struct db_password *pw;
	char argcopy[LINE_BUFFER_SIZE];
	void *pot_salt;
	char *binary = crk_methods.binary(ciphertext);
#ifdef POTSYNC_DEBUG
	struct tms buffer;
	clock_t start = times(&buffer), end;
#endif

	/*
	 * If the pot entry is truncated from a huge ciphertext, we have
	 * this alternate code path that's slower but aware of the magic.
	 */
	if (ldr_isa_pot_source(ciphertext)) {
		if ((salt = crk_db->salts))
		do {
			if ((pw = salt->list))
			do {
				char *source;

				source = crk_methods.source(pw->source,
				                            pw->binary);

				if (!ldr_pot_source_cmp(ciphertext, source)) {
					if (crk_process_guess(salt, pw, -1))
						return 1;

					if (!(crk_db->options->flags & DB_WORDS))
						break;
				}
			} while ((pw = pw->next));
		}  while ((salt = salt->next));

#ifdef POTSYNC_DEBUG
		end = times(&buffer);
		salt_time += (end - start);
#endif
		return 0;
	}

	/*
	 * We need to copy ciphertext, because the one we got actually
	 * points to a static buffer in split() and we are going to call
	 * that function again and compare the results. Thanks to
	 * Christien Rioux for pointing this out.
	 */
	ciphertext = strnzcpy(argcopy, ciphertext, sizeof(argcopy));
	pot_salt = crk_methods.salt(ciphertext);
	dyna_salt_create(pot_salt);

	/* Do we still have a hash table for salts? */
	if (crk_db->salt_hash) {
		salt = crk_db->salt_hash[crk_methods.salt_hash(pot_salt)];
		if (!salt)
			return 0;
	} else
		salt = crk_db->salts;

	do {
		if (!dyna_salt_cmp(pot_salt, salt->salt, crk_params.salt_size))
			break;
	}  while ((salt = salt->next));

#ifdef POTSYNC_DEBUG
	end = times(&buffer);
	salt_time += (end - start);
#endif
	dyna_salt_remove(pot_salt);
	if (!salt)
		return 0;

	if (!salt->bitmap) {
		if ((pw = salt->list))
		do {
			char *source;

			source = crk_methods.source(pw->source, pw->binary);

			//assert(source != ciphertext);
			if (!strcmp(source, ciphertext)) {
				if (crk_process_guess(salt, pw, -1))
					return 1;

				if (!(crk_db->options->flags & DB_WORDS))
					break;
			}
		} while ((pw = pw->next));
	}
	else {
		int hash;

		hash = crk_methods.binary_hash[salt->hash_size](binary);
		if (!(salt->bitmap[hash / (sizeof(*salt->bitmap) * 8)] &
		      (1U << (hash % (sizeof(*salt->bitmap) * 8)))))
			return 0;

		if ((pw = salt->hash[hash >> PASSWORD_HASH_SHR]))
		do {
			char *source;

			source = crk_methods.source(pw->source, pw->binary);

			//assert(source != ciphertext);
			if (!strcmp(source, ciphertext)) {
				if (crk_process_guess(salt, pw, -1))
					return 1;

				if (!(crk_db->options->flags & DB_WORDS))
					break;
			}
		} while ((pw = pw->next_hash));
	}

	return 0;
}

int crk_reload_pot(void)
{
	char line[LINE_BUFFER_SIZE];
	FILE *pot_file;
	int total = crk_db->password_count, others;
#ifdef POTSYNC_DEBUG
	struct tms buffer;
	clock_t start = times(&buffer), end;

	salt_time = 0;
#endif
	event_reload = 0;

	if (event_abort)
		return 0;

	if (crk_params.flags & FMT_NOT_EXACT)
		return 0;

	if (!(pot_file = fopen(path_expand(options.activepot), "rb")))
		pexit("fopen: %s", path_expand(options.activepot));

	if (crk_pot_pos) {
		if (jtr_fseek64(pot_file, 0, SEEK_END) == -1)
			pexit("fseek to end of pot file");
		if (crk_pot_pos == jtr_ftell64(pot_file)) {
			if (fclose(pot_file))
				pexit("fclose");
			return 0;
		}
		if (crk_pot_pos > jtr_ftell64(pot_file)) {
			if (john_main_process) {
				fprintf(stderr,
				        "Note: pot file shrunk. Recovering.\n");
			}
			log_event("Note: pot file shrunk. Recovering.");
			rewind(pot_file);
			crk_pot_pos = 0;
		}
		if (jtr_fseek64(pot_file, crk_pot_pos, SEEK_SET) == -1) {
			perror("fseek to sync pos. of pot file");
			log_event("fseek to sync pos. of pot file: %s",
			          strerror(errno));
			crk_pot_pos = 0;
			if (fclose(pot_file))
				pexit("fclose");
			return 0;
		}
	}

	ldr_in_pot = 1; /* Mutes some warnings from valid() et al */

	while (fgetl(line, sizeof(line), pot_file)) {
		char *p, *ciphertext = line;
		char *fields[10] = { NULL };

		if (!(p = strchr(ciphertext, options.loader.field_sep_char)))
			continue;
		*p = 0;

		fields[0] = "";
		fields[1] = ciphertext;
		ciphertext = crk_methods.prepare(fields, crk_db->format);
		if (ldr_trunc_valid(ciphertext, crk_db->format)) {
			ciphertext = crk_methods.split(ciphertext, 0,
			                               crk_db->format);
			if (crk_remove_pot_entry(ciphertext))
				break;
		}
	}

	ldr_in_pot = 0;

	crk_pot_pos = jtr_ftell64(pot_file);

	if (fclose(pot_file))
		pexit("fclose");

	others = total - crk_db->password_count;

	if (others)
		log_event("+ pot sync removed %d hashes; %s",
		          others, crk_loaded_counts());

	if (others && options.verbosity > VERB_LEGACY) {
		if (options.node_count)
			fprintf(stderr, "%u: %s\n",
			        options.node_min, crk_loaded_counts());
		else
			fprintf(stderr, "%s\n", crk_loaded_counts());
	}

#ifdef POTSYNC_DEBUG
	end = times(&buffer);
#if defined(_SC_CLK_TCK) && !defined(CLK_TCK)
#define CLK_TCK	sysconf(_SC_CLK_TCK)
#endif
	fprintf(stderr, "%s(%u): potsync removed %d hashes in %lu ms (%lu ms finding salts); %s\n", __FUNCTION__, options.node_min, others, 1000UL*(end - start)/CLK_TCK, 1000UL * salt_time / CLK_TCK, crk_loaded_counts());
#endif

	return (!crk_db->salts);
}

#ifdef HAVE_MPI
static void crk_mpi_probe(void)
{
	static MPI_Status s;
	int flag;

	MPI_Iprobe(MPI_ANY_SOURCE, JOHN_MPI_RELOAD, MPI_COMM_WORLD, &flag, &s);
	if (flag) {
		static MPI_Request r;
		char buf[16];

		event_reload = 1;
		MPI_Irecv(buf, 1, MPI_CHAR, MPI_ANY_SOURCE,
		          JOHN_MPI_RELOAD, MPI_COMM_WORLD, &r);
	}
}
#endif

static void crk_poll_files(void)
{
	struct stat trigger_stat;

	if (options.abort_file &&
	    stat(path_expand(options.abort_file), &trigger_stat) == 0) {
		if (!event_abort && john_main_process)
			fprintf(stderr, "Abort file seen\n");
		log_event("Abort file seen");
		event_pending = event_abort = 1;
	}
	else if (options.pause_file &&
	         stat(path_expand(options.pause_file), &trigger_stat) == 0) {
#if !HAVE_SYS_TIMES_H
		clock_t end, start = clock();
#else
		struct tms buf;
		clock_t end, start = times(&buf);
#endif

		status_print();
		if (john_main_process)
			fprintf(stderr, "Pause file seen, going to sleep "
			        "(session saved)\n");
		log_event("Pause file seen, going to sleep");

		/* Better save stuff before going to sleep */
		rec_save();

		do {
			int s = 3;

			do {
				s = sleep(s);
			} while (s);

		} while (stat(path_expand(options.pause_file),
		              &trigger_stat) == 0);

		if (john_main_process)
			fprintf(stderr, "Pause file removed, continuing\n");
		log_event("Pause file removed, continuing");

		/* Disregard pause time for stats */
#if !HAVE_SYS_TIMES_H
		end = clock();
#else
		end = times(&buf);
#endif
		status.start_time -= (start - end);
	}
}

static int crk_process_event(void)
{
	event_pending = 0;

#ifdef HAVE_MPI
	if (event_mpiprobe) {
		event_mpiprobe = 0;
		crk_mpi_probe();
	}
#endif

	if (event_save) {
		event_save = 0;
		rec_save();
	}

	if (event_status) {
		event_status = 0;
		status_print();
	}

	if (event_ticksafety) {
		event_ticksafety = 0;
		status_ticks_overflow_safety();
	}

	if (event_poll_files) {
		event_poll_files = 0;
#if HAVE_LIBDL && defined(HAVE_OPENCL)
		gpu_check_temp();
#endif
		crk_poll_files();
	}

	return event_abort;
}

void crk_set_hybrid_fix_state_func_ptr(fix_state_fp fp)
{
	fp_fix_state = fp;
}

static int crk_password_loop(struct db_salt *salt)
{
	int count;
	unsigned int match, index;
#if CRK_PREFETCH
	unsigned int target;
#endif

#if !OS_TIMER
	sig_timer_emu_tick();
#endif

	idle_yield();

	if (event_pending && crk_process_event())
		return -1;

	if (fp_fix_state)
		fp_fix_state();

	count = crk_key_index;
	match = crk_methods.crypt_all(&count, salt);
	crk_last_key = count;

	status_update_crypts((uint64_t)salt->count * count, count);

	if (!match)
		return 0;

	if (!salt->bitmap) {
		struct db_password *pw = salt->list;
		do {
			if (crk_methods.cmp_all(pw->binary, match))
			for (index = 0; index < match; index++)
			if (crk_methods.cmp_one(pw->binary, index))
			if (crk_methods.cmp_exact(crk_methods.source(
			    pw->source, pw->binary), index)) {
				if (crk_process_guess(salt, pw, index))
					return 1;
				else {
					if (!(crk_params.flags & FMT_NOT_EXACT))
						break;
				}
			}
		} while ((pw = pw->next));

		return 0;
	}

#if CRK_PREFETCH
	for (index = 0; index < match; index = target) {
		unsigned int slot, ahead, lucky;
		struct {
			unsigned int i;
			union {
				unsigned int *b;
				struct db_password **p;
			} u;
		} a[CRK_PREFETCH];
		target = index + crk_prefetch;
		if (target > match)
			target = match;
		for (slot = 0, ahead = index; ahead < target; slot++, ahead++) {
			unsigned int h = salt->index(ahead);
			unsigned int *b = &salt->bitmap[h / (sizeof(*salt->bitmap) * 8)];
			a[slot].i = h;
			a[slot].u.b = b;
#ifdef __SSE__
			_mm_prefetch((const char *)b, _MM_HINT_NTA);
#else
			*(volatile unsigned int *)b;
#endif
		}
		lucky = 0;
		for (slot = 0, ahead = index; ahead < target; slot++, ahead++) {
			unsigned int h = a[slot].i;
			if (*a[slot].u.b & (1U << (h % (sizeof(*salt->bitmap) * 8)))) {
				struct db_password **pwp = &salt->hash[h >> PASSWORD_HASH_SHR];
#ifdef __SSE__
				_mm_prefetch((const char *)pwp, _MM_HINT_NTA);
#else
				*(void * volatile *)pwp;
#endif
				a[lucky].i = ahead;
				a[lucky++].u.p = pwp;
			}
		}
#if 1
		if (!lucky)
			continue;
		for (slot = 0; slot < lucky; slot++) {
			struct db_password *pw = *a[slot].u.p;
/*
 * Chances are this will also prefetch the next_hash field and the actual
 * binary (pointed to by the binary field, but likely located right after
 * this struct).
 */
#ifdef __SSE__
			_mm_prefetch((const char *)&pw->binary, _MM_HINT_NTA);
#else
			*(void * volatile *)&pw->binary;
#endif
		}
#endif
		for (slot = 0; slot < lucky; slot++) {
			struct db_password *pw = *a[slot].u.p;
			index = a[slot].i;
			do {
				if (crk_methods.cmp_one(pw->binary, index))
				if (crk_methods.cmp_exact(crk_methods.source(
				    pw->source, pw->binary), index)) {
					if (crk_process_guess(salt, pw, index))
						return 1;
/* After we've successfully cracked and removed a hash, our prefetched bitmap
 * and hash table entries might be stale: some might correspond to the same
 * hash bucket, yet with this removed hash still in there if it was the first
 * one in the bucket.  If so, re-prefetch from the next lucky index if any,
 * yet complete handling of this index first. */
					if (slot + 1 < lucky) {
						struct db_password *first =
						    salt->hash[
						    salt->index(index) >>
						    PASSWORD_HASH_SHR];
						if (pw == first || !first) {
							target = a[slot + 1].i;
							lucky = 0;
						}
					}
				}
			} while ((pw = pw->next_hash));
		}
	}
#else
	for (index = 0; index < match; index++) {
		unsigned int hash = salt->index(index);
		if (salt->bitmap[hash / (sizeof(*salt->bitmap) * 8)] &
		    (1U << (hash % (sizeof(*salt->bitmap) * 8)))) {
			struct db_password *pw =
			    salt->hash[hash >> PASSWORD_HASH_SHR];
			do {
				if (crk_methods.cmp_one(pw->binary, index))
				if (crk_methods.cmp_exact(crk_methods.source(
				    pw->source, pw->binary), index))
				if (crk_process_guess(salt, pw, index))
					return 1;
			} while ((pw = pw->next_hash));
		}
	}
#endif

	return 0;
}

static int crk_salt_loop(void)
{
	int done;
	struct db_salt *salt;

	if (event_reload && crk_reload_pot())
		return 1;

	salt = crk_db->salts;

	/* on first run, right after restore, this can be non-zero */
	if (status.resume_salt) {
		struct db_salt *s = salt;
		/* clear resume so it only works the first time */
		status.resume_salt = 0;
		while (s)
		{
			if (s->salt_md5[0] == status.resume_salt_md5[0] &&
				!memcmp(s->salt_md5, status.resume_salt_md5, 16))
			{
				/* found it!! */
				salt = s;
				break;
			}
			s = s->next;
		}
	}
	do {
		crk_methods.set_salt(salt->salt);
		status.resume_salt_md5 = (crk_db->salt_count > 1) ?
			salt->salt_md5 : NULL;
		if ((done = crk_password_loop(salt)))
			break;
	} while ((salt = salt->next));
	if (!salt || crk_db->salt_count < 2)
		status.resume_salt_md5 = NULL;

	if (done >= 0) {
#if !HAVE_OPENCL
		/* Assumes we'll never overrun 32-bit in one crypt */
		add32to64(&status.cands, crk_key_index *
		          mask_int_cand.num_int_cand);
#else
		/* Safe for > 4G crypts per call */
		int64 totcand;
		mul32by32(&totcand, crk_key_index, mask_int_cand.num_int_cand);
		add64to64(&status.cands, &totcand);
#endif
	}

<<<<<<< HEAD
	if (john_max_cands && !event_abort) {
		unsigned long long cands =
			((unsigned long long)
			 status.cands.hi << 32) + status.cands.lo;
		if (cands >= john_max_cands)
			event_abort = event_pending = 1;
	}
=======
	if (done >= 0)
		status.cands += crk_key_index;
>>>>>>> b2967a16

	if (salt)
		return 1;

	crk_key_index = 0;
	crk_last_salt = NULL;
	if (options.flags & FLG_MASK_STACKED)
		mask_fix_state();
	else
	crk_fix_state();

	if (ext_abort)
		event_abort = 1;

	if (ext_status && !event_abort) {
		ext_status = 0;
		event_status = 0;
		status_print();
	}

	return ext_abort;
}

/* this variable is used in salt-resume logic  */
/* if the KPC is now larger than it was when   */
/* the .rec file was made, then the first loop */
/* must limit its KPC to what was saved in the */
/* .rec file.                                  */
static int cracker_max_keys_to_use = 0;

int crk_process_key(char *key)
{
	if (crk_db->loaded) {
		if (!cracker_max_keys_to_use) {
			cracker_max_keys_to_use = crk_params.max_keys_per_crypt;
			if (status.resume_salt) {
				if (status.resume_salt_crypts_per <= 0)
					/* No longer resume v1 salt, we do not know the restore KPC */
					status.resume_salt = 0;
				else if (status.resume_salt_crypts_per < cracker_max_keys_to_use)
					/* NOTE this reduction can only happen the FIRST time */
					cracker_max_keys_to_use = status.resume_salt_crypts_per;
			}
		}

		if (crk_key_index == 0)
			crk_methods.clear_keys();

		crk_methods.set_key(key, crk_key_index++);

		if (crk_key_index >= cracker_max_keys_to_use ||
		    (options.force_maxkeys &&
		     crk_key_index >= options.force_maxkeys)) {
			int ret = crk_salt_loop();
			/* From here on cracker_max_keys_to_use is set to max KPC */
			cracker_max_keys_to_use = crk_params.max_keys_per_crypt;
			return ret;
		}

		return 0;
	}

#if !OS_TIMER
	sig_timer_emu_tick();
#endif

	if (event_pending)
	if (crk_process_event()) return 1;

	strnzcpy(crk_stdout_key, key, crk_params.plaintext_length + 1);
	if (options.verbosity > 1)
		puts(crk_stdout_key);

	status_update_cands(1);

	if (john_max_cands && !event_abort) {
		unsigned long long cands =
			((unsigned long long)
			 status.cands.hi << 32) + status.cands.lo;
		if (cands >= john_max_cands)
			event_abort = event_pending = 1;
	}

	if (options.flags & FLG_MASK_STACKED)
		mask_fix_state();
	else
	crk_fix_state();

	if (ext_abort)
		event_abort = 1;

	if (ext_status && !event_abort) {
		ext_status = 0;
		event_status = 0;
		status_print();
	}

	return ext_abort;
}

/* This function is used by single.c only */
int crk_process_salt(struct db_salt *salt)
{
	char *ptr;
	char key[PLAINTEXT_BUFFER_SIZE];
	int count, count_from_guesses, index;

	if (crk_guesses) {
		crk_guesses->count = 0;
		crk_guesses->ptr = crk_guesses->buffer;
	}

	if (crk_last_salt != salt->salt)
		crk_methods.set_salt(crk_last_salt = salt->salt);

	ptr = salt->keys->buffer;
	count = salt->keys->count;
	count_from_guesses = salt->keys->count_from_guesses;
	index = 0;

	crk_methods.clear_keys();

	while (count--) {
		strnzcpy(key, ptr, crk_params.plaintext_length + 1);
		ptr += crk_params.plaintext_length;

		crk_methods.set_key(key, index++);
		if (index >= crk_params.max_keys_per_crypt || !count ||
		    (options.force_maxkeys && index >= options.force_maxkeys)) {
			int done;
			crk_key_index = index;
			if ((done = crk_password_loop(salt)) >= 0) {
/*
 * The approach we use here results in status.cands growing slower than it
 * ideally should until this loop completes (at which point status.cands has
 * the correct value).  If cracking is interrupted (and then possibly
 * restored), status.cands may be left with a value lower than it should have.
 * An alternative would have been storing per-candidate flags indicating where
 * each candidate came from, but it'd cost.
 */
				int not_from_guesses =
				    index - count_from_guesses;
				if (not_from_guesses > 0) {
					status.cands += not_from_guesses;
					count_from_guesses = 0;
				} else {
					count_from_guesses -= index;
				}
			}
			if (done)
				return 1;
			if (!salt->list)
				return 0;
			index = 0;
			crk_methods.clear_keys();
		}
	}

	return 0;
}

char *crk_get_key1(void)
{
	if (options.secure)
		return "";
	else
	if (crk_db->loaded)
		return crk_methods.get_key(0);
	else
		return crk_stdout_key;
}

char *crk_get_key2(void)
{
	if (options.secure)
		return NULL;
	else
	if (crk_key_index > 1 && crk_key_index < crk_last_key)
		return crk_methods.get_key(crk_key_index - 1);
	else
	if (crk_last_key > 1)
		return crk_methods.get_key(crk_last_key - 1);
	else
		return NULL;
}

void crk_done(void)
{
	if (crk_db->loaded) {
		if (crk_key_index && crk_db->salts && !event_abort)
			crk_salt_loop();
	}
	c_cleanup();
}<|MERGE_RESOLUTION|>--- conflicted
+++ resolved
@@ -1,12 +1,8 @@
 /*
  * This file is part of John the Ripper password cracker,
-<<<<<<< HEAD
- * Copyright (c) 1996-2003,2006,2010-2013,2015 by Solar Designer
+ * Copyright (c) 1996-2003,2006,2010-2013,2015,2017 by Solar Designer
  *
  * ...with heavy changes in the jumbo patch, by magnum & JimF
-=======
- * Copyright (c) 1996-2003,2006,2010-2013,2015,2017 by Solar Designer
->>>>>>> b2967a16
  */
 
 #define NEED_OS_TIMER
@@ -213,14 +209,8 @@
 	crk_guesses = guesses;
 
 	if (db->loaded) {
-<<<<<<< HEAD
-		size = crk_params.max_keys_per_crypt * sizeof(int64);
-		memset(crk_timestamps = mem_alloc_tiny(size, sizeof(int64)),
-		       -1, size);
-=======
 		size = crk_params.max_keys_per_crypt * sizeof(uint64_t);
 		memset(crk_timestamps = mem_alloc(size), -1, size);
->>>>>>> b2967a16
 	} else
 		crk_stdout_key[0] = 0;
 
@@ -350,15 +340,13 @@
 	char *key, *utf8key, *repkey, *replogin, *repuid;
 
 	if (index >= 0 && index < crk_params.max_keys_per_crypt) {
-		dupe = !memcmp(&crk_timestamps[index],
-		               &status.crypts, sizeof(int64));
+		dupe = crk_timestamps[index] == status.crypts;
 		crk_timestamps[index] = status.crypts;
 	} else
 		dupe = 0;
 
 	repkey = key = index < 0 ? "" : crk_methods.get_key(index);
 
-<<<<<<< HEAD
 	if (crk_db->options->flags & DB_LOGIN) {
 		replogin = pw->login;
 		if (options.show_uid_in_cracks)
@@ -398,10 +386,6 @@
 		if (options.store_utf8)
 			key = utf8key;
 	}
-=======
-	dupe = crk_timestamps[index] == status.crypts;
-	crk_timestamps[index] = status.crypts;
->>>>>>> b2967a16
 
 	// Ok, FIX the salt  ONLY if -regen-lost-salts=X was used.
 	if (options.regen_lost_salts && (crk_db->format->params.flags & FMT_DYNAMIC) == FMT_DYNAMIC)
@@ -421,9 +405,7 @@
 		}
 
 		if (options.max_cands < 0)
-			john_max_cands =
-				((unsigned long long)status.cands.hi << 32) +
-				status.cands.lo - options.max_cands +
+			john_max_cands = status.cands - options.max_cands +
 				crk_params.max_keys_per_crypt;
 
 		if (dupe)
@@ -1007,31 +989,13 @@
 	if (!salt || crk_db->salt_count < 2)
 		status.resume_salt_md5 = NULL;
 
-	if (done >= 0) {
-#if !HAVE_OPENCL
-		/* Assumes we'll never overrun 32-bit in one crypt */
-		add32to64(&status.cands, crk_key_index *
-		          mask_int_cand.num_int_cand);
-#else
-		/* Safe for > 4G crypts per call */
-		int64 totcand;
-		mul32by32(&totcand, crk_key_index, mask_int_cand.num_int_cand);
-		add64to64(&status.cands, &totcand);
-#endif
-	}
-
-<<<<<<< HEAD
+	if (done >= 0)
+		status.cands += crk_key_index * mask_int_cand.num_int_cand;
+
 	if (john_max_cands && !event_abort) {
-		unsigned long long cands =
-			((unsigned long long)
-			 status.cands.hi << 32) + status.cands.lo;
-		if (cands >= john_max_cands)
+		if (status.cands >= john_max_cands)
 			event_abort = event_pending = 1;
 	}
-=======
-	if (done >= 0)
-		status.cands += crk_key_index;
->>>>>>> b2967a16
 
 	if (salt)
 		return 1;
@@ -1108,10 +1072,7 @@
 	status_update_cands(1);
 
 	if (john_max_cands && !event_abort) {
-		unsigned long long cands =
-			((unsigned long long)
-			 status.cands.hi << 32) + status.cands.lo;
-		if (cands >= john_max_cands)
+		if (status.cands >= john_max_cands)
 			event_abort = event_pending = 1;
 	}
 
