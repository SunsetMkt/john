/*
 * MD5 OpenCL code is based on Alain Espinosa's OpenCL patches.
 *
 * This software is Copyright (c) 2010, Dhiru Kholia <dhiru.kholia at gmail.com>
 * and Copyright (c) 2012, magnum
 * and it is hereby released to the general public under the following terms:
 * Redistribution and use in source and binary forms, with or without
 * modification, are permitted.
 */

#include <string.h>

#include "arch.h"
#include "params.h"
#include "path.h"
#include "common.h"
#include "formats.h"
#include "common-opencl.h"
#include "config.h"
#include "options.h"

#define PLAINTEXT_LENGTH    32 /* Max. is 56 with current kernel */
#define FORMAT_LABEL        "raw-md5-opencl"
#define FORMAT_NAME         "Raw MD5"
#define ALGORITHM_NAME      "OpenCL (inefficient, development use only)"
#define BENCHMARK_COMMENT   ""
#define BENCHMARK_LENGTH    -1
#define CIPHERTEXT_LENGTH   32
#define BINARY_SIZE         16
#define SALT_SIZE           0

cl_command_queue queue_prof;
cl_mem pinned_saved_keys, pinned_partial_hashes, buffer_out, buffer_keys;
static cl_uint *partial_hashes;
static cl_uint *res_hashes;
static char *saved_plain;
static int keybuf_size = PLAINTEXT_LENGTH;

#define MIN(a, b)		(((a) > (b)) ? (b) : (a))
#define MAX(a, b)		(((a) > (b)) ? (a) : (b))

#define MIN_KEYS_PER_CRYPT      2048
#define MAX_KEYS_PER_CRYPT      (1024 * 2048)

#define LWS_CONFIG		"rawmd5_LWS"
#define GWS_CONFIG		"rawmd5_GWS"
#define DUR_CONFIG		"rawmd5_MaxDuration"

static int have_full_hashes;
static size_t crypt_gws;

static struct fmt_tests tests[] = {
	{"098f6bcd4621d373cade4e832627b4f6", "test"},
	{"d41d8cd98f00b204e9800998ecf8427e", ""},
	{NULL}
};

static void create_clobj(int kpc)
{
	pinned_saved_keys = clCreateBuffer(context[ocl_gpu_id], CL_MEM_READ_ONLY | CL_MEM_ALLOC_HOST_PTR, keybuf_size * kpc, NULL, &ret_code);
	HANDLE_CLERROR(ret_code, "Error creating page-locked memory pinned_saved_keys");
	saved_plain = (char *) clEnqueueMapBuffer(queue[ocl_gpu_id], pinned_saved_keys, CL_TRUE, CL_MAP_READ | CL_MAP_WRITE, 0, keybuf_size * kpc, 0, NULL, NULL, &ret_code);
	HANDLE_CLERROR(ret_code, "Error mapping page-locked memory saved_plain");

	res_hashes = malloc(sizeof(cl_uint) * 3 * kpc);

	pinned_partial_hashes = clCreateBuffer(context[ocl_gpu_id], CL_MEM_WRITE_ONLY | CL_MEM_ALLOC_HOST_PTR, 4 * kpc, NULL, &ret_code);
	HANDLE_CLERROR(ret_code, "Error creating page-locked memory pinned_partial_hashes");
	partial_hashes = (cl_uint *) clEnqueueMapBuffer(queue[ocl_gpu_id], pinned_partial_hashes, CL_TRUE, CL_MAP_READ, 0, 4 * kpc, 0, NULL, NULL, &ret_code);
	HANDLE_CLERROR(ret_code, "Error mapping page-locked memory partial_hashes");

	// create and set arguments
	buffer_keys = clCreateBuffer(context[ocl_gpu_id], CL_MEM_READ_ONLY, keybuf_size * kpc, NULL, &ret_code);
	HANDLE_CLERROR(ret_code, "Error creating buffer argument buffer_keys");

	buffer_out = clCreateBuffer(context[ocl_gpu_id], CL_MEM_WRITE_ONLY, BINARY_SIZE * kpc, NULL, &ret_code);
	HANDLE_CLERROR(ret_code, "Error creating buffer argument buffer_out");

	HANDLE_CLERROR(clSetKernelArg(crypt_kernel, 0, sizeof(buffer_keys), (void *) &buffer_keys), "Error setting argument 1");
	HANDLE_CLERROR(clSetKernelArg(crypt_kernel, 1, sizeof(buffer_out), (void *) &buffer_out), "Error setting argument 2");

	crypt_gws = global_work_size = kpc;
}

static void release_clobj(void)
{
	HANDLE_CLERROR(clEnqueueUnmapMemObject(queue[ocl_gpu_id], pinned_partial_hashes, partial_hashes, 0,NULL,NULL), "Error Ummapping partial_hashes");
	HANDLE_CLERROR(clEnqueueUnmapMemObject(queue[ocl_gpu_id], pinned_saved_keys, saved_plain, 0, NULL, NULL), "Error Ummapping saved_plain");

	HANDLE_CLERROR(clReleaseMemObject(buffer_keys), "Error Releasing buffer_keys");
	HANDLE_CLERROR(clReleaseMemObject(buffer_out), "Error Releasing buffer_out");
	HANDLE_CLERROR(clReleaseMemObject(pinned_saved_keys), "Error Releasing pinned_saved_keys");
	HANDLE_CLERROR(clReleaseMemObject(pinned_partial_hashes), "Error Releasing pinned_partial_hashes");
	MEM_FREE(res_hashes);
}

static void done(void)
{
	release_clobj();

	HANDLE_CLERROR(clReleaseKernel(crypt_kernel), "Release kernel");
	HANDLE_CLERROR(clReleaseProgram(program[ocl_gpu_id]), "Release Program");
	HANDLE_CLERROR(clReleaseCommandQueue(queue[ocl_gpu_id]), "Release Queue");
	HANDLE_CLERROR(clReleaseContext(context[ocl_gpu_id]), "Release Context");
}

static cl_ulong gws_test(int gws, int do_benchmark, struct fmt_main *self)
{
	cl_ulong startTime, endTime;
	cl_command_queue queue_prof;
	cl_event Event[4];
	cl_int ret_code;
	int i;

	create_clobj(gws);
	queue_prof = clCreateCommandQueue(context[ocl_gpu_id], devices[ocl_gpu_id], CL_QUEUE_PROFILING_ENABLE, &ret_code);

        for (i=0; i < gws; i++)
		strncpy(&(saved_plain[i * keybuf_size]), tests[0].plaintext, keybuf_size);

	///Copy data to GPU memory
	HANDLE_CLERROR(clEnqueueWriteBuffer(queue_prof, buffer_keys, CL_FALSE, 0, keybuf_size * gws, saved_plain, 0, NULL, &Event[0]), "Copy memin");

	///Run kernel
	HANDLE_CLERROR(clEnqueueNDRangeKernel(queue_prof, crypt_kernel, 1, NULL, &global_work_size, &local_work_size, 0, NULL, &Event[1]), "Set ND range");
	HANDLE_CLERROR(clEnqueueReadBuffer(queue_prof, buffer_out, CL_TRUE, 0, sizeof(cl_uint) * gws, res_hashes, 0, NULL, &Event[2]), "Copy data back");
	HANDLE_CLERROR(clEnqueueReadBuffer(queue_prof, buffer_out, CL_TRUE, 0, sizeof(cl_uint) * gws * 3, res_hashes, 0, NULL, &Event[3]), "Copy data back");

	HANDLE_CLERROR(clGetEventProfilingInfo(Event[0], CL_PROFILING_COMMAND_START, sizeof(cl_ulong), &startTime, NULL), "Failed to get profiling info");
	HANDLE_CLERROR(clGetEventProfilingInfo(Event[0], CL_PROFILING_COMMAND_END, sizeof(cl_ulong), &endTime, NULL), "Failed to get profiling info");
	if (do_benchmark)
		fprintf(stderr, "input xfer: %llu us, ", (endTime-startTime)/1000ULL);

	HANDLE_CLERROR(clGetEventProfilingInfo(Event[1], CL_PROFILING_COMMAND_START, sizeof(cl_ulong), &startTime, NULL), "Failed to get profiling info");
	HANDLE_CLERROR(clGetEventProfilingInfo(Event[1], CL_PROFILING_COMMAND_END, sizeof(cl_ulong), &endTime, NULL), "Failed to get profiling info");
	if (do_benchmark)
		fprintf(stderr, "kernel %.2f ms, ", (float)((endTime - startTime)/1000000.));

	/* 200 ms duration limit for GCN to avoid ASIC hangs */
	if (amd_gcn(device_info[ocl_gpu_id]) && endTime - startTime > 200000000) {
		if (do_benchmark)
			fprintf(stderr, "- exceeds 200 ms\n");
		clReleaseCommandQueue(queue_prof);
		release_clobj();
		return 0;
	}

	HANDLE_CLERROR(clGetEventProfilingInfo(Event[2], CL_PROFILING_COMMAND_START, sizeof(cl_ulong), &startTime, NULL), "Failed to get profiling info");
	HANDLE_CLERROR(clGetEventProfilingInfo(Event[3], CL_PROFILING_COMMAND_END, sizeof(cl_ulong), &endTime, NULL), "Failed to get profiling info");
	if (do_benchmark)
		fprintf(stderr, "results xfer: %llu us\n", (endTime-startTime)/1000ULL);

	HANDLE_CLERROR(clGetEventProfilingInfo(Event[0], CL_PROFILING_COMMAND_SUBMIT, sizeof(cl_ulong), &startTime, NULL), "Failed to get profiling info");
	HANDLE_CLERROR(clGetEventProfilingInfo(Event[3], CL_PROFILING_COMMAND_END, sizeof(cl_ulong), &endTime, NULL), "Failed to get profiling info");

	clReleaseCommandQueue(queue_prof);
	release_clobj();

	return (endTime - startTime);
}

static void find_best_gws(int do_benchmark, struct fmt_main *self)
{
	int num;
	cl_ulong run_time, min_time = CL_ULONG_MAX;
	unsigned int cryptspeed, bestspeed = 0;
	int optimal_gws = local_work_size;
	unsigned long long int MaxRunTime = cpu(device_info[ocl_gpu_id]) ? 500000000ULL : 1000000000ULL;
	char *tmp_value;

	if ((tmp_value = cfg_get_param(SECTION_OPTIONS, SUBSECTION_OPENCL, DUR_CONFIG)))
		MaxRunTime = atoi(tmp_value) * 1000000000ULL;

	if (do_benchmark) {
		fprintf(stderr, "Calculating best keys per crypt (GWS) for LWS=%zd and max. %llu s duration.\n\n", local_work_size, MaxRunTime / 1000000000UL);
		fprintf(stderr, "Raw GPU speed figures including buffer transfers:\n");
	}

	for (num = local_work_size; num; num *= 2) {
		//Check if hardware can handle the size we are going to try now.
		if (keybuf_size * num * 1.2 > get_max_mem_alloc_size(ocl_gpu_id))
			break;

		if (!do_benchmark)
			advance_cursor();
		if (!(run_time = gws_test(num, do_benchmark, self)))
			break;

		cryptspeed = (1000000000UL * num / run_time);

		if (run_time < min_time)
			min_time = run_time;

		if (do_benchmark)
			fprintf(stderr, "gws %6d\t %14u c/s%8.3f sec per crypt_all()", num, cryptspeed, (float)run_time / 1000000000.);

		if (((float)run_time / (float)min_time) < ((float)cryptspeed / (float)bestspeed)) {
			if (do_benchmark)
				fprintf(stderr, "!\n");
			bestspeed = cryptspeed;
			optimal_gws = num;
		} else {
			if (run_time < MaxRunTime && cryptspeed > (bestspeed * 1.01)) {
				if (do_benchmark)
					fprintf(stderr, "+\n");
				bestspeed = cryptspeed;
				optimal_gws = num;
				continue;
			}
			if (do_benchmark)
				fprintf(stderr, "\n");
			if (run_time >= MaxRunTime)
				break;
		}
	}
	fprintf(stderr, "Optimal global work size %d\n", optimal_gws);
	fprintf(stderr, "(to avoid this test on next run, put \""
		GWS_CONFIG " = %d\" in john.conf, section [" SECTION_OPTIONS
		SUBSECTION_OPENCL "])\n", optimal_gws);

	global_work_size = optimal_gws;
}

static void init(struct fmt_main *self)
{
	char build_opts[64];
	char *conf;

	/* Reduced length can give a significant boost.
	   This kernel need a multiple of 4 (eg. 32, 16 or 12). */
	if (options.force_maxlength && options.force_maxlength < PLAINTEXT_LENGTH - 3) {
		keybuf_size = MAX((options.force_maxlength + 3) / 4 * 4, 8);
		self->params.benchmark_comment = mem_alloc_tiny(20, MEM_ALIGN_NONE);
		sprintf(self->params.benchmark_comment, " (max length %d)",
		        keybuf_size);
	}
	snprintf(build_opts, sizeof(build_opts),
	         "-DKEY_LENGTH=%d", keybuf_size);
	opencl_init_opt("$JOHN/kernels/md5_kernel.cl", ocl_gpu_id, platform_id, build_opts);
	crypt_kernel = clCreateKernel(program[ocl_gpu_id], "md5", &ret_code);
	HANDLE_CLERROR(ret_code, "Error creating kernel. Double-check kernel name?");

	local_work_size = 0;

	if ((conf = cfg_get_param(SECTION_OPTIONS, SUBSECTION_OPENCL, LWS_CONFIG)))
		local_work_size = atoi(conf);

	if ((conf = getenv("LWS")))
		local_work_size = atoi(conf);

	if (!local_work_size) {
		create_clobj(MAX_KEYS_PER_CRYPT);
		opencl_find_best_workgroup(self);
		release_clobj();
	}

	if ((conf = cfg_get_param(SECTION_OPTIONS, SUBSECTION_OPENCL, GWS_CONFIG)))
		global_work_size = atoi(conf);

	if ((conf = getenv("GWS")))
		global_work_size = atoi(conf);

	if (local_work_size > get_current_work_group_size(ocl_gpu_id, crypt_kernel))
		local_work_size = get_current_work_group_size(ocl_gpu_id, crypt_kernel);

	if (global_work_size == 0)
		find_best_gws(getenv("GWS") == NULL ? 0 : 1, self);

	fprintf(stderr, "Local work size (LWS) %zu, Global work size (GWS) %zu\n",local_work_size, global_work_size);
	atexit(done);
	create_clobj(global_work_size);

	self->params.max_keys_per_crypt = global_work_size;
	self->params.min_keys_per_crypt = local_work_size;
}

static int valid(char *ciphertext, struct fmt_main *self)
{
	char *p, *q;
	p = ciphertext;
	if (!strncmp(p, "$MD5$", 5))
		p += 5;
	q = p;
	while (atoi16[ARCH_INDEX(*q)] != 0x7F)
		q++;
	return !*q && q - p == CIPHERTEXT_LENGTH;
}

<<<<<<< HEAD
static char *split(char *ciphertext, int index, struct fmt_main *self) {
=======
static char *split(char *ciphertext, int index)
{
>>>>>>> ee27a65b
	static char out[5 + CIPHERTEXT_LENGTH + 1];

	if (!strncmp(ciphertext, "$MD5$", 5))
		return ciphertext;

	memcpy(out, "$MD5$", 5);
	memcpy(out + 5, ciphertext, CIPHERTEXT_LENGTH + 1);
	return out;
}

static void *get_binary(char *ciphertext)
{
	static unsigned char out[BINARY_SIZE];
	char *p;
	int i;
	p = ciphertext + 5;
	for (i = 0; i < sizeof(out); i++) {
		out[i] = (atoi16[ARCH_INDEX(*p)] << 4) | atoi16[ARCH_INDEX(p[1])];
		p += 2;
	}
	return out;
}
static int binary_hash_0(void *binary) { return *(ARCH_WORD_32 *) binary & 0xF; }
static int binary_hash_1(void *binary) { return *(ARCH_WORD_32 *) binary & 0xFF; }
static int binary_hash_2(void *binary) { return *(ARCH_WORD_32 *) binary & 0xFFF; }
static int binary_hash_3(void *binary) { return *(ARCH_WORD_32 *) binary & 0xFFFF; }
static int binary_hash_4(void *binary) { return *(ARCH_WORD_32 *) binary & 0xFFFFF; }
static int binary_hash_5(void *binary) { return *(ARCH_WORD_32 *) binary & 0xFFFFFF; }
static int binary_hash_6(void *binary) { return *(ARCH_WORD_32 *) binary & 0x7FFFFFF; }

static int get_hash_0(int index) { return partial_hashes[index] & 0xF; }
static int get_hash_1(int index) { return partial_hashes[index] & 0xFF; }
static int get_hash_2(int index) { return partial_hashes[index] & 0xFFF; }
static int get_hash_3(int index) { return partial_hashes[index] & 0xFFFF; }
static int get_hash_4(int index) { return partial_hashes[index] & 0xFFFFF; }
static int get_hash_5(int index) { return partial_hashes[index] & 0xFFFFFF; }
static int get_hash_6(int index) { return partial_hashes[index] & 0x7FFFFFF; }

static void clear_keys(void)
{
	memset(saved_plain, 0, keybuf_size * global_work_size);
}

static void set_key(char *key, int index)
{
	char *dst = (char*)&saved_plain[index * keybuf_size];

	while (*key)
		*dst++ = *key++;
}

static char *get_key(int index)
{
	int length = 0;
	static char out[PLAINTEXT_LENGTH + 1];
	char *key = &saved_plain[index * keybuf_size];

	while (length < keybuf_size && *key)
		out[length++] = *key++;
	out[length] = 0;
	return out;
}

static void crypt_all(int count)
{
	crypt_gws = (count + local_work_size - 1) / local_work_size * local_work_size;

	// copy keys to the device
	HANDLE_CLERROR(clEnqueueWriteBuffer(queue[ocl_gpu_id], buffer_keys, CL_TRUE, 0, keybuf_size * crypt_gws, saved_plain, 0, NULL, NULL), "failed in clEnqueueWriteBuffer buffer_keys");

	HANDLE_CLERROR(clEnqueueNDRangeKernel(queue[ocl_gpu_id], crypt_kernel, 1, NULL, &crypt_gws, &local_work_size, 0, NULL, profilingEvent), "failed in clEnqueueNDRangeKernel");

	// read back partial hashes
	HANDLE_CLERROR(clEnqueueReadBuffer(queue[ocl_gpu_id], buffer_out, CL_TRUE, 0, sizeof(cl_uint) * crypt_gws, partial_hashes, 0, NULL, NULL), "failed in reading data back");
	have_full_hashes = 0;
}

static int cmp_all(void *binary, int count)
{
	unsigned int i;
	unsigned int b = ((unsigned int *) binary)[0];

	for (i = 0; i < count; i++)
		if (b == partial_hashes[i])
			return 1;
	return 0;
}

static int cmp_one(void *binary, int index)
{
	return (((unsigned int*)binary)[0] == partial_hashes[index]);
}

static int cmp_exact(char *source, int index)
{
	unsigned int *t = (unsigned int *) get_binary(source);

	if (!have_full_hashes) {
		clEnqueueReadBuffer(queue[ocl_gpu_id], buffer_out, CL_TRUE,
		                    sizeof(cl_uint) * (crypt_gws),
		                    sizeof(cl_uint) * 3 * crypt_gws,
		                    res_hashes, 0, NULL, NULL);
		have_full_hashes = 1;
	}

	if (t[1]!=res_hashes[index])
		return 0;
	if (t[2]!=res_hashes[1*crypt_gws+index])
		return 0;
	if (t[3]!=res_hashes[2*crypt_gws+index])
		return 0;
	return 1;
}

struct fmt_main fmt_opencl_rawMD5 = {
	{
		FORMAT_LABEL,
		FORMAT_NAME,
		ALGORITHM_NAME,
		BENCHMARK_COMMENT,
		BENCHMARK_LENGTH,
		PLAINTEXT_LENGTH,
		BINARY_SIZE,
		DEFAULT_ALIGN,
		SALT_SIZE,
		DEFAULT_ALIGN,
		MIN_KEYS_PER_CRYPT,
		MAX_KEYS_PER_CRYPT,
		FMT_CASE | FMT_8_BIT,
		tests
	}, {
		init,
		fmt_default_prepare,
		valid,
		split,
		get_binary,
		fmt_default_salt,
		fmt_default_source,
		{
			binary_hash_0,
			binary_hash_1,
			binary_hash_2,
			binary_hash_3,
			binary_hash_4,
			binary_hash_5,
			binary_hash_6
		},
		fmt_default_salt_hash,
		fmt_default_set_salt,
		set_key,
		get_key,
		clear_keys,
		crypt_all,
		{
			get_hash_0,
			get_hash_1,
			get_hash_2,
			get_hash_3,
			get_hash_4,
			get_hash_5,
			get_hash_6
		},
		cmp_all,
		cmp_one,
		cmp_exact
	}
};<|MERGE_RESOLUTION|>--- conflicted
+++ resolved
@@ -286,12 +286,8 @@
 	return !*q && q - p == CIPHERTEXT_LENGTH;
 }
 
-<<<<<<< HEAD
-static char *split(char *ciphertext, int index, struct fmt_main *self) {
-=======
-static char *split(char *ciphertext, int index)
-{
->>>>>>> ee27a65b
+static char *split(char *ciphertext, int index, struct fmt_main *self)
+{
 	static char out[5 + CIPHERTEXT_LENGTH + 1];
 
 	if (!strncmp(ciphertext, "$MD5$", 5))
