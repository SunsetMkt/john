--- conflicted
+++ resolved
@@ -89,22 +89,14 @@
 {
 #if !defined(__DJGPP__) && !defined(__MINGW32__) && !defined (_MSC_VER)
 	int c;
-<<<<<<< HEAD
-#if defined (__NOT_NEEDED_ANY_MORE___) && defined (__CYGWIN32__)
-=======
-#ifdef __CYGWIN__
->>>>>>> 6f7a493d
+#if defined (__NOT_NEEDED_ANY_MORE___) && defined (__CYGWIN__)
 	fd_set set;
 	struct timeval tv;
 #endif
 
 	if (tty_fd >= 0) {
-<<<<<<< HEAD
-#if defined (__NOT_NEEDED_ANY_MORE___) && defined (__CYGWIN32__)
+#if defined (__NOT_NEEDED_ANY_MORE___) && defined (__CYGWIN__)
 #error "Should NOT get here"
-=======
-#ifdef __CYGWIN__
->>>>>>> 6f7a493d
 		FD_ZERO(&set); FD_SET(tty_fd, &set);
 		tv.tv_sec = 0; tv.tv_usec = 0;
 		if (select(tty_fd + 1, &set, NULL, NULL, &tv) <= 0)
