/* Password Safe cracker patch for JtR. Hacked together during May of
 * 2012 by Dhiru Kholia <dhiru.kholia at gmail.com>.
 *
 * OpenCL port by Lukas Odzioba <ukasz at openwall.net>
 *
 * This software is Copyright (c) 2012, Dhiru Kholia <dhiru.kholia at gmail.com>,
 * and it is hereby released to the general public under the following terms:
 * Redistribution and use in source and binary forms, with or without modification,
 * are permitted. */

#include <string.h>
#include <assert.h>
#include <errno.h>
#include "arch.h"
#include "misc.h"
#include "common.h"
#include "formats.h"
#include "params.h"
#include "options.h"
#include "base64.h"
#include "common-opencl.h"
#include "memory.h"

#define uint8_t                         unsigned char
#define uint32_t                        unsigned int
#define MIN(a,b) (((a)<(b))?(a):(b))

#define FORMAT_LABEL            "pwsafe-opencl"
#define FORMAT_NAME             "Password Safe SHA-256"
#define ALGORITHM_NAME          "OpenCL"
#define BENCHMARK_COMMENT       ""
#define BENCHMARK_LENGTH        -1
#define PLAINTEXT_LENGTH        15
#define BINARY_SIZE             0
#define KERNEL_NAME             "pwsafe"
#define MIN_KEYS_PER_CRYPT      (512*112)
#define MAX_KEYS_PER_CRYPT      MIN_KEYS_PER_CRYPT

#define CONFIG_NAME		"pwsafe"
#define STEP                    1024
#define ROUNDS_DEFAULT          2048

static const char * warn[] = {
        "pass xfer: "  ,  ", salt xfer: "  ,  ", crypt: "    ,  ", result xfer: "
};

extern void common_find_best_gws(int sequential_id, unsigned int rounds, int step,
	unsigned long long int max_run_time);

# define SWAP32(n) \
    (((n) << 24) | (((n) & 0xff00) << 8) | (((n) >> 8) & 0xff00) | ((n) >> 24))

static int crypt_all(int *pcount, struct db_salt *_salt);
static int crypt_all_benchmark(int *pcount, struct db_salt *_salt);

static struct fmt_tests pwsafe_tests[] = {
	{"$pwsafe$*3*fefc1172093344c9d5577b25f5b4b6e5d2942c94f9fc24c21733e28ae6527521*2048*88cbaf7d8668c1a98263f5dce7cb39c3304c49a3e0d76a7ea475dc02ab2f97a7", "12345678"},
	{"$pwsafe$*3*581cd1135b9b993ccb0f6b01c1fcfacd799c69960496c96286f94fe1400c1b25*2048*4ab3c2d3af251e94eb2f753fdf30fb9da074bec6bac0fa9d9d152b95fc5795c6", "openwall"},
	{NULL}
};

typedef struct {
	uint8_t v[15];
	uint8_t length;
} pwsafe_pass;

typedef struct {
	uint32_t cracked;	///cracked or not
} pwsafe_hash;

typedef struct {
	int version;
	uint32_t iterations;
	uint8_t hash[32];
//        uint8_t length;
	uint8_t salt[32];
} pwsafe_salt;
#define SALT_SIZE               sizeof(pwsafe_salt)

static cl_mem mem_in, mem_out, mem_salt;

#define insize (sizeof(pwsafe_pass) * global_work_size)
#define outsize (sizeof(pwsafe_hash) * global_work_size)
#define saltsize (sizeof(pwsafe_salt))

static pwsafe_pass *host_pass;				/** binary ciphertexts **/
static pwsafe_salt *host_salt;				/** salt **/
static pwsafe_hash *host_hash;				/** calculated hashes **/

static void release_clobj(void)
{
	HANDLE_CLERROR(clReleaseMemObject(mem_in), "Release mem in");
	HANDLE_CLERROR(clReleaseMemObject(mem_salt), "Release mem salt");
	HANDLE_CLERROR(clReleaseMemObject(mem_out), "Release mem out");

	MEM_FREE(host_pass);
	MEM_FREE(host_hash);
	MEM_FREE(host_salt);
}

static void done(void)
{
	release_clobj();

	HANDLE_CLERROR(clReleaseKernel(crypt_kernel), "Release kernel");
	HANDLE_CLERROR(clReleaseProgram(program[ocl_gpu_id]), "Release Program");
}

static void pwsafe_set_key(char *key, int index)
{
	int saved_key_length = MIN(strlen(key), PLAINTEXT_LENGTH);
	memcpy(host_pass[index].v, key, saved_key_length);
	host_pass[index].length = saved_key_length;
}

/* ------- Create and destroy necessary objects ------- */
static void create_clobj(int gws, struct fmt_main * self)
{
	int in_size = (sizeof(pwsafe_pass) * gws);
	int out_size = (sizeof(pwsafe_hash) * gws);

	self->params.min_keys_per_crypt = self->params.max_keys_per_crypt = gws;

	host_pass = mem_calloc(gws * sizeof(pwsafe_pass));
	host_hash = mem_calloc(gws * sizeof(pwsafe_hash));
	host_salt = mem_calloc(sizeof(pwsafe_salt));

	///Allocate memory on the GPU

	mem_salt =
	    clCreateBuffer(context[ocl_gpu_id], CL_MEM_READ_ONLY, saltsize, NULL,
	    &ret_code);
	HANDLE_CLERROR(ret_code, "Error while allocating memory for salt");
	mem_in =
	    clCreateBuffer(context[ocl_gpu_id], CL_MEM_READ_ONLY, in_size, NULL,
	    &ret_code);
	HANDLE_CLERROR(ret_code, "Error while allocating memory for passwords");
	mem_out =
	    clCreateBuffer(context[ocl_gpu_id], CL_MEM_WRITE_ONLY, out_size, NULL,
	    &ret_code);
	HANDLE_CLERROR(ret_code, "Error while allocating memory for hashes");
	///Assign kernel parameters
	clSetKernelArg(crypt_kernel, 0, sizeof(mem_in), &mem_in);
	clSetKernelArg(crypt_kernel, 1, sizeof(mem_out), &mem_out);
	clSetKernelArg(crypt_kernel, 2, sizeof(mem_salt), &mem_salt);
}

/* ------- Try to find the best configuration ------- */
/* --
  This function could be used to calculated the best num
  for the workgroup
  Work-items that make up a work-group (also referred to
  as the size of the work-group)
-- */
static void find_best_lws(struct fmt_main * self, int sequential_id) {

	//Call the default function.
	opencl_find_best_lws(
		get_current_work_group_size(ocl_gpu_id, crypt_kernel),
		sequential_id, crypt_kernel
	);
}

/* --
  This function could be used to calculated the best num
  of keys per crypt for the given format
-- */
static void find_best_gws(struct fmt_main * self, int sequential_id) {

<<<<<<< HEAD
	//Call the common function.
	common_find_best_gws(
		sequential_id, ROUNDS_DEFAULT, 0,
		(cpu(device_info[ocl_gpu_id]) ? 500000000ULL : 3000000000ULL)
	);
=======
	int step = 0;
	int show_speed = 0, show_details = 0;
	unsigned long long int max_run_time = cpu(device_info[ocl_gpu_id]) ? 500000000ULL : 2400000000ULL;
	char *tmp_value;

	if (getenv("DETAILS")) {
		show_details = 1;
	}

	if ((tmp_value = getenv("STEP"))) {
		step = atoi(tmp_value);
		show_speed = 1;
	}
	step = GET_MULTIPLE(step, local_work_size);

	//Call the default function.
	opencl_find_best_gws(
		step, show_speed, show_details, max_run_time, sequential_id, ROUNDS_DEFAULT);
>>>>>>> 508ec7f8

	create_clobj(global_work_size, self);
}

static void init(struct fmt_main *self)
{
	cl_ulong maxsize;
	int selected_gws;

	opencl_init_opt("$JOHN/kernels/pwsafe_kernel.cl", ocl_gpu_id, NULL);

	crypt_kernel = clCreateKernel(program[ocl_gpu_id], KERNEL_NAME, &ret_code);
	HANDLE_CLERROR(ret_code, "Error while creating kernel");

	local_work_size = cpu(device_info[ocl_gpu_id]) ? 1 : 64;
	global_work_size = 0;
	opencl_get_user_preferences(CONFIG_NAME);

	//Initialize openCL tuning (library) for this format.
	opencl_init_auto_setup(STEP, 0, 4, NULL,
		warn, &multi_profilingEvent[2], self, create_clobj, release_clobj,
		sizeof(pwsafe_pass));

	self->methods.crypt_all = crypt_all_benchmark;

	selected_gws = global_work_size;
	/* Note: we ask for the kernels' max sizes, not the device's! */
	maxsize = get_current_work_group_size(ocl_gpu_id, crypt_kernel);

	while (local_work_size > maxsize)
		local_work_size >>= 1;

	self->params.max_keys_per_crypt = (global_work_size ? global_work_size: MAX_KEYS_PER_CRYPT);

	if (!local_work_size) {
		create_clobj(self->params.max_keys_per_crypt, self);
		find_best_lws(self, ocl_gpu_id);
		release_clobj();
	}
	global_work_size = selected_gws;

	if (global_work_size)
		create_clobj(global_work_size, self);
	else
		find_best_gws(self, ocl_gpu_id);

	self->params.min_keys_per_crypt = local_work_size;
	self->params.max_keys_per_crypt = global_work_size;
	self->methods.crypt_all = crypt_all;

	fprintf(stderr, "Local worksize (LWS) %d, Global worksize (GWS) %d\n", (int)local_work_size, (int)global_work_size);
}

static int valid(char *ciphertext, struct fmt_main *self)
{
	// format $pwsafe$version*salt*iterations*hash
	char *p;
	char *ctcopy = strdup(ciphertext);
	char *keeptr = ctcopy;
	if (strncmp(ciphertext, "$pwsafe$", 8) != 0)
		return 0;
	ctcopy += 9;		/* skip over "$pwsafe$*" */
	if ((p = strtok(ctcopy, "*")) == NULL)	/* version */
		return 0;
	if (atoi(p) == 0)
		return 0;
	if ((p = strtok(NULL, "*")) == NULL)	/* salt */
		return 0;
	if (strlen(p) < 64)
		return 0;
	if ((p = strtok(NULL, "*")) == NULL)	/* iterations */
		return 0;
	if (atoi(p) == 0)
		return 0;
	if ((p = strtok(NULL, "*")) == NULL)	/* hash */
		return 0;
	if (strlen(p) != 64)
		return 0;
	MEM_FREE(keeptr);
	return 1;
}

static void *get_salt(char *ciphertext)
{
	char *ctcopy = strdup(ciphertext);
	char *keeptr = ctcopy;
	char *p;
	int i;
	pwsafe_salt *salt_struct =
	    mem_alloc_tiny(sizeof(pwsafe_salt), MEM_ALIGN_WORD);
	ctcopy += 9;		/* skip over "$pwsafe$*" */
	p = strtok(ctcopy, "*");
	salt_struct->version = atoi(p);
	p = strtok(NULL, "*");
	for (i = 0; i < 32; i++)
		salt_struct->salt[i] = atoi16[ARCH_INDEX(p[i * 2])] * 16
		    + atoi16[ARCH_INDEX(p[i * 2 + 1])];
	p = strtok(NULL, "*");
	salt_struct->iterations = (unsigned int) atoi(p);
	p = strtok(NULL, "*");
	for (i = 0; i < 32; i++)
		salt_struct->hash[i] = atoi16[ARCH_INDEX(p[i * 2])] * 16
		    + atoi16[ARCH_INDEX(p[i * 2 + 1])];

	MEM_FREE(keeptr);
        alter_endianity(salt_struct->hash, 32);
	return (void *) salt_struct;
}


static void set_salt(void *salt)
{
	memcpy(host_salt, salt, SALT_SIZE);
}

static int crypt_all_benchmark(int *pcount, struct db_salt *salt)
{
	int count = *pcount;

	global_work_size = (count + local_work_size - 1) / local_work_size * local_work_size;

	HANDLE_CLERROR(clEnqueueWriteBuffer(queue[ocl_gpu_id], mem_in, CL_FALSE,
		0, insize, host_pass, 0, NULL, &multi_profilingEvent[0]), "Copy memin");
	HANDLE_CLERROR(clEnqueueWriteBuffer(queue[ocl_gpu_id], mem_salt, CL_FALSE,
		0, saltsize, host_salt, 0, NULL, &multi_profilingEvent[1]), "Copy memsalt");

	///Run kernel
	HANDLE_CLERROR(clEnqueueNDRangeKernel(queue[ocl_gpu_id], crypt_kernel, 1,
		NULL, &global_work_size, &local_work_size,
		0, NULL, &multi_profilingEvent[2]), "Set ND range");
	HANDLE_CLERROR(clEnqueueReadBuffer(queue[ocl_gpu_id], mem_out, CL_FALSE, 0,
		outsize, host_hash, 0, NULL, &multi_profilingEvent[3]),
	    "Copy data back");

	///Await completion of all the above
	HANDLE_CLERROR(clFinish(queue[ocl_gpu_id]), "clFinish error");

	return count;
}

static int crypt_all(int *pcount, struct db_salt *salt)
{
	int count = *pcount;

	global_work_size = (count + local_work_size - 1) / local_work_size * local_work_size;

//fprintf(stderr, "rounds = %d\n",host_salt->iterations);
///Copy data to GPU memory
	HANDLE_CLERROR(clEnqueueWriteBuffer
	    (queue[ocl_gpu_id], mem_in, CL_FALSE, 0, insize, host_pass, 0, NULL,
		NULL), "Copy memin");
	HANDLE_CLERROR(clEnqueueWriteBuffer(queue[ocl_gpu_id], mem_salt, CL_FALSE,
		0, saltsize, host_salt, 0, NULL, NULL), "Copy memsalt");

	///Run kernel
	HANDLE_CLERROR(clEnqueueNDRangeKernel
	    (queue[ocl_gpu_id], crypt_kernel, 1, NULL, &global_work_size, &local_work_size,
		0, NULL, profilingEvent), "Set ND range");
	HANDLE_CLERROR(clEnqueueReadBuffer(queue[ocl_gpu_id], mem_out, CL_FALSE, 0,
		outsize, host_hash, 0, NULL, NULL),
	    "Copy data back");

	///Await completion of all the above
	HANDLE_CLERROR(clFinish(queue[ocl_gpu_id]), "clFinish error");

	return count;
}

static int cmp_all(void *binary, int count)
{
	int i;

	for (i = 0; i < count; i++)
		if (host_hash[i].cracked == 1)
			return 1;
	return 0;
}

static int cmp_one(void *binary, int index)
{
	return host_hash[index].cracked;
}

static int cmp_exact(char *source, int index)
{
	return host_hash[index].cracked;
}


static char *get_key(int index)
{
	static char ret[PLAINTEXT_LENGTH + 1];
	memcpy(ret, host_pass[index].v, PLAINTEXT_LENGTH);
	ret[MIN(host_pass[index].length, PLAINTEXT_LENGTH)] = 0;
	return ret;
}

struct fmt_main fmt_opencl_pwsafe = {
	{
		FORMAT_LABEL,
		FORMAT_NAME,
		ALGORITHM_NAME,
		BENCHMARK_COMMENT,
		BENCHMARK_LENGTH,
		PLAINTEXT_LENGTH,
		BINARY_SIZE,
		DEFAULT_ALIGN,
		SALT_SIZE,
		DEFAULT_ALIGN,
		MIN_KEYS_PER_CRYPT,
		MAX_KEYS_PER_CRYPT,
		FMT_CASE | FMT_8_BIT,
		pwsafe_tests
	}, {
		init,
		done,
		fmt_default_reset,
		fmt_default_prepare,
		valid,
		fmt_default_split,
		fmt_default_binary,
		get_salt,
		fmt_default_source,
		{
			fmt_default_binary_hash
		},
		fmt_default_salt_hash,
		set_salt,
		pwsafe_set_key,
		get_key,
		fmt_default_clear_keys,
		crypt_all,
		{
			fmt_default_get_hash
		},
		cmp_all,
		cmp_one,
		cmp_exact
	}
};<|MERGE_RESOLUTION|>--- conflicted
+++ resolved
@@ -33,7 +33,7 @@
 #define PLAINTEXT_LENGTH        15
 #define BINARY_SIZE             0
 #define KERNEL_NAME             "pwsafe"
-#define MIN_KEYS_PER_CRYPT      (512*112)
+#define MIN_KEYS_PER_CRYPT      (512*512)
 #define MAX_KEYS_PER_CRYPT      MIN_KEYS_PER_CRYPT
 
 #define CONFIG_NAME		"pwsafe"
@@ -167,32 +167,11 @@
 -- */
 static void find_best_gws(struct fmt_main * self, int sequential_id) {
 
-<<<<<<< HEAD
 	//Call the common function.
 	common_find_best_gws(
 		sequential_id, ROUNDS_DEFAULT, 0,
-		(cpu(device_info[ocl_gpu_id]) ? 500000000ULL : 3000000000ULL)
+		(cpu(device_info[ocl_gpu_id]) ? 500000000ULL : 2400000000ULL)
 	);
-=======
-	int step = 0;
-	int show_speed = 0, show_details = 0;
-	unsigned long long int max_run_time = cpu(device_info[ocl_gpu_id]) ? 500000000ULL : 2400000000ULL;
-	char *tmp_value;
-
-	if (getenv("DETAILS")) {
-		show_details = 1;
-	}
-
-	if ((tmp_value = getenv("STEP"))) {
-		step = atoi(tmp_value);
-		show_speed = 1;
-	}
-	step = GET_MULTIPLE(step, local_work_size);
-
-	//Call the default function.
-	opencl_find_best_gws(
-		step, show_speed, show_details, max_run_time, sequential_id, ROUNDS_DEFAULT);
->>>>>>> 508ec7f8
 
 	create_clobj(global_work_size, self);
 }
@@ -208,7 +187,7 @@
 	HANDLE_CLERROR(ret_code, "Error while creating kernel");
 
 	local_work_size = cpu(device_info[ocl_gpu_id]) ? 1 : 64;
-	global_work_size = 0;
+	global_work_size = MAX_KEYS_PER_CRYPT;
 	opencl_get_user_preferences(CONFIG_NAME);
 
 	//Initialize openCL tuning (library) for this format.
@@ -237,6 +216,7 @@
 	if (global_work_size)
 		create_clobj(global_work_size, self);
 	else
+		//user chose to die of boredom
 		find_best_gws(self, ocl_gpu_id);
 
 	self->params.min_keys_per_crypt = local_work_size;
