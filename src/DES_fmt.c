/*
 * This file is part of John the Ripper password cracker,
 * Copyright (c) 1996-2001,2010-2012 by Solar Designer
 *
 * Redistribution and use in source and binary forms, with or without
 * modification, are permitted.
 *
 * There's ABSOLUTELY NO WARRANTY, express or implied.
 */

#include <stdint.h>
#include <string.h>

#include "arch.h"
#include "DES_std.h"
#include "common.h"
#include "formats.h"

#define FORMAT_LABEL			"descrypt"
#define FORMAT_NAME			"traditional crypt(3)"

#define BENCHMARK_COMMENT		""
#define BENCHMARK_LENGTH		0

#define PLAINTEXT_LENGTH		8
#define CIPHERTEXT_LENGTH_1		13
#define CIPHERTEXT_LENGTH_2		24

static struct fmt_tests tests[] = {
	{"CCNf8Sbh3HDfQ", "U*U*U*U*"},
	{"CCX.K.MFy4Ois", "U*U***U"},
	{"CC4rMpbg9AMZ.", "U*U***U*"},
	{"XXxzOu6maQKqQ", "*U*U*U*U"},
	{"SDbsugeBiC58A", ""},
	{NULL}
};

#if DES_BS

#include "DES_bs.h"

#define ALGORITHM_NAME			DES_BS_ALGORITHM_NAME

#define BINARY_SIZE			sizeof(uint32_t)
#define BINARY_ALIGN			sizeof(uint32_t)
#define SALT_SIZE			ARCH_SIZE
#define SALT_ALIGN			ARCH_SIZE

#define MIN_KEYS_PER_CRYPT		DES_BS_DEPTH
#define MAX_KEYS_PER_CRYPT		DES_BS_DEPTH

#else

#define ALGORITHM_NAME			DES_STD_ALGORITHM_NAME

#define BINARY_SIZE			ARCH_SIZE
#define BINARY_ALIGN			ARCH_SIZE
#define SALT_SIZE			ARCH_SIZE
#define SALT_ALIGN			ARCH_SIZE

#define MIN_KEYS_PER_CRYPT		0x40
#if DES_128K
#define MAX_KEYS_PER_CRYPT		0x100
#else
#define MAX_KEYS_PER_CRYPT		0x80
#endif

static struct {
	union {
		double dummy;
		struct {
			DES_KS KS;
			DES_binary binary;
		} data;
	} aligned;
	char key[PLAINTEXT_LENGTH];
} buffer[MAX_KEYS_PER_CRYPT];

#endif

#include "memdbg.h"

#if DES_BS && DES_bs_mt
struct fmt_main fmt_DES;
#endif

static void init(struct fmt_main *self)
{
#if DES_BS
	DES_bs_init(0, DES_bs_cpt);
#if DES_bs_mt
	fmt_DES.params.min_keys_per_crypt = DES_bs_min_kpc;
	fmt_DES.params.max_keys_per_crypt = DES_bs_max_kpc;
#endif
#else
	DES_std_init();
#endif
}

static int valid(char *ciphertext, struct fmt_main *self)
{
	char *pos;

	if (!ciphertext[0] || !ciphertext[1]) return 0;

	for (pos = &ciphertext[2]; atoi64[ARCH_INDEX(*pos)] != 0x7F; pos++);
	if (*pos && *pos != ',') return 0;

	if (atoi64[ARCH_INDEX(*(pos - 1))] & 3) return 0;

	switch (pos - ciphertext) {
	case CIPHERTEXT_LENGTH_1:
		return 1;

	case CIPHERTEXT_LENGTH_2:
		if (atoi64[ARCH_INDEX(ciphertext[12])] & 3) return 0;
		return 2;

	default:
		return 0;
	}
}

static char *split(char *ciphertext, int index, struct fmt_main *self)
{
	static char out[14];

	if (index) {
		memcpy(out, &ciphertext[2], 2);
		memcpy(&out[2], &ciphertext[13], 11);
	} else
		memcpy(out, ciphertext, 13);

	out[13] = 0;
	return out;
}

static void *salt(char *ciphertext)
{
	static ARCH_WORD out;

#if DES_BS
	out = DES_raw_get_salt(ciphertext);
#else
	out = DES_std_get_salt(ciphertext);
#endif

	return &out;
}

#if DES_BS

static int binary_hash_0(void *binary)
{
<<<<<<< HEAD
	return *(ARCH_WORD_32 *)binary & PH_MASK_0;
=======
	return *(uint32_t *)binary & 0xF;
>>>>>>> 17718363
}

static int binary_hash_1(void *binary)
{
<<<<<<< HEAD
	return *(ARCH_WORD_32 *)binary & PH_MASK_1;
=======
	return *(uint32_t *)binary & 0xFF;
>>>>>>> 17718363
}

static int binary_hash_2(void *binary)
{
<<<<<<< HEAD
	return *(ARCH_WORD_32 *)binary & PH_MASK_2;
=======
	return *(uint32_t *)binary & 0xFFF;
>>>>>>> 17718363
}

static int binary_hash_3(void *binary)
{
<<<<<<< HEAD
	return *(ARCH_WORD_32 *)binary & PH_MASK_3;
=======
	return *(uint32_t *)binary & 0xFFFF;
>>>>>>> 17718363
}

static int binary_hash_4(void *binary)
{
<<<<<<< HEAD
	return *(ARCH_WORD_32 *)binary & PH_MASK_4;
=======
	return *(uint32_t *)binary & 0xFFFFF;
>>>>>>> 17718363
}

static int binary_hash_5(void *binary)
{
<<<<<<< HEAD
	return *(ARCH_WORD_32 *)binary & PH_MASK_5;
=======
	return *(uint32_t *)binary & 0xFFFFFF;
>>>>>>> 17718363
}

static int binary_hash_6(void *binary)
{
<<<<<<< HEAD
	return *(ARCH_WORD_32 *)binary & PH_MASK_6;
=======
	return *(uint32_t *)binary & 0x7FFFFFF;
>>>>>>> 17718363
}

#define get_hash_0 DES_bs_get_hash_0
#define get_hash_1 DES_bs_get_hash_1
#define get_hash_2 DES_bs_get_hash_2
#define get_hash_3 DES_bs_get_hash_3
#define get_hash_4 DES_bs_get_hash_4
#define get_hash_5 DES_bs_get_hash_5
#define get_hash_6 DES_bs_get_hash_6

static int salt_hash(void *salt)
{
	return *(ARCH_WORD *)salt & (SALT_HASH_SIZE - 1);
}

static void set_salt(void *salt)
{
	DES_bs_set_salt(*(ARCH_WORD *)salt);
}

static int crypt_all(int *pcount, struct db_salt *salt)
{
	const int count = *pcount;
	DES_bs_crypt_25(count);
	return count;
}

static int cmp_one(void *binary, int index)
{
	return DES_bs_cmp_one((uint32_t *)binary, 32, index);
}

static int cmp_exact(char *source, int index)
{
	return DES_bs_cmp_one(DES_bs_get_binary(source), 64, index);
}

#else

static int binary_hash_0(void *binary)
{
	return DES_STD_HASH_0(*(ARCH_WORD *)binary);
}

static int binary_hash_1(void *binary)
{
	return DES_STD_HASH_1(*(ARCH_WORD *)binary);
}

static int binary_hash_2(void *binary)
{
	return DES_STD_HASH_2(*(ARCH_WORD *)binary);
}

#define binary_hash_3 NULL
#define binary_hash_4 NULL
#define binary_hash_5 NULL
#define binary_hash_6 NULL

static int get_hash_0(int index)
{
	return DES_STD_HASH_0(buffer[index].aligned.data.binary[0]);
}

static int get_hash_1(int index)
{
	ARCH_WORD binary;

	binary = buffer[index].aligned.data.binary[0];
	return DES_STD_HASH_1(binary);
}

static int get_hash_2(int index)
{
	ARCH_WORD binary;

	binary = buffer[index].aligned.data.binary[0];
	return DES_STD_HASH_2(binary);
}

#define get_hash_3 NULL
#define get_hash_4 NULL
#define get_hash_5 NULL
#define get_hash_6 NULL

static int salt_hash(void *salt)
{
	return DES_STD_HASH_2(*(ARCH_WORD *)salt) & (SALT_HASH_SIZE - 1);
}

static void set_salt(void *salt)
{
	DES_std_set_salt(*(ARCH_WORD *)salt);
}

static int crypt_all(int *pcount, struct db_salt *salt)
{
	int count = *pcount;
	int index;

	for (index = 0; index < count; index++)
		DES_std_crypt(buffer[index].aligned.data.KS,
			buffer[index].aligned.data.binary);

	return count;
}

static int cmp_all(void *binary, int count)
{
	int index;

	for (index = 0; index < count; index++)
	if (*(unsigned ARCH_WORD *)binary ==
	    (buffer[index].aligned.data.binary[0] & DES_BINARY_MASK))
		return 1;

	return 0;
}

static int cmp_one(void *binary, int index)
{
	return *(unsigned ARCH_WORD *)binary ==
		(buffer[index].aligned.data.binary[0] & DES_BINARY_MASK);
}

static int cmp_exact(char *source, int index)
{
	ARCH_WORD *binary;
	int word;

	binary = DES_std_get_binary(source);

	for (word = 0; word < 16 / DES_SIZE; word++)
	if ((unsigned ARCH_WORD)binary[word] !=
	    (buffer[index].aligned.data.binary[word] & DES_BINARY_MASK))
		return 0;

	return 1;
}

#endif

#if !DES_BS
static void set_key(char *key, int index)
{
	DES_std_set_key(key);
	memcpy(buffer[index].aligned.data.KS, DES_KS_current, sizeof(DES_KS));
	memcpy(buffer[index].key, key, PLAINTEXT_LENGTH);
}
#endif

static char *get_key(int index)
{
	static char out[PLAINTEXT_LENGTH + 1];
#if DES_BS
	unsigned char *src;
	char *dst;

	init_t();

	src = DES_bs_all.pxkeys[index];
	dst = out;
	while (dst < &out[PLAINTEXT_LENGTH] && (*dst = *src)) {
		src += sizeof(DES_bs_vector) * 8;
		dst++;
	}
	*dst = 0;
#else
	memcpy(out, buffer[index].key, PLAINTEXT_LENGTH);
	out[PLAINTEXT_LENGTH] = 0;
#endif

	return out;
}

struct fmt_main fmt_DES = {
	{
		FORMAT_LABEL,
		FORMAT_NAME,
		ALGORITHM_NAME,
		BENCHMARK_COMMENT,
		BENCHMARK_LENGTH,
		0,
		PLAINTEXT_LENGTH,
		BINARY_SIZE,
		BINARY_ALIGN,
		SALT_SIZE,
		SALT_ALIGN,
		MIN_KEYS_PER_CRYPT,
		MAX_KEYS_PER_CRYPT,
#if DES_BS && DES_bs_mt
		FMT_OMP |
#endif
#if DES_BS
		FMT_BS |
#endif
		FMT_TRUNC | FMT_CASE,
		{ NULL },
		{ NULL },
		tests
	}, {
		init,
		fmt_default_done,
		fmt_default_reset,
		fmt_default_prepare,
		valid,
		split,
		(void *(*)(char *))
#if DES_BS
			DES_bs_get_binary,
#else
			DES_std_get_binary,
#endif
		salt,
		{ NULL },
		fmt_default_source,
		{
			binary_hash_0,
			binary_hash_1,
			binary_hash_2,
			binary_hash_3,
			binary_hash_4,
			binary_hash_5,
			binary_hash_6
		},
		salt_hash,
		NULL,
		set_salt,
#if DES_BS
		DES_bs_set_key,
#else
		set_key,
#endif
		get_key,
		fmt_default_clear_keys,
		crypt_all,
		{
			get_hash_0,
			get_hash_1,
			get_hash_2,
			get_hash_3,
			get_hash_4,
			get_hash_5,
			get_hash_6
		},
#if DES_BS
		(int (*)(void *, int))DES_bs_cmp_all,
#else
		cmp_all,
#endif
		cmp_one,
		cmp_exact
	}
};<|MERGE_RESOLUTION|>--- conflicted
+++ resolved
@@ -152,65 +152,37 @@
 
 static int binary_hash_0(void *binary)
 {
-<<<<<<< HEAD
-	return *(ARCH_WORD_32 *)binary & PH_MASK_0;
-=======
-	return *(uint32_t *)binary & 0xF;
->>>>>>> 17718363
+	return *(uint32_t *)binary & PH_MASK_0;
 }
 
 static int binary_hash_1(void *binary)
 {
-<<<<<<< HEAD
-	return *(ARCH_WORD_32 *)binary & PH_MASK_1;
-=======
-	return *(uint32_t *)binary & 0xFF;
->>>>>>> 17718363
+	return *(uint32_t *)binary & PH_MASK_1;
 }
 
 static int binary_hash_2(void *binary)
 {
-<<<<<<< HEAD
-	return *(ARCH_WORD_32 *)binary & PH_MASK_2;
-=======
-	return *(uint32_t *)binary & 0xFFF;
->>>>>>> 17718363
+	return *(uint32_t *)binary & PH_MASK_2;
 }
 
 static int binary_hash_3(void *binary)
 {
-<<<<<<< HEAD
-	return *(ARCH_WORD_32 *)binary & PH_MASK_3;
-=======
-	return *(uint32_t *)binary & 0xFFFF;
->>>>>>> 17718363
+	return *(uint32_t *)binary & PH_MASK_3;
 }
 
 static int binary_hash_4(void *binary)
 {
-<<<<<<< HEAD
-	return *(ARCH_WORD_32 *)binary & PH_MASK_4;
-=======
-	return *(uint32_t *)binary & 0xFFFFF;
->>>>>>> 17718363
+	return *(uint32_t *)binary & PH_MASK_4;
 }
 
 static int binary_hash_5(void *binary)
 {
-<<<<<<< HEAD
-	return *(ARCH_WORD_32 *)binary & PH_MASK_5;
-=======
-	return *(uint32_t *)binary & 0xFFFFFF;
->>>>>>> 17718363
+	return *(uint32_t *)binary & PH_MASK_5;
 }
 
 static int binary_hash_6(void *binary)
 {
-<<<<<<< HEAD
-	return *(ARCH_WORD_32 *)binary & PH_MASK_6;
-=======
-	return *(uint32_t *)binary & 0x7FFFFFF;
->>>>>>> 17718363
+	return *(uint32_t *)binary & PH_MASK_6;
 }
 
 #define get_hash_0 DES_bs_get_hash_0
