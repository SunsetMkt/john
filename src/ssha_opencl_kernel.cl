--- conflicted
+++ resolved
@@ -75,8 +75,6 @@
     D = H4;
     E = H5;
     
-<<<<<<< HEAD
-=======
 //    prepare_msg(&plain_key[msg_pad],msg, salt, data_info[0]);
 
 
@@ -86,7 +84,6 @@
 non occupa esattamente due registri
 
 */
->>>>>>> 8b0e06b5
     for (t = 2; t < 15; t++){
 	W[t] = 0x00000000;
     }
@@ -131,8 +128,6 @@
     } else if (mmod == 0){
         W[t+2] =  0x80000000 ;
 	t = t-1;
-<<<<<<< HEAD
-=======
     }
     t = t+1;
     for(; t < (stop + 2) && mmod < 8 ; t++ ){
@@ -141,21 +136,7 @@
         W[t] |= ((uchar)  salt[mmod + 2]) << 8;
         W[t] |= ((uchar)  salt[mmod + 3]);
         mmod = mmod + 4;
->>>>>>> 8b0e06b5
-    }
-    t = t+1;
-    for(; t < (stop + 2) && mmod < 8 ; t++ ){
-        W[t] = ((uchar)  salt[mmod]) << 24;
-        W[t] |= ((uchar)  salt[mmod + 1]) << 16;
-        W[t] |= ((uchar)  salt[mmod + 2]) << 8;
-        W[t] |= ((uchar)  salt[mmod + 3]);
-        mmod = mmod + 4;
-    }
-
-    i = i+8;
-    ulen = (i * 8) & 0xFFFFFFFF;
-    W[15] =  ulen ;   
-
+    }
 
     i = i+8;
     ulen = (i * 8) & 0xFFFFFFFF;
