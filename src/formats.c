/*
 * This file is part of John the Ripper password cracker,
 * Copyright (c) 1996-2001,2006,2008,2010-2012 by Solar Designer
 *
 * ...with a change in the jumbo patch, by JimF
 */

#include <stdio.h>
#include <string.h>

#include "params.h"
#include "memory.h"
#include "formats.h"
#include "misc.h"
#ifndef BENCH_BUILD
#include "options.h"
#else
#include "loader.h"
#endif
#ifdef HAVE_OPENCL
#include "common-opencl.h"
#endif

struct fmt_main *fmt_list = NULL;
static struct fmt_main **fmt_tail = &fmt_list;

void fmt_register(struct fmt_main *format)
{
	format->private.initialized = 0;
	format->next = NULL;
	*fmt_tail = format;
	fmt_tail = &format->next;
}

void fmt_init(struct fmt_main *format)
{
	if (!format->private.initialized) {
		format->methods.init(format);
		format->private.initialized = 1;
	}
#ifndef BENCH_BUILD
	if (options.force_maxkeys) {
		if (options.force_maxkeys <= format->params.max_keys_per_crypt)
			format->params.min_keys_per_crypt =
				format->params.max_keys_per_crypt =
				options.force_maxkeys;
		else {
			fprintf(stderr,
			    "Can't set mkpc larger than %u for %s format\n",
			    format->params.max_keys_per_crypt,
			    format->params.label);
			error();
		}
	}
	if (options.force_maxlength) {
		if (options.force_maxlength <= format->params.plaintext_length)
			format->params.plaintext_length =
				options.force_maxlength;
		else {
			fprintf(stderr, "Can't set max length larger than %u for %s format\n", format->params.plaintext_length, format->params.label);
			error();
		}
	}
#endif
}

void fmt_done(struct fmt_main *format)
{
	if (format->private.initialized) {
		format->methods.done();
		format->private.initialized = 0;
	}
}

static int is_poweroftwo(size_t align)
{
	return align != 0 && (align & (align - 1)) == 0;
}

#undef is_aligned /* clash with common.h */
static int is_aligned(void *p, size_t align)
{
	return ((size_t)p & (align - 1)) == 0;
}

static char *fmt_self_test_body(struct fmt_main *format,
    void *binary_copy, void *salt_copy)
{
	static char s_size[128];
	struct fmt_tests *current;
	char *ciphertext, *plaintext;
	int i, ntests, done, index, max, size;
	void *binary, *salt;
	int binary_align_warned = 0, salt_align_warned = 0;
#if defined(DEBUG) && !defined(BENCH_BUILD)
	int validkiller = 0;
#endif
#ifndef BENCH_BUILD
	int lengthcheck = 0;
	int ml = format->params.plaintext_length;
	char longcand[PLAINTEXT_BUFFER_SIZE + 1];

	/* UTF-8 bodge in reverse */
	if ((options.utf8) && (format->params.flags & FMT_UTF8) &&
	    (format->params.flags & FMT_UNICODE))
		ml /= 3;
#endif

	// validate that there are no NULL function pointers
	if (format->methods.init == NULL)       return "method init NULL";
	if (format->methods.prepare == NULL)    return "method prepare NULL";
	if (format->methods.valid == NULL)      return "method valid NULL";
	if (format->methods.split == NULL)      return "method split NULL";
	if (format->methods.binary == NULL)     return "method binary NULL";
	if (format->methods.salt == NULL)       return "method salt NULL";
	if (format->methods.source == NULL)     return "method source NULL";
	if (!format->methods.binary_hash[0])    return "method binary_hash[0] NULL";
	if (format->methods.salt_hash == NULL)  return "method salt_hash NULL";
	if (format->methods.set_salt == NULL)   return "method set_salt NULL";
	if (format->methods.set_key == NULL)    return "method set_key NULL";
	if (format->methods.get_key == NULL)    return "method get_key NULL";
	if (format->methods.clear_keys == NULL) return "method clear_keys NULL";
	if (format->methods.crypt_all == NULL)  return "method crypt_all NULL";
	if (format->methods.get_hash[0]==NULL)  return "method get_hash[0] NULL";
	if (format->methods.cmp_all == NULL)    return "method cmp_all NULL";
	if (format->methods.cmp_one == NULL)    return "method cmp_one NULL";
	if (format->methods.cmp_exact == NULL)  return "method cmp_exact NULL";

/*
 * Test each format just once unless we're debugging.
 */
#ifndef DEBUG
	if (format->private.initialized == 2)
		return NULL;
#endif

/*
 * Test each format just once unless we're debugging.
 */
#ifndef DEBUG
	if (format->private.initialized == 2)
		return NULL;
#endif

	if (format->params.plaintext_length < 1 ||
	    format->params.plaintext_length > PLAINTEXT_BUFFER_SIZE - 3)
		return "plaintext_length";

	if (!is_poweroftwo(format->params.binary_align))
		return "binary_align";

	if (!is_poweroftwo(format->params.salt_align))
		return "salt_align";

	if (format->methods.valid("*", format))
		return "valid";

	fmt_init(format);

<<<<<<< HEAD
	if ((format->methods.split == fmt_default_split) &&
	    (format->params.flags & FMT_SPLIT_UNIFIES_CASE))
		return "FMT_SPLIT_UNIFIES_CASE";
=======
	format->methods.reset(NULL);
>>>>>>> 9a3bd13d

	if (!(current = format->params.tests)) return NULL;
	ntests = 0;
	while ((current++)->ciphertext)
		ntests++;
	current = format->params.tests;
	if (ntests==0) return NULL;

	done = 0;
	index = 0; max = format->params.max_keys_per_crypt;
	do {
		if (!current->fields[1])
			current->fields[1] = current->ciphertext;
		ciphertext = format->methods.prepare(current->fields, format);
		if (!ciphertext || strlen(ciphertext) < 7)
			return "prepare";
		if (format->methods.valid(ciphertext, format) != 1)
			return "valid";

#if defined(DEBUG) && !defined(BENCH_BUILD)
		if (validkiller == 0) {
			char *killer = strdup(prepared);

			validkiller = 1;
			for (i = strlen(killer) - 1; i > 0; i--) {
				killer[i] = 0;
				format->methods.valid(killer, format);
			}
			MEM_FREE(killer);
		}
#endif


		ciphertext = format->methods.split(ciphertext, 0, format);
		plaintext = current->plaintext;

/*
 * Make sure the declared binary_size and salt_size are sufficient to actually
 * hold the binary ciphertexts and salts.  We do this by copying the values
 * returned by binary() and salt() only to the declared sizes.
 */
		binary = format->methods.binary(ciphertext);
		if (!is_aligned(binary, format->params.binary_align) &&
		    !binary_align_warned) {
			puts("Warning: binary() returned misaligned pointer");
			binary_align_warned = 1;
		}
		memcpy(binary_copy, binary, format->params.binary_size);
		binary = binary_copy;

		salt = format->methods.salt(ciphertext);
		if (!is_aligned(salt, format->params.salt_align) &&
		    !salt_align_warned) {
			puts("Warning: salt() returned misaligned pointer");
			salt_align_warned = 1;
		}
		memcpy(salt_copy, salt, format->params.salt_size);
		salt = salt_copy;

		if (strcmp(ciphertext,
		    format->methods.source(ciphertext, binary)))
			return "source";

		if ((unsigned int)format->methods.salt_hash(salt) >=
		    SALT_HASH_SIZE)
			return "salt_hash";

		format->methods.set_salt(salt);

<<<<<<< HEAD
#ifndef BENCH_BUILD
		/* Check that claimed maxlength is actually supported */
		/* This version is for max == 1, other version below */
		if (lengthcheck == 0 && max == 1) {
			lengthcheck = 2;

			/* Fill the buffer with maximum length key */
			memset(longcand, 'A', ml);
			longcand[ml] = 0;
			format->methods.set_key(longcand, index);

			format->methods.crypt_all(index + 1);

			/* Now read it back and verify it's intact */
			if (strncmp(format->methods.get_key(index),
			            longcand, ml + 1)) {
				if (strnlen(format->methods.get_key(index), ml + 1) > ml)
					sprintf(s_size, "max. length in index %d: wrote %d, got longer back", index, ml);
				else
					sprintf(s_size, "max. length in index %d: wrote %d, got %d back", index, ml, (int)strlen(format->methods.get_key(index)));
				return s_size;
			}
		}
		if (lengthcheck == 3 && index == 2) {
			format->methods.clear_keys();
			for (i = 0; i < 2; i++)
				format->methods.set_key("", i);
		}
#endif
		if (index == 0)
			format->methods.clear_keys();
		format->methods.set_key(current->plaintext, index);
=======
		{
			int count = index + 1;
			if (format->methods.crypt_all(&count, NULL) != count)
				return "crypt_all";
		}
>>>>>>> 9a3bd13d

#ifndef BENCH_BUILD
		/* Check that claimed maxlength is actually supported */
		/* This version is for max > 1 */
		/* Part 1: Fill the buffer with maximum length keys */
		if (index == 1 && lengthcheck == 0 && max > 1) {
			lengthcheck = 1;

			for (i = 0; i < max; i++) {
				if (i == index) continue;
				memset(longcand, 'A' + (i % 23), ml);
				longcand[ml] = 0;
				format->methods.set_key(longcand, i);
			}
		}
#endif
#ifdef HAVE_OPENCL
		advance_cursor();
#endif
#ifndef BENCH_BUILD
		if (lengthcheck == 1)
			format->methods.crypt_all(max);
		else
#endif
			format->methods.crypt_all(index + 1);

#ifndef BENCH_BUILD
		/* Check that claimed maxlength is actually supported */
		/* Part 2: Now read them back and verify they are intact */
		if (index == 1 && lengthcheck == 1 && max > 1) {
			lengthcheck = 3;

			for (i = 0; i < max; i++) {
				if (i == index) continue;
				memset(longcand, 'A' + (i % 23), ml);
				longcand[ml] = 0;
				if (strncmp(format->methods.get_key(i),
				            longcand, ml + 1)) {
					if (strnlen(format->methods.get_key(i), ml + 1) > ml)
						sprintf(s_size, "max. length in index %d: wrote %d, got longer back", i, ml);
					else
						sprintf(s_size, "max. length in index %d: wrote %d, got %d back", i, ml, (int)strlen(format->methods.get_key(i)));
					return s_size;
				}
			}
		}
#endif
		for (size = 0; size < PASSWORD_HASH_SIZES; size++)
		if (format->methods.binary_hash[size] &&
		    format->methods.get_hash[size](index) !=
		    format->methods.binary_hash[size](binary)) {
			sprintf(s_size, "get_hash[%d](%d)", size, index);
			return s_size;
		}

		if (!format->methods.cmp_all(binary, index + 1)) {
			sprintf(s_size, "cmp_all(%d)", index + 1);
			return s_size;
		}
		if (!format->methods.cmp_one(binary, index)) {
			sprintf(s_size, "cmp_one(%d)", index);
			return s_size;
		}
		if (!format->methods.cmp_exact(ciphertext, index)) {
			sprintf(s_size, "cmp_exact(%d)", index);
			return s_size;
		}
		if (strncmp(format->methods.get_key(index), plaintext,
			format->params.plaintext_length)) {
			sprintf(s_size, "get_key(%d)", index);
			return s_size;
		}

/* Remove some old keys to better test cmp_all() */
		if (index & 1)
			format->methods.set_key("", index);

/* 0 1 2 3 4 6 9 13 19 28 42 63 94 141 211 316 474 711 1066 ... */
		if (index >= 2 && max > ntests) {
			/* Always call set_key() even if skipping. Some
			   formats depend on it */
			for (i = index;
			     i < max && i < (index + (index >> 1)); i++)
				format->methods.set_key("", i);
			index = i;
		} else
			index++;

		if (index >= max) {
			index = (max > 5 && max > ntests && done != 1) ? 5 : 0;
			done |= 1;
		}

		if (!(++current)->ciphertext) {
/* Jump straight to last index for non-bitslice DES */
			if (!(format->params.flags & FMT_BS) &&
			    (!strcmp(format->params.label, "des") ||
			    !strcmp(format->params.label, "bsdi") ||
			    !strcmp(format->params.label, "afs")))
				index = max - 1;

			current = format->params.tests;
			done |= 2;
		}
	} while (done != 3);

<<<<<<< HEAD
	format->methods.clear_keys();
=======
>>>>>>> 9a3bd13d
	format->private.initialized = 2;

	return NULL;
}

/*
 * Allocate memory for a copy of a binary ciphertext or salt with only the
 * minimum guaranteed alignment.  We do this to test that binary_hash*(),
 * cmp_*(), and salt_hash() do accept such pointers.
 */
static void *alloc_binary(void **alloc, size_t size, size_t align)
{
	size_t mask = align - 1;
	char *p;

/* Ensure minimum required alignment and leave room for "align" bytes more */
	p = *alloc = mem_alloc(size + mask + align);
	p += mask;
	p -= (size_t)p & mask;

/* If the alignment is too great, reduce it to the minimum */
	if (!((size_t)p & align))
		p += align;

	return p;
}

char *fmt_self_test(struct fmt_main *format)
{
	char *retval;
	void *binary_alloc, *salt_alloc;
	void *binary_copy, *salt_copy;

	binary_copy = alloc_binary(&binary_alloc,
	    format->params.binary_size, format->params.binary_align);
	salt_copy = alloc_binary(&salt_alloc,
	    format->params.salt_size, format->params.salt_align);

	retval = fmt_self_test_body(format, binary_copy, salt_copy);

	MEM_FREE(salt_alloc);
	MEM_FREE(binary_alloc);

	return retval;
}

void fmt_default_init(struct fmt_main *self)
{
}

void fmt_default_done(void)
{
}

void fmt_default_reset(struct db_main *db)
{
}

char *fmt_default_prepare(char *fields[10], struct fmt_main *self)
{
	return fields[1];
}

int fmt_default_valid(char *ciphertext, struct fmt_main *self)
{
	return 0;
}

char *fmt_default_split(char *ciphertext, int index, struct fmt_main *self)
{
	return ciphertext;
}

void *fmt_default_binary(char *ciphertext)
{
	return ciphertext;
}

void *fmt_default_salt(char *ciphertext)
{
	return ciphertext;
}

char *fmt_default_source(char *source, void *binary)
{
	return source;
}

int fmt_default_binary_hash(void *binary)
{
	return 0;
}

int fmt_default_salt_hash(void *salt)
{
	return 0;
}

void fmt_default_set_salt(void *salt)
{
}

void fmt_default_clear_keys(void)
{
}

int fmt_default_get_hash(int index)
{
	return 0;
}<|MERGE_RESOLUTION|>--- conflicted
+++ resolved
@@ -134,14 +134,6 @@
 		return NULL;
 #endif
 
-/*
- * Test each format just once unless we're debugging.
- */
-#ifndef DEBUG
-	if (format->private.initialized == 2)
-		return NULL;
-#endif
-
 	if (format->params.plaintext_length < 1 ||
 	    format->params.plaintext_length > PLAINTEXT_BUFFER_SIZE - 3)
 		return "plaintext_length";
@@ -157,13 +149,11 @@
 
 	fmt_init(format);
 
-<<<<<<< HEAD
+	format->methods.reset(NULL);
+
 	if ((format->methods.split == fmt_default_split) &&
 	    (format->params.flags & FMT_SPLIT_UNIFIES_CASE))
 		return "FMT_SPLIT_UNIFIES_CASE";
-=======
-	format->methods.reset(NULL);
->>>>>>> 9a3bd13d
 
 	if (!(current = format->params.tests)) return NULL;
 	ntests = 0;
@@ -233,7 +223,6 @@
 
 		format->methods.set_salt(salt);
 
-<<<<<<< HEAD
 #ifndef BENCH_BUILD
 		/* Check that claimed maxlength is actually supported */
 		/* This version is for max == 1, other version below */
@@ -266,13 +255,6 @@
 		if (index == 0)
 			format->methods.clear_keys();
 		format->methods.set_key(current->plaintext, index);
-=======
-		{
-			int count = index + 1;
-			if (format->methods.crypt_all(&count, NULL) != count)
-				return "crypt_all";
-		}
->>>>>>> 9a3bd13d
 
 #ifndef BENCH_BUILD
 		/* Check that claimed maxlength is actually supported */
@@ -294,10 +276,18 @@
 #endif
 #ifndef BENCH_BUILD
 		if (lengthcheck == 1)
-			format->methods.crypt_all(max);
+		{
+			int count = max;
+			if (format->methods.crypt_all(&count, NULL) != count)
+				return "crypt_all";
+		}
 		else
 #endif
-			format->methods.crypt_all(index + 1);
+		{
+			int count = index + 1;
+			if (format->methods.crypt_all(&count, NULL) != count)
+				return "crypt_all";
+		}
 
 #ifndef BENCH_BUILD
 		/* Check that claimed maxlength is actually supported */
@@ -379,10 +369,7 @@
 		}
 	} while (done != 3);
 
-<<<<<<< HEAD
 	format->methods.clear_keys();
-=======
->>>>>>> 9a3bd13d
 	format->private.initialized = 2;
 
 	return NULL;
