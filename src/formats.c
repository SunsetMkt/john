--- conflicted
+++ resolved
@@ -937,7 +937,6 @@
 		}
 
 		if (!(++current)->ciphertext) {
-<<<<<<< HEAD
 #if defined(HAVE_OPENCL)
 /* Jump straight to last index for GPU formats but always call set_key() */
 			if (strstr(format->params.label, "-opencl")) {
@@ -946,23 +945,6 @@
 				index = max - 1;
 			} else
 #endif
-/* Jump straight to last index for non-bitslice DES */
-#ifndef JUMBO_JTR
-			if (!(format->params.flags & FMT_BS) &&
-			    (!strcmp(format->params.label, "des") ||
-			    !strcmp(format->params.label, "bsdi") ||
-			    !strcmp(format->params.label, "afs")))
-				index = max - 1;
-#else
-			if (!(format->params.flags & FMT_BS) &&
-			    (!strcasecmp(format->params.label, "descrypt") ||
-			    !strcasecmp(format->params.label, "bsdicrypt") ||
-			    !strcasecmp(format->params.label, "AFS")))
-				index = max - 1;
-#endif
-
-=======
->>>>>>> 56998765
 			current = format->params.tests;
 			done |= 2;
 		}
