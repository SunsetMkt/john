--- conflicted
+++ resolved
@@ -83,12 +83,8 @@
 	char *ciphertext, *plaintext;
 	int ntests, done, index, max, size;
 	void *binary, *salt;
-<<<<<<< HEAD
 	int binary_align_warned = 0, salt_align_warned = 0;
-#ifdef DEBUG
-=======
 #if defined(DEBUG) && !defined(BENCH_BUILD)
->>>>>>> 89c4f2cb
 	int validkiller = 0;
 #endif
 #ifndef BENCH_BUILD
