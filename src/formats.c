/*
 * This file is part of John the Ripper password cracker,
 * Copyright (c) 1996-2001,2006,2008,2010-2013 by Solar Designer
 */

#include <stdio.h>
#include <string.h>

#include "params.h"
#include "memory.h"
#include "formats.h"
#include "dyna_salt.h"
#include "misc.h"
#include "unicode.h"
#include "config.h"
#ifndef BENCH_BUILD
#include "options.h"
#else
#if ARCH_INT_GT_32
typedef unsigned short ARCH_WORD_32;
#else
typedef unsigned int ARCH_WORD_32;
#endif
#include "loader.h"
#endif

/* this is just for advance_cursor() */
#ifdef HAVE_OPENCL
#include "common-opencl.h"
#elif HAVE_CUDA
#include "cuda_common.h"
#endif
#include "memdbg.h"

struct fmt_main *fmt_list = NULL;
static struct fmt_main **fmt_tail = &fmt_list;

extern volatile int bench_running;

#ifndef BENCH_BUILD
/* We could move this to misc.c */
static size_t fmt_strnlen(const char *s, size_t max)
{
	const char *p=s;
	while(*p && max--)
		++p;
	return(p - s);
}
#endif

void fmt_register(struct fmt_main *format)
{
	format->private.initialized = 0;
	format->next = NULL;
	*fmt_tail = format;
	fmt_tail = &format->next;
}

void fmt_init(struct fmt_main *format)
{
	char *opt;
	if (!format->private.initialized) {
		double d = 0;

		if (!(opt = getenv("OMP_SCALE")))
			opt = cfg_get_param(SECTION_OPTIONS, NULL,
			                    "FormatBlockScaleTuneMultiplier");
		if (opt)
			d = atof(opt);
		if ((int)d > 1)
			format->params.max_keys_per_crypt *= (int)d;
		format->methods.init(format);
		format->private.initialized = 1;
		if (d > 0 && d < 1.0) {
			double tmpd = format->params.max_keys_per_crypt;
			tmpd *= d;
			tmpd += .01;
			if (tmpd < 1) tmpd = 1.01;
			format->params.max_keys_per_crypt = tmpd;
		}
	}
#ifndef BENCH_BUILD
	if (options.flags & FLG_KEEP_GUESSING)
		format->params.flags |= FMT_NOT_EXACT;

	if (options.force_maxkeys) {
		if (options.force_maxkeys <= format->params.max_keys_per_crypt)
			format->params.min_keys_per_crypt =
				format->params.max_keys_per_crypt =
				options.force_maxkeys;
		else {
			fprintf(stderr,
			    "Can't set mkpc larger than %u for %s format\n",
			    format->params.max_keys_per_crypt,
			    format->params.label);
			error();
		}
	}
	if (options.force_maxlength) {
		if (options.force_maxlength <= format->params.plaintext_length)
			format->params.plaintext_length =
				options.force_maxlength;
		else {
			fprintf(stderr, "Can't set max length larger than %u "
			        "for %s format\n",
			        format->params.plaintext_length,
			        format->params.label);
			error();
		}
	}
#endif
}

void fmt_done(struct fmt_main *format)
{
	if (format->private.initialized) {
		format->methods.done();
		format->private.initialized = 0;
#ifdef HAVE_OPENCL
		opencl_done();
#endif
	}
}

static int is_poweroftwo(size_t align)
{
	return align != 0 && (align & (align - 1)) == 0;
}

#undef is_aligned /* clash with common.h */
static int is_aligned(void *p, size_t align)
{
	return ((size_t)p & (align - 1)) == 0;
}

/* Mutes ASan problems. We pass a buffer long enough for any use */
#define fmt_set_key(key, index)	  \
	{ \
		static char buf_key[PLAINTEXT_BUFFER_SIZE]; \
		strncpy(buf_key, key, sizeof(buf_key)); \
		format->methods.set_key(buf_key, index); \
	}

#define MAXLABEL        "MAXLENGTH" /* must be upper-case ASCII chars only */
static char *longcand(int index, int ml)
{
	static char out[PLAINTEXT_BUFFER_SIZE];

	memset(out, 'A' + (index % 23), ml);
	memcpy(out, MAXLABEL, strlen(MAXLABEL));
	out[ml] = 0;

	return out;
}

static char *fmt_self_test_body(struct fmt_main *format,
    void *binary_copy, void *salt_copy)
{
	static char s_size[100];
	struct fmt_tests *current;
	char *ciphertext, *plaintext;
	int i, ntests, done, index, max, size;
	void *binary, *salt;
	int binary_align_warned = 0, salt_align_warned = 0;
	int salt_cleaned_warned = 0, binary_cleaned_warned = 0;
	int salt_dupe_warned = 0;
#ifndef BENCH_BUILD
	int dhirutest = 0;
	int maxlength = 0;
	int extra_tests = options.flags & FLG_TEST_SET;
#else
	int extra_tests = 0;
#endif
	int ml;

	// validate that there are no NULL function pointers
	if (format->methods.prepare == NULL)    return "method prepare NULL";
	if (format->methods.valid == NULL)      return "method valid NULL";
	if (format->methods.split == NULL)      return "method split NULL";
	if (format->methods.init == NULL)       return "method init NULL";

/*
 * Test each format just once unless we're debugging.
 */
#ifndef DEBUG
	if (format->private.initialized == 2)
		return NULL;
#endif

#ifndef BENCH_BUILD
	if (options.flags & FLG_NOTESTS) {
		fmt_init(format);
		dyna_salt_init(format);
		format->methods.reset(NULL);
		format->private.initialized = 2;
		format->methods.clear_keys();
		return NULL;
	}
#endif

	MemDbg_Validate_msg(MEMDBG_VALIDATE_DEEPEST,
	                    "\nAt start of self-test:");

	if (!(current = format->params.tests)) return NULL;
	ntests = 0;
	while ((current++)->ciphertext)
		ntests++;
	current = format->params.tests;
#ifdef _MSC_VER
	if (current->ciphertext[0] == 0 && !strcmp(format->params.label, "LUKS")) {
		// luks has a string that is longer than the 64k max string length of
		// VC. So to get it to work, we post load the the test value.
		void LUKS_test_fixup();
		LUKS_test_fixup();
		current = format->params.tests;
	}
#endif

	if (ntests==0) return NULL;

	/* Check prepare, valid, split before init */
	if (!current->fields[1])
		current->fields[1] = current->ciphertext;
	ciphertext = format->methods.prepare(current->fields, format);
	if (!ciphertext || strlen(ciphertext) < 7)
		return "prepare (before init)";
	if (format->methods.valid(ciphertext, format) != 1)
		return "valid (before init)";
	if (!format->methods.split(ciphertext, 0, format))
		return "split() returned NULL (before init)";
	fmt_init(format);

	// validate that there are no NULL function pointers after init()
	if (format->methods.done == NULL)       return "method done NULL";
	if (format->methods.reset == NULL)      return "method reset NULL";
	if (format->methods.binary == NULL)     return "method binary NULL";
	if (format->methods.salt == NULL)       return "method salt NULL";
	if (format->methods.source == NULL)     return "method source NULL";
	if (!format->methods.binary_hash[0])    return "method binary_hash[0] NULL";
	if (format->methods.salt_hash == NULL)  return "method salt_hash NULL";
	if (format->methods.set_salt == NULL)   return "method set_salt NULL";
	if (format->methods.set_key == NULL)    return "method set_key NULL";
	if (format->methods.get_key == NULL)    return "method get_key NULL";
	if (format->methods.clear_keys == NULL) return "method clear_keys NULL";
	if (format->methods.crypt_all == NULL)  return "method crypt_all NULL";
	if (format->methods.get_hash[0]==NULL)  return "method get_hash[0] NULL";
	if (format->methods.cmp_all == NULL)    return "method cmp_all NULL";
	if (format->methods.cmp_one == NULL)    return "method cmp_one NULL";
	if (format->methods.cmp_exact == NULL)  return "method cmp_exact NULL";

	if (format->params.plaintext_length < 1 ||
	    format->params.plaintext_length > PLAINTEXT_BUFFER_SIZE - 3)
		return "plaintext_length";

	if (!is_poweroftwo(format->params.binary_align))
		return "binary_align";

	if (!is_poweroftwo(format->params.salt_align))
		return "salt_align";

	if (format->methods.valid("*", format))
		return "valid";

	ml = format->params.plaintext_length;
#ifndef BENCH_BUILD
	/* UTF-8 bodge in reverse. Otherwise we will get truncated keys back
	   from the max-length self-test */
	if ((pers_opts.target_enc == UTF_8) &&
	    (format->params.flags & FMT_UTF8) &&
	    (format->params.flags & FMT_UNICODE))
		ml /= 3;
#endif

	format->methods.reset(NULL);
	dyna_salt_init(format);

	if ((format->methods.split == fmt_default_split) &&
	    (format->params.flags & FMT_SPLIT_UNIFIES_CASE))
		return "FMT_SPLIT_UNIFIES_CASE";

	if ((format->params.flags & FMT_OMP_BAD) &&
	    !(format->params.flags & FMT_OMP))
		return "FMT_OMP_BAD";

	if ((format->methods.binary == fmt_default_binary) &&
	    (format->params.binary_size > 0))
		puts("Warning: Using default binary() with a "
		     "non-zero BINARY_SIZE");

	if ((format->methods.salt == fmt_default_salt) &&
	    (format->params.salt_size > 0))
		puts("Warning: Using default salt() with a non-zero SALT_SIZE");

	if (format->params.min_keys_per_crypt < 1)
		return "min keys per crypt";

	if (format->params.max_keys_per_crypt < 1)
		return "max keys per crypt";

	if (format->params.max_keys_per_crypt <
	    format->params.min_keys_per_crypt)
		return "max < min keys per crypt";

	done = 0;
	index = 0; max = format->params.max_keys_per_crypt;

	do {
		if (!current->fields[1])
			current->fields[1] = current->ciphertext;
		ciphertext = format->methods.prepare(current->fields, format);
		if (!ciphertext || strlen(ciphertext) < 7)
			return "prepare";
		if (format->methods.valid(ciphertext, format) != 1) {
			snprintf(s_size, sizeof(s_size), "valid (%s)", ciphertext);
			return s_size;
		}

#if !defined(BENCH_BUILD)
		if (extra_tests && !dhirutest++ && strcmp(format->params.label, "dummy")
		    && strcmp(format->params.label, "crypt")) {
			if (*ciphertext == '$') {
				char *p, *k = strdup(ciphertext);

				p = k + 1;
				while (*p) {
					if (*p++ == '$') {
						*p = 0;
						// $tag$ only
						if (format->methods.valid(k, format)) {
							sprintf(s_size, "promiscuous valid (%s)", k);
							return s_size;
						}
						*p = '$';
						while (*p)
							*p++ = '$';
						// $tag$$$$$$$$$$$$$$$$$$
						if (format->methods.valid(k, format)) {
							sprintf(s_size, "promiscuous valid");
							return s_size;
						}
						break;
					}
				}
				MEM_FREE(k);
			}
		}
#endif

		ciphertext = format->methods.split(ciphertext, 0, format);
		if (!ciphertext)
			return "split() returned NULL";
		plaintext = current->plaintext;

/*
 * Make sure the declared binary_size and salt_size are sufficient to actually
 * hold the binary ciphertexts and salts.  We do this by copying the values
 * returned by binary() and salt() only to the declared sizes.
 */
		if (!(binary = format->methods.binary(ciphertext)))
			return "binary() returned NULL";
#if ARCH_ALLOWS_UNALIGNED
		if (mem_saving_level <= 2 || format->params.binary_align >= MEM_ALIGN_SIMD)
#endif
		if (!binary_align_warned &&
			!is_aligned(binary, format->params.binary_align) &&
		    format->params.binary_size > 0) {
			puts("Warning: binary() returned misaligned pointer");
			binary_align_warned = 1;
		}

		/* validate that binary() returns cleaned buffer */
		if (extra_tests && !binary_cleaned_warned && format->params.binary_size) {
			memset(binary, 0xAF, format->params.binary_size);
			binary = format->methods.binary(ciphertext);
			if (((unsigned char*)binary)[format->params.binary_size-1] == 0xAF)
			{
				memset(binary, 0xCC, format->params.binary_size);
				binary = format->methods.binary(ciphertext);
				if (((unsigned char*)binary)[format->params.binary_size-1] == 0xCC)
				{
					/* possibly did not clean the binary. */
					puts("Warning: binary() not pre-cleaning buffer");
					binary_cleaned_warned = 1;
				}
			}
			/* Clean up the mess we might have caused */
			memset(binary, 0, format->params.binary_size);
			binary = format->methods.binary(ciphertext);
		}
		*((char*)binary_copy) = 0;
		if (format->params.binary_size)
			memcpy(binary_copy, binary, format->params.binary_size);
		binary = binary_copy;

		salt = format->methods.salt(ciphertext);
		dyna_salt_create(salt);
		if (!salt)
			return "salt() returned NULL";
#if ARCH_ALLOWS_UNALIGNED
		if (mem_saving_level <= 2 || format->params.salt_align >= MEM_ALIGN_SIMD)
#endif
		if (!salt_align_warned &&
			!is_aligned(salt, format->params.salt_align) &&
		    format->params.salt_size > 0) {
			puts("Warning: salt() returned misaligned pointer");
			salt_align_warned = 1;
		}

		/* validate that salt dupe checks will work */
		if (!salt_dupe_warned) {
			char *copy = malloc(format->params.salt_size);

			memcpy(copy, salt, format->params.salt_size);
			salt = format->methods.salt(ciphertext);
			dyna_salt_create(salt);
			if (dyna_salt_cmp(copy, salt, format->params.salt_size))
			{
				puts("Warning: No dupe-salt detection");
				salt_dupe_warned = 1;
				// These can be useful in tracking down salt
				// dupe problems.
				//fprintf(stderr, "%s\n", ciphertext);
				//dump_stuff(copy, format->params.salt_size);
				//dump_stuff(salt, format->params.salt_size);
			}
			dyna_salt_remove(copy);
			MEM_FREE(copy);
		}

		/* validate that salt() returns cleaned buffer */
		if (extra_tests && !salt_cleaned_warned && format->params.salt_size) {
			if ((format->params.flags & FMT_DYNA_SALT) == FMT_DYNA_SALT) {
				dyna_salt *p1, *p2=0, *p3=0;
				p1 = *((dyna_salt**)salt);
				dyna_salt_smash(salt, 0xAF);
				salt = format->methods.salt(ciphertext);
				dyna_salt_create(salt);
				p2 = *((dyna_salt**)salt);
				if (dyna_salt_smash_check(salt, 0xAF))
				{
					dyna_salt_smash(salt, 0xC3);
					salt = format->methods.salt(ciphertext);
					dyna_salt_create(salt);
					p3 = *((dyna_salt**)salt);
					if (dyna_salt_smash_check(salt, 0xC3)) {
						/* possibly did not clean the salt. */
						puts("Warning: salt() not pre-cleaning buffer");
						salt_cleaned_warned = 1;
					}
				}
				/* Clean up the mess we might have caused */
				dyna_salt_remove(&p1);
				dyna_salt_remove(&p2);
				dyna_salt_remove(&p3);
			} else {
				memset(salt, 0xAF, format->params.salt_size);
				salt = format->methods.salt(ciphertext);
				if (((unsigned char*)salt)[format->params.salt_size-1] == 0xAF)
				{
					memset(salt, 0xC3, format->params.salt_size);
					salt = format->methods.salt(ciphertext);
					if (((unsigned char*)salt)[format->params.salt_size-1] == 0xC3) {
						/* possibly did not clean the salt. */
						puts("Warning: salt() not pre-cleaning buffer");
						salt_cleaned_warned = 1;
					}
				}
				/* Clean up the mess we might have caused */
				memset(salt, 0, format->params.salt_size);
			}
			salt = format->methods.salt(ciphertext);
			dyna_salt_create(salt);
		}

		*((char*)salt_copy) = 0;
		if (format->params.salt_size)
			memcpy(salt_copy, salt, format->params.salt_size);
		salt = salt_copy;

		if (strcmp(ciphertext,
		    format->methods.source(ciphertext, binary)))
			return "source";

		if ((unsigned int)format->methods.salt_hash(salt) >=
		    SALT_HASH_SIZE)
			return "salt_hash";

		format->methods.set_salt(salt);

#ifndef BENCH_BUILD
		if (extra_tests && maxlength == 0) {
			//int min = format->params.min_keys_per_crypt;
			maxlength = 1;

			/* Check that claimed max. length is actually supported:
			   1. Fill the buffer with maximum length keys */
			format->methods.clear_keys();
			for (i = 0; i < max; i++) {
				char *pCand = longcand(i, ml);
				format->methods.set_key(pCand, i);
			}

#if defined(HAVE_OPENCL) || defined(HAVE_CUDA)
			advance_cursor();
#endif
			/* 2. Perform a limited crypt (in case it matters) */
		/*	if (format->methods.crypt_all(&min, NULL) != min)
				return "crypt_all";*/

#if defined(HAVE_OPENCL) || defined(HAVE_CUDA)
			advance_cursor();
#endif
			/* 3. Now read them back and verify they are intact */
			for (i = 0; i < max; i++) {
				char *getkey = format->methods.get_key(i);
				char *setkey = longcand(i, ml);

				if (strncmp(getkey, setkey, ml + 1)) {
					if (fmt_strnlen(getkey, ml + 1) > ml)
					sprintf(s_size, "max. length in index "
					        "%d: wrote %d, got longer back",
					        i, ml);
					else
					sprintf(s_size, "max. length in index "
					        "%d: wrote %d, got %d back", i,
					        ml, (int)strlen(getkey));
					return s_size;
				}
			}
		}
#endif

		if (index == 0)
			format->methods.clear_keys();
		fmt_set_key(current->plaintext, index);

#if !defined(BENCH_BUILD) && (defined(HAVE_OPENCL) || defined(HAVE_CUDA))
		advance_cursor();
#endif
		{
			int count = index + 1;
			int match = format->methods.crypt_all(&count, NULL);
<<<<<<< HEAD
/* If salt is NULL, the return value must always match *count the way it is
 * after the crypt_all() call. */
			if (match != count)
				return "crypt_all";
		}
		for (size = 0; size < PASSWORD_HASH_SIZES; size++)
		if (format->methods.binary_hash[size] &&
		    format->methods.get_hash[size](index) !=
		    format->methods.binary_hash[size](binary)) {
#ifndef DEBUG
			sprintf(s_size, "get_hash[%d](%d) %x!=%x", size, index, format->methods.get_hash[size](index), format->methods.binary_hash[size](binary));
#else
			// Dump out as much as possible (up to 3 full bytes). This can
			// help in trying to track down problems, like needing to SWAP
			// the binary or other issues, when doing BE ports.  Here
			// PASSWORD_HASH_SIZES is assumed to be 7. This loop will max
			// out at 6, in that case (i.e. 3 full bytes).
			int maxi=size;
			while (maxi+2 < PASSWORD_HASH_SIZES && format->methods.binary_hash[maxi]) {
				if (format->methods.binary_hash[++maxi] == NULL) {
					--maxi;
					break;
				}
			}
			if (format->methods.get_hash[maxi] && format->methods.binary_hash[maxi])
				sprintf(s_size, "get_hash[%d](%d) %x!=%x", size, index,
						format->methods.get_hash[maxi](index),
						format->methods.binary_hash[maxi](binary));
			else
				sprintf(s_size, "get_hash[%d](%d)", size, index);
#endif
			return s_size;
		}
=======
>>>>>>> 3d6d6284

			if (!format->methods.cmp_all(binary, match)) {
				sprintf(s_size, "cmp_all(%d)", match);
				return s_size;
			}

			for (i = 0; i < match; i++) {
				if (format->methods.cmp_one(binary, i))
					break;
			}

			if (i == match) {
				sprintf(s_size, "cmp_one(%d)", i);
				return s_size;
			}

			for (size = 0; size < PASSWORD_HASH_SIZES; size++)
				if (format->methods.binary_hash[size] &&
				    format->methods.get_hash[size](i) !=
				    format->methods.binary_hash[size](binary)) {
					sprintf(s_size, "get_hash[%d](%d)", size, i);
					return s_size;
			}

			if (!format->methods.cmp_exact(ciphertext, i)) {
				sprintf(s_size, "cmp_exact(%d)", i);
				return s_size;
			}

			if (strncmp(format->methods.get_key(i), plaintext,
				format->params.plaintext_length)) {
				sprintf(s_size, "get_key(%d)", i);
				return s_size;
			}
		}

/* Remove some old keys to better test cmp_all() */
		if (index & 1)
			fmt_set_key("", index);

/* 0 1 2 3 4 6 9 13 19 28 42 63 94 141 211 316 474 711 1066 ... */
		if (index >= 2 && max > ntests) {
/* Always call set_key() even if skipping. Some formats depend on it. */
			for (i = index + 1;
			     i < max && i < (index + (index >> 1)); i++)
				format->methods.set_key(longcand(i, ml), i);
			index = i;
		} else
			index++;

		if (index >= max) {
			format->methods.clear_keys();
			index = (max > 5 && max > ntests && done != 1) ? 5 : 0;
/* Always call set_key() even if skipping. Some formats depend on it. */
			if (index == 5)
			for (i = 0; i < 5; i++)
				fmt_set_key("", i);
			done |= 1;
		}

		if (!(++current)->ciphertext) {
#if defined(HAVE_OPENCL) || defined(HAVE_CUDA)
/* Jump straight to last index for GPU formats but always call set_key() */
			if (strstr(format->params.label, "-opencl") ||
			    strstr(format->params.label, "-cuda")) {
				for (i = index + 1; i < max - 1; i++)
				    format->methods.set_key(longcand(i, ml), i);
				index = max - 1;
			} else
#endif
/* Jump straight to last index for non-bitslice DES */
			if (!(format->params.flags & FMT_BS) &&
			    (!strcmp(format->params.label, "descrypt") ||
			    !strcmp(format->params.label, "bsdicrypt") ||
			    !strcmp(format->params.label, "AFS")))
				index = max - 1;

			current = format->params.tests;
			done |= 2;
		}
		dyna_salt_remove(salt);
	} while (done != 3);

	format->methods.clear_keys();
	format->private.initialized = 2;

	MemDbg_Validate_msg(MEMDBG_VALIDATE_DEEPEST, "At end of self-test:");

	return NULL;
}

/*
 * Allocate memory for a copy of a binary ciphertext or salt with only the
 * minimum guaranteed alignment.  We do this to test that binary_hash*(),
 * cmp_*(), and salt_hash() do accept such pointers.
 */
static void *alloc_binary(void **alloc, size_t size, size_t align)
{
	size_t mask = align - 1;
	char *p;

/* Ensure minimum required alignment and leave room for "align" bytes more */
	p = *alloc = mem_alloc(size + mask + align);
	p += mask;
	p -= (size_t)p & mask;

/* If the alignment is too great, reduce it to the minimum */
	if (!((size_t)p & align))
		p += align;

	return p;
}

char *fmt_self_test(struct fmt_main *format)
{
	char *retval;
	void *binary_alloc, *salt_alloc;
	void *binary_copy, *salt_copy;

	binary_copy = alloc_binary(&binary_alloc,
	    format->params.binary_size?format->params.binary_size:1, format->params.binary_align);
	salt_copy = alloc_binary(&salt_alloc,
	    format->params.salt_size?format->params.salt_size:1, format->params.salt_align);

	/* We use this to keep opencl_process_event() from doing stuff
	 * while self-test is running. */
	bench_running = 1;

	retval = fmt_self_test_body(format, binary_copy, salt_copy);

	bench_running = 0;

	MEM_FREE(salt_alloc);
	MEM_FREE(binary_alloc);

	return retval;
}

void fmt_default_init(struct fmt_main *self)
{
}

void fmt_default_done(void)
{
}

void fmt_default_reset(struct db_main *db)
{
}

char *fmt_default_prepare(char *fields[10], struct fmt_main *self)
{
	return fields[1];
}

char *fmt_default_split(char *ciphertext, int index, struct fmt_main *self)
{
	return ciphertext;
}

void *fmt_default_binary(char *ciphertext)
{
	return ciphertext;
}

void *fmt_default_salt(char *ciphertext)
{
	return ciphertext;
}

char *fmt_default_source(char *source, void *binary)
{
	return source;
}

int fmt_default_binary_hash(void *binary)
{
	return 0;
}

int fmt_default_binary_hash_0(void * binary)
{
	return *(ARCH_WORD_32 *) binary & 0xF;
}

int fmt_default_binary_hash_1(void * binary)
{
	return *(ARCH_WORD_32 *) binary & 0xFF;
}

int fmt_default_binary_hash_2(void * binary)
{
	return *(ARCH_WORD_32 *) binary & 0xFFF;
}

int fmt_default_binary_hash_3(void * binary)
{
	return *(ARCH_WORD_32 *) binary & 0xFFFF;
}

int fmt_default_binary_hash_4(void * binary)
{
	return *(ARCH_WORD_32 *) binary & 0xFFFFF;
}

int fmt_default_binary_hash_5(void * binary)
{
	return *(ARCH_WORD_32 *) binary & 0xFFFFFF;
}

int fmt_default_binary_hash_6(void * binary)
{
	return *(ARCH_WORD_32 *) binary & 0x7FFFFFF;
}

int fmt_default_salt_hash(void *salt)
{
	return 0;
}

int fmt_default_dyna_salt_hash(void *salt)
{
	/* if the hash is a dyna_salt type hash, it can simply use this function */
	dyna_salt_john_core *mysalt = *(dyna_salt_john_core **)salt;
	unsigned v;
	int i;
	unsigned char *p;

	p = (unsigned char*)mysalt;
	p += mysalt->dyna_salt.salt_cmp_offset;
#ifdef DYNA_SALT_DEBUG
	dump_stuff_msg((void*)__FUNCTION__, p, mysalt->dyna_salt.salt_cmp_size>48?48:mysalt->dyna_salt.salt_cmp_size);
	fprintf(stderr, "fmt_default_dyna_salt_hash(): cmp size %u\n", (unsigned)mysalt->dyna_salt.salt_cmp_size);
#endif
	v = 0;
	for (i = 0; i < mysalt->dyna_salt.salt_cmp_size; ++i) {
		v *= 11;
		v += *p++;
	}
#ifdef DYNA_SALT_DEBUG
	fprintf(stderr, "fmt_default_dyna_salt_hash(): return %d\n", v & (SALT_HASH_SIZE - 1));
#endif
	return v & (SALT_HASH_SIZE - 1);
}

void fmt_default_set_salt(void *salt)
{
}

void fmt_default_clear_keys(void)
{
}

int fmt_default_get_hash(int index)
{
	return 0;
}<|MERGE_RESOLUTION|>--- conflicted
+++ resolved
@@ -540,42 +540,6 @@
 		{
 			int count = index + 1;
 			int match = format->methods.crypt_all(&count, NULL);
-<<<<<<< HEAD
-/* If salt is NULL, the return value must always match *count the way it is
- * after the crypt_all() call. */
-			if (match != count)
-				return "crypt_all";
-		}
-		for (size = 0; size < PASSWORD_HASH_SIZES; size++)
-		if (format->methods.binary_hash[size] &&
-		    format->methods.get_hash[size](index) !=
-		    format->methods.binary_hash[size](binary)) {
-#ifndef DEBUG
-			sprintf(s_size, "get_hash[%d](%d) %x!=%x", size, index, format->methods.get_hash[size](index), format->methods.binary_hash[size](binary));
-#else
-			// Dump out as much as possible (up to 3 full bytes). This can
-			// help in trying to track down problems, like needing to SWAP
-			// the binary or other issues, when doing BE ports.  Here
-			// PASSWORD_HASH_SIZES is assumed to be 7. This loop will max
-			// out at 6, in that case (i.e. 3 full bytes).
-			int maxi=size;
-			while (maxi+2 < PASSWORD_HASH_SIZES && format->methods.binary_hash[maxi]) {
-				if (format->methods.binary_hash[++maxi] == NULL) {
-					--maxi;
-					break;
-				}
-			}
-			if (format->methods.get_hash[maxi] && format->methods.binary_hash[maxi])
-				sprintf(s_size, "get_hash[%d](%d) %x!=%x", size, index,
-						format->methods.get_hash[maxi](index),
-						format->methods.binary_hash[maxi](binary));
-			else
-				sprintf(s_size, "get_hash[%d](%d)", size, index);
-#endif
-			return s_size;
-		}
-=======
->>>>>>> 3d6d6284
 
 			if (!format->methods.cmp_all(binary, match)) {
 				sprintf(s_size, "cmp_all(%d)", match);
