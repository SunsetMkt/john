--- conflicted
+++ resolved
@@ -80,7 +80,6 @@
 	char *ciphertext, *plaintext;
 	int ntests, done, index, max, size;
 	void *binary, *salt;
-<<<<<<< HEAD
 	int binary_align_warned = 0, salt_align_warned = 0;
 
 	// validate that there are no NULL function pointers
@@ -103,23 +102,6 @@
 	if (format->methods.cmp_one == NULL)    return "method cmp_one NULL";
 	if (format->methods.cmp_exact == NULL)  return "method cmp_exact NULL";
 
-	if (format->params.plaintext_length < 1 ||
-	    format->params.plaintext_length > PLAINTEXT_BUFFER_SIZE - 3)
-		return "plaintext_length";
-
-	if (!is_poweroftwo(format->params.binary_align))
-		return "binary_align";
-
-	if (!is_poweroftwo(format->params.salt_align))
-		return "salt_align";
-
-	if (format->methods.valid("*", format))
-		return "valid";
-=======
-
-	if (format->params.plaintext_length > PLAINTEXT_BUFFER_SIZE - 3)
-		return "length";
-
 /*
  * Test each format just once unless we're debugging.
  */
@@ -128,8 +110,18 @@
 		return NULL;
 #endif
 
-	if (format->methods.valid("*",format)) return "valid";
->>>>>>> 90a78b11
+	if (format->params.plaintext_length < 1 ||
+	    format->params.plaintext_length > PLAINTEXT_BUFFER_SIZE - 3)
+		return "plaintext_length";
+
+	if (!is_poweroftwo(format->params.binary_align))
+		return "binary_align";
+
+	if (!is_poweroftwo(format->params.salt_align))
+		return "salt_align";
+
+	if (format->methods.valid("*", format))
+		return "valid";
 
 	fmt_init(format);
 
