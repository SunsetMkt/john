/*
 * This file is part of John the Ripper password cracker,
 * Copyright (c) 1996-2001,2006,2008,2010-2012 by Solar Designer
 *
 * ...with a change in the jumbo patch, by JimF
 */

#include <stdio.h>
#include <string.h>

#include "params.h"
#include "memory.h"
#include "formats.h"
#include "misc.h"
#ifndef BENCH_BUILD
#include "options.h"
#else
#include "loader.h"
#endif
#ifdef CL_VERSION_1_0
#include "common-opencl.h"
#endif

struct fmt_main *fmt_list = NULL;
static struct fmt_main **fmt_tail = &fmt_list;

void fmt_register(struct fmt_main *format)
{
	format->private.initialized = 0;
	format->next = NULL;
	*fmt_tail = format;
	fmt_tail = &format->next;
}

void fmt_init(struct fmt_main *format)
{
	if (!format->private.initialized) {
		format->methods.init(format);
		format->private.initialized = 1;
	}
#ifndef BENCH_BUILD
	if (options.force_maxkeys) {
		if (options.force_maxkeys <= format->params.max_keys_per_crypt)
			format->params.min_keys_per_crypt =
				format->params.max_keys_per_crypt =
				options.force_maxkeys;
		else {
			fprintf(stderr,
			    "Can't set mkpc larger than %u for %s format\n",
			    format->params.max_keys_per_crypt,
			    format->params.label);
			error();
		}
	}
	if (options.force_maxlength) {
		if (options.force_maxlength <= format->params.plaintext_length)
			format->params.plaintext_length =
				options.force_maxlength;
		else {
			fprintf(stderr, "Can't set max length larger than %u for %s format\n", format->params.plaintext_length, format->params.label);
			error();
		}
	}
#endif
}

static int is_poweroftwo(size_t align)
{
	return align != 0 && (align & (align - 1)) == 0;
}

#undef is_aligned /* clash with common.h */
static int is_aligned(void *p, size_t align)
{
	return ((size_t)p & (align - 1)) == 0;
}

static char *fmt_self_test_body(struct fmt_main *format,
    void *binary_copy, void *salt_copy)
{
	static char s_size[128];
	struct fmt_tests *current;
	char *ciphertext, *plaintext;
	int ntests, done, index, max, size, i;
	void *binary, *salt;
	int binary_align_warned = 0, salt_align_warned = 0;

	// validate that there are no NULL function pointers
	if (format->methods.init == NULL)       return "method init NULL";
	if (format->methods.prepare == NULL)    return "method prepare NULL";
	if (format->methods.valid == NULL)      return "method valid NULL";
	if (format->methods.split == NULL)      return "method split NULL";
	if (format->methods.binary == NULL)     return "method binary NULL";
	if (format->methods.salt == NULL)       return "method salt NULL";
	if (format->methods.source == NULL)     return "method source NULL";
	if (!format->methods.binary_hash[0])    return "method binary_hash[0] NULL";
	if (format->methods.salt_hash == NULL)  return "method salt_hash NULL";
	if (format->methods.set_salt == NULL)   return "method set_salt NULL";
	if (format->methods.set_key == NULL)    return "method set_key NULL";
	if (format->methods.get_key == NULL)    return "method get_key NULL";
	if (format->methods.clear_keys == NULL) return "method clear_keys NULL";
	if (format->methods.crypt_all == NULL)  return "method crypt_all NULL";
	if (format->methods.get_hash[0]==NULL)  return "method get_hash[0] NULL";
	if (format->methods.cmp_all == NULL)    return "method cmp_all NULL";
	if (format->methods.cmp_one == NULL)    return "method cmp_one NULL";
	if (format->methods.cmp_exact == NULL)  return "method cmp_exact NULL";

/*
 * Test each format just once unless we're debugging.
 */
#ifndef DEBUG
	if (format->private.initialized == 2)
		return NULL;
#endif

	if (format->params.plaintext_length < 1 ||
	    format->params.plaintext_length > PLAINTEXT_BUFFER_SIZE - 3)
		return "plaintext_length";

	if (!is_poweroftwo(format->params.binary_align))
		return "binary_align";

	if (!is_poweroftwo(format->params.salt_align))
		return "salt_align";

	if (format->methods.valid("*", format))
		return "valid";

	fmt_init(format);

	if ((format->methods.split == fmt_default_split) &&
	    (format->params.flags & FMT_SPLIT_UNIFIES_CASE))
		return "FMT_SPLIT_UNIFIES_CASE";

	if (!(current = format->params.tests)) return NULL;
	ntests = 0;
	while ((current++)->ciphertext)
		ntests++;
	current = format->params.tests;
	if (ntests==0) return NULL;

	done = 0;
	index = 0; max = format->params.max_keys_per_crypt;
	do {
		if (!current->fields[1])
			current->fields[1] = current->ciphertext;
		ciphertext = format->methods.prepare(current->fields, format);
		if (!ciphertext || strlen(ciphertext) < 7)
			return "prepare";
		if (format->methods.valid(ciphertext, format) != 1)
			return "valid";

#ifdef DEBUG
		if (index == 0) {
<<<<<<< HEAD
			char *killer = strdup(ciphertext);
			int i;
=======
			char *killer = strdup(prepared);
>>>>>>> 36cc39c7

			for (i = strlen(killer) - 1; i > 0; i--) {
				killer[i] = 0;
				format->methods.valid(killer, format);
			}
			MEM_FREE(killer);
		}
#endif


		ciphertext = format->methods.split(ciphertext, 0, format);
		plaintext = current->plaintext;

/*
 * Make sure the declared binary_size and salt_size are sufficient to actually
 * hold the binary ciphertexts and salts.  We do this by copying the values
 * returned by binary() and salt() only to the declared sizes.
 */
		binary = format->methods.binary(ciphertext);
		if (!is_aligned(binary, format->params.binary_align) &&
		    !binary_align_warned) {
			puts("Warning: binary() returned misaligned pointer");
			binary_align_warned = 1;
		}
		memcpy(binary_copy, binary, format->params.binary_size);
		binary = binary_copy;

		salt = format->methods.salt(ciphertext);
		if (!is_aligned(salt, format->params.salt_align) &&
		    !salt_align_warned) {
			puts("Warning: salt() returned misaligned pointer");
			salt_align_warned = 1;
		}
		memcpy(salt_copy, salt, format->params.salt_size);
		salt = salt_copy;

		if (strcmp(ciphertext,
		    format->methods.source(ciphertext, binary)))
			return "source";

		if ((unsigned int)format->methods.salt_hash(salt) >=
		    SALT_HASH_SIZE)
			return "salt_hash";

		format->methods.set_salt(salt);
		if (index == 0) {
			/* Check that claimed maxlength is actually supported */
			int ml = format->params.plaintext_length;
			int mk = format->params.max_keys_per_crypt;

			/* Fill the key buffer with maximum length keys */
			for (i = 0; i < mk; i++)
			{
				char longcand[PLAINTEXT_BUFFER_SIZE + 1];
				memset(longcand, 'A' + (i % 23), ml);
				longcand[ml] = 0;
				format->methods.set_key(longcand, i);
			}
			/* Now read them back and verify they are intact */
			for (i = 0; i < mk; i++)
			{
				char longcand[PLAINTEXT_BUFFER_SIZE + 1];
				memset(longcand, 'A' + (i % 23), ml);
				longcand[ml] = 0;
				if (strncmp(format->methods.get_key(i),
				            longcand, ml + 1)) {
					sprintf(s_size, "max. length in index %d: wrote %d, got %zu back", i, ml, strlen(format->methods.get_key(i)));
					return s_size;
				}
			}
			format->methods.clear_keys();
		}
		format->methods.set_key(current->plaintext, index);

#ifdef CL_VERSION_1_0
		advance_cursor();
#endif
		format->methods.crypt_all(index + 1);

		for (size = 0; size < PASSWORD_HASH_SIZES; size++)
		if (format->methods.binary_hash[size] &&
		    format->methods.get_hash[size](index) !=
		    format->methods.binary_hash[size](binary)) {
			sprintf(s_size, "get_hash[%d](%d)", size, index);
			return s_size;
		}

		if (!format->methods.cmp_all(binary, index + 1)) {
			sprintf(s_size, "cmp_all(%d)", index + 1);
			return s_size;
		}
		if (!format->methods.cmp_one(binary, index)) {
			sprintf(s_size, "cmp_one(%d)", index);
			return s_size;
		}
		if (!format->methods.cmp_exact(ciphertext, index)) {
			sprintf(s_size, "cmp_exact(%d)", index);
			return s_size;
		}
		if (strncmp(format->methods.get_key(index), plaintext,
			format->params.plaintext_length)) {
			sprintf(s_size, "get_key(%d)", index);
			return s_size;
		}

/* Remove some old keys to better test cmp_all() */
		if (index & 1)
			format->methods.set_key("", index);

/* 0 1 2 3 4 6 9 13 19 28 42 63 94 141 211 316 474 711 1066 ... */
		if (index >= 2 && max > ntests)
			index += index >> 1;
		else
			index++;

		if (index >= max) {
			index = (max > 5 && max > ntests && done != 1) ? 5 : 0;
			done |= 1;
		}

		if (!(++current)->ciphertext) {
/* Jump straight to last index for non-bitslice DES */
			if (!(format->params.flags & FMT_BS) &&
			    (!strcmp(format->params.label, "des") ||
			    !strcmp(format->params.label, "bsdi") ||
			    !strcmp(format->params.label, "afs")))
				index = max - 1;

			current = format->params.tests;
			done |= 2;
		}
	} while (done != 3);

	format->methods.clear_keys();
	format->private.initialized = 2;

	return NULL;
}

/*
 * Allocate memory for a copy of a binary ciphertext or salt with only the
 * minimum guaranteed alignment.  We do this to test that binary_hash*(),
 * cmp_*(), and salt_hash() do accept such pointers.
 */
static void *alloc_binary(void **alloc, size_t size, size_t align)
{
	size_t mask = align - 1;
	char *p;

/* Ensure minimum required alignment and leave room for "align" bytes more */
	p = *alloc = mem_alloc(size + mask + align);
	p += mask;
	p -= (size_t)p & mask;

/* If the alignment is too great, reduce it to the minimum */
	if (!((size_t)p & align))
		p += align;

	return p;
}

char *fmt_self_test(struct fmt_main *format)
{
	char *retval;
	void *binary_alloc, *salt_alloc;
	void *binary_copy, *salt_copy;

	binary_copy = alloc_binary(&binary_alloc,
	    format->params.binary_size, format->params.binary_align);
	salt_copy = alloc_binary(&salt_alloc,
	    format->params.salt_size, format->params.salt_align);

	retval = fmt_self_test_body(format, binary_copy, salt_copy);

	MEM_FREE(salt_alloc);
	MEM_FREE(binary_alloc);

	return retval;
}

void fmt_default_init(struct fmt_main *self)
{
}

char *fmt_default_prepare(char *fields[10], struct fmt_main *self)
{
	return fields[1];
}

int fmt_default_valid(char *ciphertext, struct fmt_main *self)
{
	return 0;
}

char *fmt_default_split(char *ciphertext, int index, struct fmt_main *self)
{
	return ciphertext;
}

void *fmt_default_binary(char *ciphertext)
{
	return ciphertext;
}

void *fmt_default_salt(char *ciphertext)
{
	return ciphertext;
}

char *fmt_default_source(char *source, void *binary)
{
	return source;
}

int fmt_default_binary_hash(void *binary)
{
	return 0;
}

int fmt_default_salt_hash(void *salt)
{
	return 0;
}

void fmt_default_set_salt(void *salt)
{
}

void fmt_default_clear_keys(void)
{
}

int fmt_default_get_hash(int index)
{
	return 0;
}<|MERGE_RESOLUTION|>--- conflicted
+++ resolved
@@ -152,12 +152,7 @@
 
 #ifdef DEBUG
 		if (index == 0) {
-<<<<<<< HEAD
-			char *killer = strdup(ciphertext);
-			int i;
-=======
 			char *killer = strdup(prepared);
->>>>>>> 36cc39c7
 
 			for (i = strlen(killer) - 1; i > 0; i--) {
 				killer[i] = 0;
