/*
 * This file is part of John the Ripper password cracker,
 * Copyright (c) 1996-2001,2006,2008,2010-2012 by Solar Designer
 *
 * ...with a change in the jumbo patch, by JimF
 */

#include <stdio.h>
#include <string.h>

#include "params.h"
#include "memory.h"
#include "formats.h"
#include "misc.h"
#ifndef BENCH_BUILD
#include "options.h"
#else
#include "loader.h"
#endif

struct fmt_main *fmt_list = NULL;
static struct fmt_main **fmt_tail = &fmt_list;

void fmt_register(struct fmt_main *format)
{
	format->private.initialized = 0;
	format->next = NULL;
	*fmt_tail = format;
	fmt_tail = &format->next;
}

void fmt_init(struct fmt_main *format)
{
	if (!format->private.initialized) {
		format->methods.init(format);
		format->private.initialized = 1;
	}
#ifndef BENCH_BUILD
	if (options.force_maxkeys) {
		if (options.force_maxkeys <= format->params.max_keys_per_crypt)
			format->params.min_keys_per_crypt =
				format->params.max_keys_per_crypt =
				options.force_maxkeys;
		else {
			fprintf(stderr,
			    "Can't set mkpc larger than %u for %s format\n",
			    format->params.max_keys_per_crypt,
			    format->params.label);
			error();
		}
	}
	if (options.force_maxlength) {
		if (options.force_maxlength <= format->params.plaintext_length)
			format->params.plaintext_length =
				options.force_maxlength;
		else {
			fprintf(stderr, "Can't set length larger than %u for %s format\n", format->params.plaintext_length, format->params.label);
			error();
		}
	}
#endif
}

static int is_poweroftwo(size_t align)
{
	return align != 0 && (align & (align - 1)) == 0;
}

#undef is_aligned /* clash with common.h */
static int is_aligned(void *p, size_t align)
{
	return ((size_t)p & (align - 1)) == 0;
}

static char *fmt_self_test_body(struct fmt_main *format,
    void *binary_copy, void *salt_copy)
{
	static char s_size[32];
	struct fmt_tests *current;
	char *ciphertext, *plaintext;
	int ntests, done, index, max, size;
	void *binary, *salt;
	int binary_align_warned = 0, salt_align_warned = 0;

	// validate that there are no NULL function pointers
	if (format->methods.init == NULL)       return "method init NULL";
	if (format->methods.prepare == NULL)    return "method prepare NULL";
	if (format->methods.valid == NULL)      return "method valid NULL";
	if (format->methods.split == NULL)      return "method split NULL";
	if (format->methods.binary == NULL)     return "method binary NULL";
	if (format->methods.salt == NULL)       return "method salt NULL";
	if (format->methods.source == NULL)     return "method source NULL";
	if (!format->methods.binary_hash[0])    return "method binary_hash[0] NULL";
	if (format->methods.salt_hash == NULL)  return "method salt_hash NULL";
	if (format->methods.set_salt == NULL)   return "method set_salt NULL";
	if (format->methods.set_key == NULL)    return "method set_key NULL";
	if (format->methods.get_key == NULL)    return "method get_key NULL";
	if (format->methods.clear_keys == NULL) return "method clear_keys NULL";
	if (format->methods.crypt_all == NULL)  return "method crypt_all NULL";
	if (format->methods.get_hash[0]==NULL)  return "method get_hash[0] NULL";
	if (format->methods.cmp_all == NULL)    return "method cmp_all NULL";
	if (format->methods.cmp_one == NULL)    return "method cmp_one NULL";
	if (format->methods.cmp_exact == NULL)  return "method cmp_exact NULL";

/*
 * Test each format just once unless we're debugging.
 */
#ifndef DEBUG
	if (format->private.initialized == 2)
		return NULL;
#endif

	if (format->params.plaintext_length < 1 ||
	    format->params.plaintext_length > PLAINTEXT_BUFFER_SIZE - 3)
		return "plaintext_length";

	if (!is_poweroftwo(format->params.binary_align))
		return "binary_align";

	if (!is_poweroftwo(format->params.salt_align))
		return "salt_align";

	if (format->methods.valid("*", format))
		return "valid";

	fmt_init(format);

	if ((format->methods.split == fmt_default_split) &&
	    (format->params.flags & FMT_SPLIT_UNIFIES_CASE))
		return "FMT_SPLIT_UNIFIES_CASE";

	if (!(current = format->params.tests)) return NULL;
	ntests = 0;
	while ((current++)->ciphertext)
		ntests++;
	current = format->params.tests;
	if (ntests==0) return NULL;

	done = 0;
	index = 0; max = format->params.max_keys_per_crypt;
	do {
		if (!current->fields[1])
			current->fields[1] = current->ciphertext;
		ciphertext = format->methods.prepare(current->fields, format);
		if (!ciphertext || strlen(ciphertext) < 7)
			return "prepare";
		if (format->methods.valid(ciphertext, format) != 1)
			return "valid";
<<<<<<< HEAD
		ciphertext = format->methods.split(ciphertext, 0, format);
=======

#ifdef DEBUG
		if (index == 0) {
			char *killer = strdup(prepared);
			int i;

			for (i = strlen(killer) - 1; i > 0; i--) {
				killer[i] = 0;
				format->methods.valid(killer, format);
			}
			MEM_FREE(killer);
		}
#endif

		ciphertext = format->methods.split(prepared, 0);
>>>>>>> 40eb3b49
		plaintext = current->plaintext;

/*
 * Make sure the declared binary_size and salt_size are sufficient to actually
 * hold the binary ciphertexts and salts.  We do this by copying the values
 * returned by binary() and salt() only to the declared sizes.
 */
		binary = format->methods.binary(ciphertext);
		if (!is_aligned(binary, format->params.binary_align) &&
		    !binary_align_warned) {
			puts("Warning: binary() returned misaligned pointer");
			binary_align_warned = 1;
		}
		memcpy(binary_copy, binary, format->params.binary_size);
		binary = binary_copy;

		salt = format->methods.salt(ciphertext);
		if (!is_aligned(salt, format->params.salt_align) &&
		    !salt_align_warned) {
			puts("Warning: salt() returned misaligned pointer");
			salt_align_warned = 1;
		}
		memcpy(salt_copy, salt, format->params.salt_size);
		salt = salt_copy;

		if (strcmp(ciphertext,
		    format->methods.source(ciphertext, binary)))
			return "source";

		if ((unsigned int)format->methods.salt_hash(salt) >=
		    SALT_HASH_SIZE)
			return "salt_hash";

		format->methods.set_salt(salt);
		if (index == 0)
			format->methods.clear_keys();
		format->methods.set_key(current->plaintext, index);

		format->methods.crypt_all(index + 1);

		for (size = 0; size < PASSWORD_HASH_SIZES; size++)
		if (format->methods.binary_hash[size] &&
		    format->methods.get_hash[size](index) !=
		    format->methods.binary_hash[size](binary)) {
			sprintf(s_size, "get_hash[%d](%d)", size, index);
			return s_size;
		}

		if (!format->methods.cmp_all(binary, index + 1)) {
			sprintf(s_size, "cmp_all(%d)", index + 1);
			return s_size;
		}
		if (!format->methods.cmp_one(binary, index)) {
			sprintf(s_size, "cmp_one(%d)", index);
			return s_size;
		}
		if (!format->methods.cmp_exact(ciphertext, index)) {
			sprintf(s_size, "cmp_exact(%d)", index);
			return s_size;
		}
		if (strncmp(format->methods.get_key(index), plaintext,
			format->params.plaintext_length)) {
			sprintf(s_size, "get_key(%d)", index);
			return s_size;
		}

/* Remove some old keys to better test cmp_all() */
		if (index & 1)
			format->methods.set_key("", index);

/* 0 1 2 3 4 6 9 13 19 28 42 63 94 141 211 316 474 711 1066 ... */
		if (index >= 2 && max > ntests)
			index += index >> 1;
		else
			index++;

		if (index >= max) {
			index = (max > 5 && max > ntests && done != 1) ? 5 : 0;
			done |= 1;
		}

		if (!(++current)->ciphertext) {
/* Jump straight to last index for non-bitslice DES */
			if (!(format->params.flags & FMT_BS) &&
			    (!strcmp(format->params.label, "des") ||
			    !strcmp(format->params.label, "bsdi") ||
			    !strcmp(format->params.label, "afs")))
				index = max - 1;

			current = format->params.tests;
			done |= 2;
		}
	} while (done != 3);

	format->private.initialized = 2;

	return NULL;
}

/*
 * Allocate memory for a copy of a binary ciphertext or salt with only the
 * minimum guaranteed alignment.  We do this to test that binary_hash*(),
 * cmp_*(), and salt_hash() do accept such pointers.
 */
static void *alloc_binary(void **alloc, size_t size, size_t align)
{
	size_t mask = align - 1;
	char *p;

/* Ensure minimum required alignment and leave room for "align" bytes more */
	p = *alloc = mem_alloc(size + mask + align);
	p += mask;
	p -= (size_t)p & mask;

/* If the alignment is too great, reduce it to the minimum */
	if (!((size_t)p & align))
		p += align;

	return p;
}

char *fmt_self_test(struct fmt_main *format)
{
	char *retval;
	void *binary_alloc, *salt_alloc;
	void *binary_copy, *salt_copy;

	binary_copy = alloc_binary(&binary_alloc,
	    format->params.binary_size, format->params.binary_align);
	salt_copy = alloc_binary(&salt_alloc,
	    format->params.salt_size, format->params.salt_align);

	retval = fmt_self_test_body(format, binary_copy, salt_copy);

	MEM_FREE(salt_alloc);
	MEM_FREE(binary_alloc);

	return retval;
}

void fmt_default_init(struct fmt_main *self)
{
}

char *fmt_default_prepare(char *fields[10], struct fmt_main *self)
{
	return fields[1];
}

int fmt_default_valid(char *ciphertext, struct fmt_main *self)
{
	return 0;
}

char *fmt_default_split(char *ciphertext, int index, struct fmt_main *self)
{
	return ciphertext;
}

void *fmt_default_binary(char *ciphertext)
{
	return ciphertext;
}

void *fmt_default_salt(char *ciphertext)
{
	return ciphertext;
}

char *fmt_default_source(char *source, void *binary)
{
	return source;
}

int fmt_default_binary_hash(void *binary)
{
	return 0;
}

int fmt_default_salt_hash(void *salt)
{
	return 0;
}

void fmt_default_set_salt(void *salt)
{
}

void fmt_default_clear_keys(void)
{
}

int fmt_default_get_hash(int index)
{
	return 0;
}<|MERGE_RESOLUTION|>--- conflicted
+++ resolved
@@ -146,13 +146,10 @@
 			return "prepare";
 		if (format->methods.valid(ciphertext, format) != 1)
 			return "valid";
-<<<<<<< HEAD
-		ciphertext = format->methods.split(ciphertext, 0, format);
-=======
 
 #ifdef DEBUG
 		if (index == 0) {
-			char *killer = strdup(prepared);
+			char *killer = strdup(ciphertext);
 			int i;
 
 			for (i = strlen(killer) - 1; i > 0; i--) {
@@ -163,8 +160,8 @@
 		}
 #endif
 
-		ciphertext = format->methods.split(prepared, 0);
->>>>>>> 40eb3b49
+
+		ciphertext = format->methods.split(ciphertext, 0, format);
 		plaintext = current->plaintext;
 
 /*
