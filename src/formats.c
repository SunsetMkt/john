--- conflicted
+++ resolved
@@ -681,11 +681,7 @@
 
 /* Remove some old keys to better test cmp_all() */
 		if (index & 1)
-<<<<<<< HEAD
 			fmt_set_key(longcand(format, index, sl), index);
-=======
-			format->methods.set_key(fmt_null_key, index);
->>>>>>> 40ac9b1a
 
 /* 0 1 2 3 4 6 9 13 19 28 42 63 94 141 211 316 474 711 1066 ... */
 		if (index >= 2 && max > ntests) {
