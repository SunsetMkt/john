/*
 * This file is part of John the Ripper password cracker,
 * Copyright (c) 1996-2012 by Solar Designer
 *
 * ...with changes in the jumbo patch, by various authors
 */

/*
 * Some global parameters.
 */

#ifndef _JOHN_PARAMS_H
#define _JOHN_PARAMS_H

#include <limits.h>

#include "arch.h"

/*
 * John's version number.
 */
<<<<<<< HEAD
#define JOHN_VERSION			"1.7.9.5-jumbo-6+bleeding"
=======
#define JOHN_VERSION			"1.7.9.6"
>>>>>>> bb496702

/*
 * Notes to packagers of John for *BSD "ports", Linux distributions, etc.:
 *
 * You do need to set JOHN_SYSTEMWIDE to 1, but you do not need to patch this
 * file for that.  Instead, you can pass -DJOHN_SYSTEMWIDE=1 in CFLAGS.  You
 * also do not need to patch the Makefile for that since you can pass the
 * CFLAGS via "make" command line.  Similarly, you do not need to patch
 * anything to change JOHN_SYSTEMWIDE_EXEC and JOHN_SYSTEMWIDE_HOME (although
 * the defaults for these should be fine).
 *
 * JOHN_SYSTEMWIDE_EXEC should be set to the _directory_ where John will look
 * for its "CPU fallback" program binary (which should be another build of John
 * itself).  This is activated when John is compiled with -DCPU_FALLBACK=1.
 * The fallback program binary name is defined with CPU_FALLBACK_BINARY in
 * architecture-specific header files such as x86-64.h (and the default should
 * be fine - no need to patch it).  On x86-64, this may be used to
 * transparently fallback from a -64-xop build to -64-avx, then to plain -64
 * (which implies SSE2).  On 32-bit x86, this may be used to fallback from -xop
 * to -avx, then to -sse2, then to -mmx, and finally to -any.  Please do make
 * use of this functionality in your package if it is built for x86-64 or
 * 32-bit x86 (yes, you may need to make five builds of John for a single
 * 32-bit x86 binary package).
 *
 * Similarly, -DOMP_FALLBACK=1 activates fallback to OMP_FALLBACK_BINARY in the
 * JOHN_SYSTEMWIDE_EXEC directory when an OpenMP-enabled build of John
 * determines that it would otherwise run only one thread, which would often
 * be less optimal than running a non-OpenMP build.
 *
 * CPU_FALLBACK and OMP_FALLBACK may be used together, but in that case you
 * need to override some of the default fallback binary filenames such that you
 * can have both OpenMP-enabled and non-OpenMP fallback binaries that use the
 * same CPU instruction set extensions.  You can do these overrides with
 * options like -DOMP_FALLBACK_BINARY='"john-non-omp-non-avx"' (leaving
 * CPU_FALLBACK_BINARY at its default of "john-non-avx") or
 * -DOMP_FALLBACK_BINARY='"john-sse2"' and
 * -DCPU_FALLBACK_BINARY='"john-omp-sse2"' as fallbacks from an OpenMP-enabled
 * -avx build.  Please note that you do not need to patch any John files for
 * this, not even the Makefile.  For an example of passing these settings from
 * an RPM spec file, please refer to john.spec used in Owl.
 *
 * "$JOHN" is supposed to be expanded at runtime.  Please do not replace
 * it with a specific path, neither in this file nor in the default
 * john.conf, if at all possible.
 *
 * Please also note that there is a make target for bash-completion.
 */

/*
 * Is this a system-wide installation?  *BSD "ports" and Linux distributions
 * will want to set this to 1 for their builds of John - please refer to the
 * notes above.
 */
#ifndef JOHN_SYSTEMWIDE
#define JOHN_SYSTEMWIDE			0
#endif

#if JOHN_SYSTEMWIDE
#ifndef JOHN_SYSTEMWIDE_EXEC /* please refer to the notes above */
#define JOHN_SYSTEMWIDE_EXEC		"/usr/libexec/john"
#endif
#ifndef JOHN_SYSTEMWIDE_HOME
#define JOHN_SYSTEMWIDE_HOME		"/usr/share/john"
#endif
#define JOHN_PRIVATE_HOME		"~/.john"
#endif

#ifndef OMP_FALLBACK
#define OMP_FALLBACK			0
#endif

#if OMP_FALLBACK && !defined(OMP_FALLBACK_BINARY)
#define OMP_FALLBACK_BINARY		"john-non-omp"
#endif

/*
 * Crash recovery file format version strings.
 */
#define RECOVERY_V0			"REC0"
#define RECOVERY_V1			"REC1"
#define RECOVERY_V2			"REC2"
#define RECOVERY_V3			"REC3"
#define RECOVERY_V			RECOVERY_V3

/*
 * Charset file format version string.
 */
#define CHARSET_V1			"CHR1"
#define CHARSET_V2			"CHR2"
#define CHARSET_V			CHARSET_V2

/*
 * Timer interval in seconds.
 */
#define TIMER_INTERVAL			1

/*
 * Default crash recovery file saving delay in timer intervals.
 */
#define TIMER_SAVE_DELAY		(600 / TIMER_INTERVAL)

/*
 * Default benchmark time in seconds (per cracking algorithm).
 */
#define BENCHMARK_TIME			1

/*
 * Number of salts to assume when benchmarking.
 */
#define BENCHMARK_MANY			0x100

/*
 * File names.
 */
#define CFG_FULL_NAME			"$JOHN/john.conf"
#define CFG_ALT_NAME			"$JOHN/john.ini"
#if JOHN_SYSTEMWIDE
#define CFG_PRIVATE_FULL_NAME		JOHN_PRIVATE_HOME "/john.conf"
#define CFG_PRIVATE_ALT_NAME		JOHN_PRIVATE_HOME "/john.ini"
#define POT_NAME			JOHN_PRIVATE_HOME "/john.pot"
#define LOG_NAME			JOHN_PRIVATE_HOME "/john.log"
#ifdef HAVE_MPI
#define RECOVERY_NAME			JOHN_PRIVATE_HOME "/john"
#else
#define RECOVERY_NAME			JOHN_PRIVATE_HOME "/john.rec"
#endif /* HAVE_MPI */
#else
#define POT_NAME			"$JOHN/john.pot"
#define LOG_NAME			"$JOHN/john.log"
#ifdef HAVE_MPI
#define RECOVERY_NAME			"$JOHN/john"
#else
#define RECOVERY_NAME			"$JOHN/john.rec"
#endif /* HAVE_MPI */
#endif
#define LOG_SUFFIX			".log"
#define RECOVERY_SUFFIX			".rec"
#define WORDLIST_NAME			"$JOHN/password.lst"

/*
 * Configuration file section names.
 */
#define SECTION_OPTIONS			"Options"
#define SUBSECTION_MPI			":MPI"
#define SECTION_RULES			"List.Rules:"
#define SUBSECTION_SINGLE		"Single"
#define SUBSECTION_WORDLIST		"Wordlist"
#define SECTION_INC			"Incremental:"
#define SECTION_EXT			"List.External:"
#define SECTION_MARKOV			"Markov:"

/*
 * Number of different password hash table sizes.
 * This is not really configurable, but we define it here in order to have
 * the number hard-coded in fewer places.
 */
#define PASSWORD_HASH_SIZES		7

/*
 * Which hash table size (out of those listed below) the loader should use for
 * its own purposes.  This does not affect password cracking speed after the
 * loading is complete.
 */
#define PASSWORD_HASH_SIZE_FOR_LDR	4

/*
 * Hash table sizes.  These may also be hardcoded into the hash functions.
 */
#define SALT_HASH_LOG			12
#define SALT_HASH_SIZE			(1 << SALT_HASH_LOG)
#define PASSWORD_HASH_SIZE_0		0x10
#define PASSWORD_HASH_SIZE_1		0x100
#define PASSWORD_HASH_SIZE_2		0x1000
#define PASSWORD_HASH_SIZE_3		0x10000
#define PASSWORD_HASH_SIZE_4		0x100000
#define PASSWORD_HASH_SIZE_5		0x1000000
#define PASSWORD_HASH_SIZE_6		0x8000000

/*
 * Password hash table thresholds.  These are the counts of entries required
 * to enable the corresponding bitmap size.  The corresponding hash table size
 * may be smaller as determined by PASSWORD_HASH_SHR.
 */
#define PASSWORD_HASH_THRESHOLD_0	3
#define PASSWORD_HASH_THRESHOLD_1	3
#define PASSWORD_HASH_THRESHOLD_2	(PASSWORD_HASH_SIZE_1 / 25)
#define PASSWORD_HASH_THRESHOLD_3	(PASSWORD_HASH_SIZE_2 / 20)
#define PASSWORD_HASH_THRESHOLD_4	(PASSWORD_HASH_SIZE_3 / 10)
#define PASSWORD_HASH_THRESHOLD_5	(PASSWORD_HASH_SIZE_4 / 15)
#define PASSWORD_HASH_THRESHOLD_6	(PASSWORD_HASH_SIZE_5 / 5)

/*
 * Tables of the above values.
 */
extern int password_hash_sizes[PASSWORD_HASH_SIZES];
extern int password_hash_thresholds[PASSWORD_HASH_SIZES];

/*
 * How much smaller should the hash tables be than bitmaps in terms of entry
 * count.  Setting this to 0 will result in them having the same number of
 * entries, 1 will make the hash tables twice smaller than bitmaps, etc.
 * 5 or 6 will make them the same size in bytes on systems with 32-bit or
 * 64-bit pointers, respectively.
 */
#define PASSWORD_HASH_SHR		2

/*
 * Cracked password hash size, used while loading.
 */
#define CRACKED_HASH_LOG		16
#define CRACKED_HASH_SIZE		(1 << CRACKED_HASH_LOG)

/*
 * Buffered keys hash size, used for "single crack" mode.
 */
#if defined(_OPENMP) && DES_BS && !DES_BS_ASM
#define SINGLE_HASH_LOG			10
#else
#define SINGLE_HASH_LOG			7
#endif
#define SINGLE_HASH_SIZE		(1 << SINGLE_HASH_LOG)

/*
 * Minimum buffered keys hash size, used if min_keys_per_crypt is even less.
 */
#define SINGLE_HASH_MIN			8

/*
 * Shadow file entry hash table size, used by unshadow.
 */
#define SHADOW_HASH_LOG			18
#define SHADOW_HASH_SIZE		(1 << SHADOW_HASH_LOG)

/*
 * Hash and buffer sizes for unique.
 */
#define UNIQUE_HASH_LOG			21
#define UNIQUE_HASH_SIZE		(1 << UNIQUE_HASH_LOG)
#define UNIQUE_BUFFER_SIZE		0x8000000

/*
 * Maximum number of GECOS words per password to load.
 */
#define LDR_WORDS_MAX			0x10

/*
 * Maximum number of partial hash collisions in a db->password_hash[] bucket.
 * If this limit is hit, we print a warning and disable detection of duplicate
 * hashes (since it could be too slow).
 */
#define LDR_HASH_COLLISIONS_MAX		1000

/*
 * Maximum number of GECOS words to try in pairs.
 */
#define SINGLE_WORDS_PAIR_MAX		4

/*
 * Charset parameters.
 *
 * Please note that changes to these parameters make your build of John
 * incompatible with charset files generated with other builds.
 */
#define CHARSET_MIN			' '
#define CHARSET_MAX			0x7E
#define CHARSET_SIZE			(CHARSET_MAX - CHARSET_MIN + 1)
#define CHARSET_LENGTH			8

/*
 * Compiler parameters.
 */
#define C_TOKEN_SIZE			0x100
#define C_UNGET_SIZE			(C_TOKEN_SIZE + 4)
#define C_EXPR_SIZE			0x100
#define C_STACK_SIZE			((C_EXPR_SIZE + 4) * 4)
#define C_ARRAY_SIZE			0x1000000
#define C_DATA_SIZE			0x8000000

/*
 * Buffer size for rules.
 */
#define RULE_BUFFER_SIZE		0x100

/*
 * Maximum number of character ranges for rules.
 */
#define RULE_RANGES_MAX			16

/*
 * Buffer size for words while applying rules, should be at least as large
 * as PLAINTEXT_BUFFER_SIZE.
 */
#define RULE_WORD_SIZE			0x80

/*
 * Buffer size for plaintext passwords.
 */
#define PLAINTEXT_BUFFER_SIZE		0x80

/*
 * Buffer size for fgets().
 */
#define LINE_BUFFER_SIZE		0x10000

/*
 * john.pot and log file buffer sizes, can be zero.
 */
#define POT_BUFFER_SIZE			0x8000
#define LOG_BUFFER_SIZE			0x8000

/*
 * Buffer size for path names.
 */
#ifdef PATH_MAX
#define PATH_BUFFER_SIZE		PATH_MAX
#else
#define PATH_BUFFER_SIZE		0x400
#endif

/* Markov mode stuff */
#define MAX_MKV_LVL 400
#define MAX_MKV_LEN 30

/* Default maximum size of wordlist memory buffer. */
#define WORDLIST_BUFFER_DEFAULT		5000000

#endif<|MERGE_RESOLUTION|>--- conflicted
+++ resolved
@@ -19,11 +19,7 @@
 /*
  * John's version number.
  */
-<<<<<<< HEAD
-#define JOHN_VERSION			"1.7.9.5-jumbo-6+bleeding"
-=======
-#define JOHN_VERSION			"1.7.9.6"
->>>>>>> bb496702
+#define JOHN_VERSION			"1.7.9.6-jumbo-6+bleeding"
 
 /*
  * Notes to packagers of John for *BSD "ports", Linux distributions, etc.:
