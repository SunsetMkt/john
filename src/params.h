--- conflicted
+++ resolved
@@ -1,6 +1,6 @@
 /*
  * This file is part of John the Ripper password cracker,
- * Copyright (c) 1996-2012 by Solar Designer
+ * Copyright (c) 1996-2011 by Solar Designer
  *
  * ...with changes in the jumbo patch, by various authors
  */
@@ -19,11 +19,7 @@
 /*
  * John's version number.
  */
-<<<<<<< HEAD
-#define JOHN_VERSION			"1.7.9.4-bleeding-jumbo-6+"
-=======
-#define JOHN_VERSION			"1.7.9-jumbo-6+unstable"
->>>>>>> fdb1eb9e
+#define JOHN_VERSION			"1.7.9.4-jumbo-6+bleeding"
 
 /*
  * Notes to packagers of John for *BSD "ports", Linux distributions, etc.:
@@ -204,31 +200,21 @@
 
 /*
  * Password hash table thresholds.  These are the counts of entries required
- * to enable the corresponding bitmap size.  The corresponding hash table size
- * may be smaller as determined by PASSWORD_HASH_SHR.
+ * to enable the corresponding hash table size.
  */
 #define PASSWORD_HASH_THRESHOLD_0	3
-#define PASSWORD_HASH_THRESHOLD_1	3
-#define PASSWORD_HASH_THRESHOLD_2	(PASSWORD_HASH_SIZE_1 / 25)
-#define PASSWORD_HASH_THRESHOLD_3	(PASSWORD_HASH_SIZE_2 / 20)
-#define PASSWORD_HASH_THRESHOLD_4	(PASSWORD_HASH_SIZE_3 / 10)
-#define PASSWORD_HASH_THRESHOLD_5	(PASSWORD_HASH_SIZE_4 / 15)
-#define PASSWORD_HASH_THRESHOLD_6	(PASSWORD_HASH_SIZE_5 / 5)
+#define PASSWORD_HASH_THRESHOLD_1	PASSWORD_HASH_SIZE_0
+#define PASSWORD_HASH_THRESHOLD_2	(PASSWORD_HASH_SIZE_1 / 5)
+#define PASSWORD_HASH_THRESHOLD_3	(PASSWORD_HASH_SIZE_2 / 3)
+#define PASSWORD_HASH_THRESHOLD_4	(PASSWORD_HASH_SIZE_3 / 2)
+#define PASSWORD_HASH_THRESHOLD_5	PASSWORD_HASH_SIZE_4
+#define PASSWORD_HASH_THRESHOLD_6	(PASSWORD_HASH_SIZE_5 / 2)
 
 /*
  * Tables of the above values.
  */
 extern int password_hash_sizes[PASSWORD_HASH_SIZES];
 extern int password_hash_thresholds[PASSWORD_HASH_SIZES];
-
-/*
- * How much smaller should the hash tables be than bitmaps in terms of entry
- * count.  Setting this to 0 will result in them having the same number of
- * entries, 1 will make the hash tables twice smaller than bitmaps, etc.
- * 5 or 6 will make them the same size in bytes on systems with 32-bit or
- * 64-bit pointers, respectively.
- */
-#define PASSWORD_HASH_SHR		2
 
 /*
  * Cracked password hash size, used while loading.
