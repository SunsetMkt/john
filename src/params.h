/*
 * This file is part of John the Ripper password cracker,
 * Copyright (c) 1996-2013 by Solar Designer
 *
 * ...with changes in the jumbo patch, by various authors
 */

/*
 * Some global parameters.
 */

#ifndef _JOHN_PARAMS_H
#define _JOHN_PARAMS_H

#include <limits.h>

#include "arch.h"

/*
 * John's version number.
 */
<<<<<<< HEAD
#define JOHN_VERSION			"1.7.9.11-bleeding-jumbo"
=======
#define JOHN_VERSION			"1.7.9.12"
>>>>>>> 3edd74be

/*
 * Notes to packagers of John for *BSD "ports", Linux distributions, etc.:
 *
 * You do need to set JOHN_SYSTEMWIDE to 1, but you do not need to patch this
 * file for that.  Instead, you can pass -DJOHN_SYSTEMWIDE=1 in CFLAGS.  You
 * also do not need to patch the Makefile for that since you can pass the
 * CFLAGS via "make" command line.  Similarly, you do not need to patch
 * anything to change JOHN_SYSTEMWIDE_EXEC and JOHN_SYSTEMWIDE_HOME (although
 * the defaults for these should be fine).
 *
 * JOHN_SYSTEMWIDE_EXEC should be set to the _directory_ where John will look
 * for its "CPU fallback" program binary (which should be another build of John
 * itself).  This is activated when John is compiled with -DCPU_FALLBACK=1.
 * The fallback program binary name is defined with CPU_FALLBACK_BINARY in
 * architecture-specific header files such as x86-64.h (and the default should
 * be fine - no need to patch it).  On x86-64, this may be used to
 * transparently fallback from a -64-xop build to -64-avx, then to plain -64
 * (which implies SSE2).  On 32-bit x86, this may be used to fallback from -xop
 * to -avx, then to -sse2, then to -mmx, and finally to -any.  Please do make
 * use of this functionality in your package if it is built for x86-64 or
 * 32-bit x86 (yes, you may need to make five builds of John for a single
 * 32-bit x86 binary package).
 *
 * Similarly, -DOMP_FALLBACK=1 activates fallback to OMP_FALLBACK_BINARY in the
 * JOHN_SYSTEMWIDE_EXEC directory when an OpenMP-enabled build of John
 * determines that it would otherwise run only one thread, which would often
 * be less optimal than running a non-OpenMP build.
 *
 * CPU_FALLBACK and OMP_FALLBACK may be used together, but in that case you
 * need to override some of the default fallback binary filenames such that you
 * can have both OpenMP-enabled and non-OpenMP fallback binaries that use the
 * same CPU instruction set extensions.  You can do these overrides with
 * options like -DOMP_FALLBACK_BINARY='"john-non-omp-non-avx"' (leaving
 * CPU_FALLBACK_BINARY at its default of "john-non-avx") or
 * -DOMP_FALLBACK_BINARY='"john-sse2"' and
 * -DCPU_FALLBACK_BINARY='"john-omp-sse2"' as fallbacks from an OpenMP-enabled
 * -avx build.  Please note that you do not need to patch any John files for
 * this, not even the Makefile.  For an example of passing these settings from
 * an RPM spec file, please refer to john.spec used in Owl.
 *
 * "$JOHN" is supposed to be expanded at runtime.  Please do not replace
 * it with a specific path, neither in this file nor in the default
 * john.conf, if at all possible.
 *
 * Please also note that there is a make target for bash-completion.
 */

/*
 * Is this a system-wide installation?  *BSD "ports" and Linux distributions
 * will want to set this to 1 for their builds of John - please refer to the
 * notes above.
 */
#ifndef JOHN_SYSTEMWIDE
#define JOHN_SYSTEMWIDE			0
#endif

#if JOHN_SYSTEMWIDE
#ifndef JOHN_SYSTEMWIDE_EXEC /* please refer to the notes above */
#define JOHN_SYSTEMWIDE_EXEC		"/usr/libexec/john"
#endif
#ifndef JOHN_SYSTEMWIDE_HOME
#define JOHN_SYSTEMWIDE_HOME		"/usr/share/john"
#endif
#define JOHN_PRIVATE_HOME		"~/.john"
#endif

#ifndef OMP_FALLBACK
#define OMP_FALLBACK			0
#endif

#if OMP_FALLBACK && !defined(OMP_FALLBACK_BINARY)
#define OMP_FALLBACK_BINARY		"john-non-omp"
#endif

/*
 * Crash recovery file format version strings.
 */
#define RECOVERY_V0			"REC0"
#define RECOVERY_V1			"REC1"
#define RECOVERY_V2			"REC2"
#define RECOVERY_V3			"REC3"
#define RECOVERY_V4			"REC4"
#define RECOVERY_V			RECOVERY_V4

/*
 * Charset file format version string.
 */
#define CHARSET_V3			"CHR3"
#define CHARSET_V			CHARSET_V3

/*
 * Timer interval in seconds.
 */
#define TIMER_INTERVAL			1

/*
 * Default crash recovery file saving delay in timer intervals.
 */
#define TIMER_SAVE_DELAY		(600 / TIMER_INTERVAL)

/*
 * Default benchmark time in seconds (per cracking algorithm).
 */
#define BENCHMARK_TIME			1

/*
 * Number of salts to assume when benchmarking.
 */
#define BENCHMARK_MANY			0x100

/*
 * File names.
 */
#define CFG_FULL_NAME			"$JOHN/john.conf"
#define CFG_ALT_NAME			"$JOHN/john.ini"
#if JOHN_SYSTEMWIDE
#define CFG_PRIVATE_FULL_NAME		JOHN_PRIVATE_HOME "/john.conf"
#define CFG_PRIVATE_ALT_NAME		JOHN_PRIVATE_HOME "/john.ini"
#define POT_NAME			JOHN_PRIVATE_HOME "/john.pot"
#define LOG_NAME			JOHN_PRIVATE_HOME "/john.log"
<<<<<<< HEAD
#ifdef HAVE_MPI
#define RECOVERY_NAME			JOHN_PRIVATE_HOME "/john"
#else
#define RECOVERY_NAME			JOHN_PRIVATE_HOME "/john.rec"
#endif /* HAVE_MPI */
#else
#define POT_NAME			"$JOHN/john.pot"
#define LOG_NAME			"$JOHN/john.log"
#ifdef HAVE_MPI
#define RECOVERY_NAME			"$JOHN/john"
#else
#define RECOVERY_NAME			"$JOHN/john.rec"
#endif /* HAVE_MPI */
=======
#define RECOVERY_NAME			JOHN_PRIVATE_HOME "/john"
#else
#define POT_NAME			"$JOHN/john.pot"
#define LOG_NAME			"$JOHN/john.log"
#define RECOVERY_NAME			"$JOHN/john"
>>>>>>> 3edd74be
#endif
#define LOG_SUFFIX			".log"
#define RECOVERY_SUFFIX			".rec"
#define WORDLIST_NAME			"$JOHN/password.lst"

/*
 * Configuration file section names.
 */
#define SECTION_OPTIONS			"Options"
#define SUBSECTION_MPI			":MPI"
#define SECTION_RULES			"List.Rules:"
#define SUBSECTION_SINGLE		"Single"
#define SUBSECTION_WORDLIST		"Wordlist"
#define SECTION_INC			"Incremental:"
#define SECTION_EXT			"List.External:"
#define SECTION_MARKOV			"Markov:"

/*
 * Number of different password hash table sizes.
 * This is not really configurable, but we define it here in order to have
 * the number hard-coded in fewer places.
 */
#define PASSWORD_HASH_SIZES		7

/*
 * Which hash table size (out of those listed below) the loader should use for
 * its own purposes.  This does not affect password cracking speed after the
 * loading is complete.
 */
#define PASSWORD_HASH_SIZE_FOR_LDR	4

/*
 * Hash table sizes.  These may also be hardcoded into the hash functions.
 */
#define SALT_HASH_LOG			12
#define SALT_HASH_SIZE			(1 << SALT_HASH_LOG)
#define PASSWORD_HASH_SIZE_0		0x10
#define PASSWORD_HASH_SIZE_1		0x100
#define PASSWORD_HASH_SIZE_2		0x1000
#define PASSWORD_HASH_SIZE_3		0x10000
#define PASSWORD_HASH_SIZE_4		0x100000
#define PASSWORD_HASH_SIZE_5		0x1000000
#define PASSWORD_HASH_SIZE_6		0x8000000

/*
 * Password hash table thresholds.  These are the counts of entries required
 * to enable the corresponding bitmap size.  The corresponding hash table size
 * may be smaller as determined by PASSWORD_HASH_SHR.
 */
#define PASSWORD_HASH_THRESHOLD_0	3
#define PASSWORD_HASH_THRESHOLD_1	3
#define PASSWORD_HASH_THRESHOLD_2	(PASSWORD_HASH_SIZE_1 / 25)
#define PASSWORD_HASH_THRESHOLD_3	(PASSWORD_HASH_SIZE_2 / 20)
#define PASSWORD_HASH_THRESHOLD_4	(PASSWORD_HASH_SIZE_3 / 10)
#define PASSWORD_HASH_THRESHOLD_5	(PASSWORD_HASH_SIZE_4 / 15)
#define PASSWORD_HASH_THRESHOLD_6	(PASSWORD_HASH_SIZE_5 / 5)

/*
 * Tables of the above values.
 */
extern int password_hash_sizes[PASSWORD_HASH_SIZES];
extern int password_hash_thresholds[PASSWORD_HASH_SIZES];

/*
 * How much smaller should the hash tables be than bitmaps in terms of entry
 * count.  Setting this to 0 will result in them having the same number of
 * entries, 1 will make the hash tables twice smaller than bitmaps, etc.
 * 5 or 6 will make them the same size in bytes on systems with 32-bit or
 * 64-bit pointers, respectively.
 */
#define PASSWORD_HASH_SHR		2

/*
 * Cracked password hash size, used while loading.
 */
#define CRACKED_HASH_LOG		16
#define CRACKED_HASH_SIZE		(1 << CRACKED_HASH_LOG)

/*
 * Buffered keys hash size, used for "single crack" mode.
 */
#if defined(_OPENMP) && DES_BS && !DES_BS_ASM
#define SINGLE_HASH_LOG			10
#else
#define SINGLE_HASH_LOG			7
#endif
#define SINGLE_HASH_SIZE		(1 << SINGLE_HASH_LOG)

/*
 * Minimum buffered keys hash size, used if min_keys_per_crypt is even less.
 */
#define SINGLE_HASH_MIN			8

/*
 * Shadow file entry hash table size, used by unshadow.
 */
#define SHADOW_HASH_LOG			18
#define SHADOW_HASH_SIZE		(1 << SHADOW_HASH_LOG)

/*
 * Hash and buffer sizes for unique.
 */
#define UNIQUE_HASH_LOG			21
#define UNIQUE_HASH_SIZE		(1 << UNIQUE_HASH_LOG)
#define UNIQUE_BUFFER_SIZE		0x8000000

/*
 * Maximum number of GECOS words per password to load.
 */
#define LDR_WORDS_MAX			60

/*
 * Maximum number of partial hash collisions in a db->password_hash[] bucket.
 * If this limit is hit, we print a warning and disable detection of duplicate
 * hashes (since it could be too slow).
 */
#define LDR_HASH_COLLISIONS_MAX		1000

/*
 * Maximum number of GECOS words to try in pairs.
 */
#define SINGLE_WORDS_PAIR_MAX		6

/*
 * Charset parameters.
 *
 * Please note that changes to these parameters make your build of John
 * incompatible with charset files generated with other builds.
 */
#define CHARSET_MIN			0x01
#define CHARSET_MAX			0xff
#define CHARSET_SIZE			(CHARSET_MAX - CHARSET_MIN + 1)
#define CHARSET_LENGTH			24

/*
 * Compiler parameters.
 */
#define C_TOKEN_SIZE			0x100
#define C_UNGET_SIZE			(C_TOKEN_SIZE + 4)
#define C_EXPR_SIZE			0x100
#define C_STACK_SIZE			((C_EXPR_SIZE + 4) * 4)
#define C_ARRAY_SIZE			0x1000000
#define C_DATA_SIZE			0x8000000

/*
 * Buffer size for rules. This is 4x in jumbo, for \xhh notation.
 */
#define RULE_BUFFER_SIZE		0x400

/*
 * Maximum number of character ranges for rules.
 */
#define RULE_RANGES_MAX			16

/*
 * Buffer size for words while applying rules, should be at least as large
 * as PLAINTEXT_BUFFER_SIZE.
 */
#define RULE_WORD_SIZE			0x80

/*
 * Buffer size for plaintext passwords.
 */
#define PLAINTEXT_BUFFER_SIZE		0x80

/*
 * Buffer size for fgets().
 */
#define LINE_BUFFER_SIZE		0x30000

/*
 * john.pot and log file buffer sizes, can be zero.
 */
#define POT_BUFFER_SIZE			0x8000
#define LOG_BUFFER_SIZE			0x8000

/*
 * Buffer size for path names.
 */
#ifdef PATH_MAX
#define PATH_BUFFER_SIZE		PATH_MAX
#else
#define PATH_BUFFER_SIZE		0x400
#endif

/* Markov mode stuff */
#define MAX_MKV_LVL 400
#define MAX_MKV_LEN 30

/* Default maximum size of wordlist memory buffer. */
#define WORDLIST_BUFFER_DEFAULT		5000000

#endif<|MERGE_RESOLUTION|>--- conflicted
+++ resolved
@@ -19,11 +19,7 @@
 /*
  * John's version number.
  */
-<<<<<<< HEAD
-#define JOHN_VERSION			"1.7.9.11-bleeding-jumbo"
-=======
-#define JOHN_VERSION			"1.7.9.12"
->>>>>>> 3edd74be
+#define JOHN_VERSION			"1.7.9.12-bleeding-jumbo"
 
 /*
  * Notes to packagers of John for *BSD "ports", Linux distributions, etc.:
@@ -145,27 +141,11 @@
 #define CFG_PRIVATE_ALT_NAME		JOHN_PRIVATE_HOME "/john.ini"
 #define POT_NAME			JOHN_PRIVATE_HOME "/john.pot"
 #define LOG_NAME			JOHN_PRIVATE_HOME "/john.log"
-<<<<<<< HEAD
-#ifdef HAVE_MPI
-#define RECOVERY_NAME			JOHN_PRIVATE_HOME "/john"
-#else
-#define RECOVERY_NAME			JOHN_PRIVATE_HOME "/john.rec"
-#endif /* HAVE_MPI */
-#else
-#define POT_NAME			"$JOHN/john.pot"
-#define LOG_NAME			"$JOHN/john.log"
-#ifdef HAVE_MPI
-#define RECOVERY_NAME			"$JOHN/john"
-#else
-#define RECOVERY_NAME			"$JOHN/john.rec"
-#endif /* HAVE_MPI */
-=======
 #define RECOVERY_NAME			JOHN_PRIVATE_HOME "/john"
 #else
 #define POT_NAME			"$JOHN/john.pot"
 #define LOG_NAME			"$JOHN/john.log"
 #define RECOVERY_NAME			"$JOHN/john"
->>>>>>> 3edd74be
 #endif
 #define LOG_SUFFIX			".log"
 #define RECOVERY_SUFFIX			".rec"
