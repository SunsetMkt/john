--- conflicted
+++ resolved
@@ -19,11 +19,7 @@
 /*
  * John's version number.
  */
-<<<<<<< HEAD
-#define JOHN_VERSION			"1.7.9.4-bleeding-jumbo"
-=======
-#define JOHN_VERSION			"1.7.9-jumbo-6+bleeding"
->>>>>>> bfe1c1f8
+#define JOHN_VERSION			"1.7.9.4-bleeding-jumbo-6+"
 
 /*
  * Notes to packagers of John for *BSD "ports", Linux distributions, etc.:
