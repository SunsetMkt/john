--- conflicted
+++ resolved
@@ -19,11 +19,7 @@
 /*
  * John's version number.
  */
-<<<<<<< HEAD
-#define JOHN_VERSION			"1.7.9.3-bleeding-jumbo"
-=======
-#define JOHN_VERSION			"1.7.9.4"
->>>>>>> 34646c86
+#define JOHN_VERSION			"1.7.9.4-bleeding-jumbo"
 
 /*
  * Notes to packagers of John for *BSD "ports", Linux distributions, etc.:
