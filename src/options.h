--- conflicted
+++ resolved
@@ -1,12 +1,8 @@
 /*
  * This file is part of John the Ripper password cracker,
-<<<<<<< HEAD
- * Copyright (c) 1996-98,2003,2006 by Solar Designer
+ * Copyright (c) 1996-98,2003,2006,2013 by Solar Designer
  *
  * ...with changes in the jumbo patch, by JimF and magnum (and various others?)
-=======
- * Copyright (c) 1996-98,2003,2006,2013 by Solar Designer
->>>>>>> 4297c90c
  */
 
 /*
@@ -171,7 +167,10 @@
 /* Maximum plaintext length for stdout mode */
 	int length;
 
-<<<<<<< HEAD
+/* Parallel processing options */
+	char *node_str;
+	unsigned int node_min, node_max, node_count;
+
 /* Configuration file name */
 	char *config;
 
@@ -251,11 +250,6 @@
 #endif
 /* -list=WHAT Get a config list (eg. a list of incremental modes available) */
 	char *listconf;
-=======
-/* Parallel processing options */
-	char *node_str;
-	unsigned int node_min, node_max, node_count;
->>>>>>> 4297c90c
 };
 
 extern struct options_main options;
