/*
 * This file is part of John the Ripper password cracker,
 * Copyright (c) 1996-98,2003,2006,2013 by Solar Designer
 *
 * ...with changes in the jumbo patch, by JimF and magnum (and various others?)
 */

/*
 * John's command line options definition.
 */

#ifndef _JOHN_OPTIONS_H
#define _JOHN_OPTIONS_H

#include "list.h"
#include "loader.h"
#include "getopt.h"

/*
 * Core Option flags bitmasks (low 32 bits):
 */
/* Some option that doesn't have its own flag is specified */
#define FLG_NONE			0x00000000
/* An action requested */
#define FLG_ACTION			0x00000001
/* Password files specified */
#define FLG_PASSWD			0x00000002
/* An option supports password files */
#define FLG_PWD_SUP			0x00000004
/* An option requires password files */
#define FLG_PWD_REQ			(0x00000008 | FLG_PWD_SUP)
/* A cracking mode enabled */
#define FLG_CRACKING_CHK		0x00000020
#define FLG_CRACKING_SUP		0x00000040
#define FLG_CRACKING_SET \
	(FLG_CRACKING_CHK | FLG_CRACKING_SUP | FLG_ACTION | FLG_PWD_REQ)
/* Wordlist mode enabled, options.wordlist is set to the file name, or
 * we get it from john.conf */
#define FLG_WORDLIST_CHK		0x00000080
#define FLG_WORDLIST_SET		(FLG_WORDLIST_CHK | FLG_CRACKING_SET)
/* Wordlist mode enabled, reading from stdin */
#define FLG_STDIN_CHK			0x00000100
#define FLG_STDIN_SET			(FLG_STDIN_CHK | FLG_WORDLIST_SET)
/* Wordlist rules enabled */
#define FLG_RULES			0x00000200
/* "Single crack" mode enabled */
#define FLG_SINGLE_CHK			0x00000400
#define FLG_SINGLE_SET			(FLG_SINGLE_CHK | FLG_CRACKING_SET)
/* Incremental mode enabled */
#define FLG_INC_CHK			0x00000800
#define FLG_INC_SET			(FLG_INC_CHK | FLG_CRACKING_SET)
/* External mode or word filter enabled */
#define FLG_EXTERNAL_CHK		0x00001000
#define FLG_EXTERNAL_SET \
	(FLG_EXTERNAL_CHK | FLG_ACTION | FLG_CRACKING_SUP | FLG_PWD_SUP)
/* Batch cracker */
#define FLG_BATCH_CHK			0x00004000
#define FLG_BATCH_SET			(FLG_BATCH_CHK | FLG_CRACKING_SET)
/* Stdout mode */
#define FLG_STDOUT			0x00008000
/* Restoring an interrupted session */
#define FLG_RESTORE_CHK			0x00010000
#define FLG_RESTORE_SET			(FLG_RESTORE_CHK | FLG_ACTION)
/* A session name is set */
#define FLG_SESSION			0x00020000
/* Print status of a session */
#define FLG_STATUS_CHK			0x00040000
#define FLG_STATUS_SET			(FLG_STATUS_CHK | FLG_ACTION)
/* Make a charset */
#define FLG_MAKECHR_CHK			0x00100000
#define FLG_MAKECHR_SET \
	(FLG_MAKECHR_CHK | FLG_ACTION | FLG_PWD_SUP)
/* Show cracked passwords */
#define FLG_SHOW_CHK			0x00200000
#define FLG_SHOW_SET \
	(FLG_SHOW_CHK | FLG_ACTION | FLG_PWD_REQ)
/* Perform a benchmark */
#define FLG_TEST_CHK			0x00400000
#define FLG_TEST_SET \
	(FLG_TEST_CHK | FLG_CRACKING_SUP | FLG_ACTION)
/* Passwords per salt requested */
#define FLG_SALTS			0x01000000
/* Ciphertext format forced */
#define FLG_FORMAT			0x02000000
/* Memory saving enabled */
#define FLG_SAVEMEM			0x04000000
/* Node number(s) specified */
#define FLG_NODE			0x10000000
/* fork() requested, and process count specified */
#define FLG_FORK			0x20000000

/* Note that 0x80000000 is taken for OPT_REQ_PARAM, see getopt.h */

/*
 * Jumbo Options flags bitmasks (high 32 bits)
 *
 * Tip: For your private patches, pick first free from MSB. When
 * sharing your patch, pick first free from LSB of high 32 bits.
 */
/* .pot file used as wordlist, options.wordlist is set to the file name, or
 * we use the active .pot file */
#define FLG_LOOPBACK_CHK		0x0000000100000000ULL
#define FLG_LOOPBACK_SET	  \
	(FLG_LOOPBACK_CHK | FLG_WORDLIST_SET | FLG_CRACKING_SET | FLG_DUPESUPP)
/* pipe mode enabled, reading from stdin with rules support */
#define FLG_PIPE_CHK			0x0000000200000000ULL
#define FLG_PIPE_SET			(FLG_PIPE_CHK | FLG_WORDLIST_SET)
/* Dynamic load of foreign format module */
#define FLG_DYNFMT			0x0000000400000000ULL
/* Turn off logging */
#define FLG_NOLOG			0x0000000800000000ULL
/* Log to stderr */
#define FLG_LOG_STDERR			0x0000001000000000ULL
/* Markov mode enabled */
#define FLG_MKV_CHK			0x0000002000000000ULL
#define FLG_MKV_SET			(FLG_MKV_CHK | FLG_CRACKING_SET)
/* Emit a status line for every password cracked */
#define FLG_CRKSTAT			0x0000004000000000ULL
/* Wordlist dupe suppression */
#define FLG_DUPESUPP			0x0000008000000000ULL
/* Request to vectorize */
#define FLG_VECTORIZE			0x0000010000000000ULL
/* Request to not vectorize */
#define FLG_SCALAR			0x0000020000000000ULL

/*
 * Structure with option flags and all the parameters.
 */
struct options_main {
/* Option flags */
	opt_flags flags;

/* Password files */
	struct list_main *passwd;

/* Password file loader options */
	struct db_options loader;

/* Session name */
	char *session;

/* Ciphertext format name */
	char *format;

/* Ciphertext subformat name */
	char *subformat;

/* Wordlist file name */
	char *wordlist;

/* Charset file name */
	char *charset;

/* The non-default input character set (utf8, ansi, iso-8859-1, etc)
   as given by the user (might be with/without dash and lower/upper case
   or even an alias, like 'ansi' for ISO-8859-1) */
	char *encoding;

/* External mode or word filter name */
	char *external;

/* Markov stuff */
	char *mkv_param;
	char *mkv_stats;

/* Maximum plaintext length for stdout mode */
	int length;

/* Parallel processing options */
	char *node_str;
<<<<<<< HEAD
	unsigned int node_min, node_max, node_count;

/* Configuration file name */
	char *config;

	char *showuncracked_str;
	char *salt_param;
	char field_sep_char;

/* This is a 'special' flag.  It causes john to add 'extra' code to search for some salted types, when we have */
/* only the hashes.  The only type supported is PHPS (at this time.).  So PHPS will set this to a 1. OTherwise */
/* it will always be zero.  LIKELY we will add the same type logic for the OSC (mscommerse) type, which has only */
/* a 2 byte salt.  That will set this field to be a 2.  If we add other types, then we will have other values */
/* which can be assigned to this variable.  This var is set by the undocummented --regen_lost_salts=# */
	int regen_lost_salts;

/* wordfile character encoding 'stuff' */
/* The canonical name of chosen encoding. User might have said 'koi8r' but
   this string will be 'KOI8-R'. An empty string means default/old-style */
	char *encodingStr;
/* A variant of same string, usable in #defines */
	char *encodingDef;
	int ascii;  // if NO other charset is used, we set this to 1.  This tells us to user 7 bit ASCII.
	int utf8;
	int iso8859_1;
	int iso8859_2;
	int iso8859_7;
	int iso8859_15;
	int koi8_r;
	int cp437;
	int cp737;
	int cp850;
	int cp852;
	int cp858;
	int cp866;
	int cp1250;
	int cp1251;
	int cp1252;
	int cp1253;

/* Show/log/store UTF-8 regardless of input decoding */
	int store_utf8;
	int report_utf8;

/* Write cracked passwords to log (default is just username) */
	int log_passwords;

#ifdef HAVE_DL
/* List of dll files to load for additional formats */
	struct list_main *fmt_dlls;
#endif

/* Requested max_keys_per_crypt (for testing purposes) */
	int force_maxkeys;

/* Requested MinLen (min plaintext_length) */
	int force_minlength;

/* Requested MaxLen (max plaintext_length) */
	int force_maxlength;

/* Graceful exit after this many seconds of cracking */
	int max_run_time;

/* Emit a status line every N seconds */
	int status_interval;

/* Force dynamic format to always treat raw hashes as valid. If not set
   then dynamic format only uses raw hashes if -form=dynamic_xxx is used.
   If this is 'N', then original logic used.  If 'Y' or 'y' then we always
   use raw hashes as valid in dynamic. */
	char dynamic_raw_hashes_always_valid;

#ifdef HAVE_OPENCL
	char *ocl_platform;
#endif
#if defined(HAVE_OPENCL) || defined(HAVE_CUDA)
	struct list_main *gpu_devices;
#endif
/* -list=WHAT Get a config list (eg. a list of incremental modes available) */
	char *listconf;
=======
	unsigned int node_min, node_max, node_count, fork;
>>>>>>> 3edd74be
};

extern struct options_main options;

/*
 * Initializes the options structure.
 */
extern void opt_init(char *name, int argc, char **argv, int show_usage);

/*
 * Prints the "hidden" options usage
 */
extern void opt_print_hidden_usage(void);

#endif<|MERGE_RESOLUTION|>--- conflicted
+++ resolved
@@ -168,8 +168,7 @@
 
 /* Parallel processing options */
 	char *node_str;
-<<<<<<< HEAD
-	unsigned int node_min, node_max, node_count;
+	unsigned int node_min, node_max, node_count, fork;
 
 /* Configuration file name */
 	char *config;
@@ -250,9 +249,6 @@
 #endif
 /* -list=WHAT Get a config list (eg. a list of incremental modes available) */
 	char *listconf;
-=======
-	unsigned int node_min, node_max, node_count, fork;
->>>>>>> 3edd74be
 };
 
 extern struct options_main options;
