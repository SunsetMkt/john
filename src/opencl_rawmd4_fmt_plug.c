--- conflicted
+++ resolved
@@ -55,14 +55,10 @@
 static unsigned int key_idx = 0;
 static unsigned int ref_ctr;
 static struct fmt_main *self;
-<<<<<<< HEAD
-=======
-static char build_opts[5000];
 static unsigned int hash_table_size, offset_table_size, shift64_ht_sz, shift64_ot_sz;
 static OFFSET_TABLE_WORD *offset_table = NULL;
 static cl_ulong bitmap_size_bits = 0;
 static int static_gpu_locations[MASK_FMT_INT_PLHDR];
->>>>>>> 56ac6947
 
 #define MIN(a, b)               (((a) > (b)) ? (b) : (a))
 #define MAX(a, b)               (((a) > (b)) ? (a) : (b))
@@ -217,7 +213,6 @@
 
 static void release_clobj(void)
 {
-<<<<<<< HEAD
 	if (ref_ctr) {
 		HANDLE_CLERROR(clEnqueueUnmapMemObject(queue[gpu_id], pinned_saved_keys, saved_plain, 0, NULL, NULL), "Error Unmapping saved_plain");
 		HANDLE_CLERROR(clEnqueueUnmapMemObject(queue[gpu_id], pinned_saved_idx, saved_idx, 0, NULL, NULL), "Error Unmapping saved_idx");
@@ -227,7 +222,11 @@
 		HANDLE_CLERROR(clReleaseMemObject(buffer_idx), "Error Releasing buffer_idx");
 		HANDLE_CLERROR(clReleaseMemObject(buffer_int_key_loc), "Error Releasing buffer_int_key_loc");
 		HANDLE_CLERROR(clReleaseMemObject(buffer_int_keys), "Error Releasing buffer_int_keys");
-		HANDLE_CLERROR(clReleaseMemObject(buffer_loaded_hashes), "Error Releasing buffer_int_keys");
+		HANDLE_CLERROR(clReleaseMemObject(buffer_return_hashes), "Error Releasing buffer_return_hashes");
+		HANDLE_CLERROR(clReleaseMemObject(buffer_offset_table), "Error Releasing buffer_offset_table");
+		HANDLE_CLERROR(clReleaseMemObject(buffer_hash_table), "Error Releasing buffer_hash_table");
+		HANDLE_CLERROR(clReleaseMemObject(buffer_bitmap_dupe), "Error Releasing buffer_bitmap_dupe");
+		HANDLE_CLERROR(clReleaseMemObject(buffer_bitmaps), "Error Releasing buffer_bitmap");
 
 		HANDLE_CLERROR(clReleaseMemObject(pinned_saved_idx), "Error Releasing pinned_saved_idx");
 		HANDLE_CLERROR(clReleaseMemObject(pinned_saved_keys), "Error Releasing pinned_saved_keys");
@@ -235,27 +234,6 @@
 
 		ref_ctr--;
 	}
-=======
-	HANDLE_CLERROR(clEnqueueUnmapMemObject(queue[gpu_id], pinned_saved_keys, saved_plain, 0, NULL, NULL), "Error Unmapping saved_plain");
-	HANDLE_CLERROR(clEnqueueUnmapMemObject(queue[gpu_id], pinned_saved_idx, saved_idx, 0, NULL, NULL), "Error Unmapping saved_idx");
-	HANDLE_CLERROR(clEnqueueUnmapMemObject(queue[gpu_id], pinned_int_key_loc, saved_int_key_loc, 0, NULL, NULL), "Error Unmapping saved_int_key_loc");
-	HANDLE_CLERROR(clFinish(queue[gpu_id]), "Error releasing mappings");
-	HANDLE_CLERROR(clReleaseMemObject(buffer_keys), "Error Releasing buffer_keys");
-	HANDLE_CLERROR(clReleaseMemObject(buffer_idx), "Error Releasing buffer_idx");
-	HANDLE_CLERROR(clReleaseMemObject(buffer_int_key_loc), "Error Releasing buffer_int_key_loc");
-	HANDLE_CLERROR(clReleaseMemObject(buffer_int_keys), "Error Releasing buffer_int_keys");
-	HANDLE_CLERROR(clReleaseMemObject(buffer_return_hashes), "Error Releasing buffer_return_hashes");
-	HANDLE_CLERROR(clReleaseMemObject(buffer_offset_table), "Error Releasing buffer_offset_table");
-	HANDLE_CLERROR(clReleaseMemObject(buffer_hash_table), "Error Releasing buffer_hash_table");
-	HANDLE_CLERROR(clReleaseMemObject(buffer_bitmap_dupe), "Error Releasing buffer_bitmap_dupe");
-	HANDLE_CLERROR(clReleaseMemObject(buffer_bitmaps), "Error Releasing buffer_bitmap");
-
-	HANDLE_CLERROR(clReleaseMemObject(pinned_saved_idx), "Error Releasing pinned_saved_idx");
-	HANDLE_CLERROR(clReleaseMemObject(pinned_saved_keys), "Error Releasing pinned_saved_keys");
-	HANDLE_CLERROR(clReleaseMemObject(pinned_int_key_loc), "Error Releasing pinned_int_key_loc");
-
-	ref_ctr--;
->>>>>>> 56ac6947
 }
 
 static void done(void)
@@ -280,17 +258,11 @@
 	if (hash_table_128)
 		MEM_FREE(hash_table_128);
 }
-<<<<<<< HEAD
-
-static void init_kernel(unsigned int num_ld_hashes)
-{
-	char build_opts[128];
-
-=======
+
 static void init_kernel(unsigned int num_ld_hashes, char *bitmap_para)
 {
+	char build_opts[5000];
 	int i;
->>>>>>> 56ac6947
 	clReleaseKernel(crypt_kernel);
 
 	shift64_ht_sz = (((1ULL << 63) % hash_table_size) * 2) % hash_table_size;
@@ -467,11 +439,7 @@
 	return out;
 }
 
-<<<<<<< HEAD
-static void load_hash(struct db_salt *salt) {
-=======
 static void prepare_table(struct db_salt *salt) {
->>>>>>> 56ac6947
 	unsigned int *bin, i;
 	struct db_password *pw;
 
@@ -808,14 +776,9 @@
 			release_clobj();
 
 		buffer_size = db->format->params.max_keys_per_crypt;
-<<<<<<< HEAD
 		num_loaded_hashes = db->salts->count;
-		init_kernel(num_loaded_hashes);
-=======
-	       	num_loaded_hashes = db->salts->count;
 		prepare_table(db->salts);
 		init_kernel(num_loaded_hashes, select_bitmap(num_loaded_hashes));
->>>>>>> 56ac6947
 		create_clobj(buffer_size, NULL);
 		HANDLE_CLERROR(clEnqueueWriteBuffer(queue[gpu_id], buffer_bitmaps, CL_TRUE, 0, (size_t)(bitmap_size_bits >> 3), bitmaps, 0, NULL, multi_profilingEvent[5]), "failed in clEnqueueWriteBuffer buffer_bitmaps");
 		HANDLE_CLERROR(clEnqueueWriteBuffer(queue[gpu_id], buffer_offset_table, CL_TRUE, 0, sizeof(OFFSET_TABLE_WORD) * offset_table_size, offset_table, 0, NULL, multi_profilingEvent[5]), "failed in clEnqueueWriteBuffer buffer_offset_table");
@@ -885,29 +848,9 @@
 				        self->params.max_keys_per_crypt);
 			}
 		}
-<<<<<<< HEAD
-
-		if (loaded_hashes)
-			MEM_FREE(loaded_hashes);
-
-		loaded_hashes = (cl_uint*)mem_alloc(16 * num_loaded_hashes);
-
-		while (tests[i].ciphertext != NULL) {
-			ciphertext = split(tests[i].ciphertext, 0, &FMT_STRUCT);
-			binary = (unsigned int*)get_binary(ciphertext);
-			loaded_hashes[4 * i] = binary[0];
-			loaded_hashes[4 * i + 1] = binary[1];
-			loaded_hashes[4 * i + 2] = binary[2];
-			loaded_hashes[4 * i + 3] = binary[3];
-			i++;
-		}
-
-		HANDLE_CLERROR(clEnqueueWriteBuffer(queue[gpu_id], buffer_loaded_hashes, CL_TRUE, 0, 16 * num_loaded_hashes, loaded_hashes, 0, NULL, multi_profilingEvent[5]), "failed in clEnqueueWriteBuffer buffer_keys");
-=======
 		HANDLE_CLERROR(clEnqueueWriteBuffer(queue[gpu_id], buffer_bitmaps, CL_TRUE, 0, (bitmap_size_bits >> 3), bitmaps, 0, NULL, multi_profilingEvent[5]), "failed in clEnqueueWriteBuffer buffer_bitmaps");
 		HANDLE_CLERROR(clEnqueueWriteBuffer(queue[gpu_id], buffer_offset_table, CL_TRUE, 0, sizeof(OFFSET_TABLE_WORD) * offset_table_size, offset_table, 0, NULL, multi_profilingEvent[5]), "failed in clEnqueueWriteBuffer buffer_offset_table");
 		HANDLE_CLERROR(clEnqueueWriteBuffer(queue[gpu_id], buffer_hash_table, CL_TRUE, 0, sizeof(cl_uint) * hash_table_size * 2, hash_table_128, 0, NULL, multi_profilingEvent[5]), "failed in clEnqueueWriteBuffer buffer_hash_table");
->>>>>>> 56ac6947
 		hash_ids[0] = 0;
 	}
 }
