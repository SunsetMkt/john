/*
 * Developed by Claudio André <claudio.andre at correios.net.br> in 2012
 *
 * More information at http://openwall.info/wiki/john/OpenCL-RAWSHA-512
 *
 * Copyright (c) 2012 Claudio André <claudio.andre at correios.net.br>
 * This program comes with ABSOLUTELY NO WARRANTY; express or implied.
 *
 * This is free software, and you are welcome to redistribute it
 * under certain conditions; as expressed here
 * http://www.gnu.org/licenses/gpl-2.0.html
 */

#define _OPENCL_COMPILER
#include "opencl_rawsha512-ng.h"

#if no_byte_addressable(DEVICE_INFO)
    #define PUT         PUTCHAR
    #define BUFFER      ctx->buffer->mem_32
#else
    #define PUT         ATTRIB
    #define BUFFER      ctx->buffer->mem_08
#endif

__constant uint64_t k[] = {
    0x428a2f98d728ae22UL, 0x7137449123ef65cdUL, 0xb5c0fbcfec4d3b2fUL, 0xe9b5dba58189dbbcUL,
    0x3956c25bf348b538UL, 0x59f111f1b605d019UL, 0x923f82a4af194f9bUL, 0xab1c5ed5da6d8118UL,
    0xd807aa98a3030242UL, 0x12835b0145706fbeUL, 0x243185be4ee4b28cUL, 0x550c7dc3d5ffb4e2UL,
    0x72be5d74f27b896fUL, 0x80deb1fe3b1696b1UL, 0x9bdc06a725c71235UL, 0xc19bf174cf692694UL,
    0xe49b69c19ef14ad2UL, 0xefbe4786384f25e3UL, 0x0fc19dc68b8cd5b5UL, 0x240ca1cc77ac9c65UL,
    0x2de92c6f592b0275UL, 0x4a7484aa6ea6e483UL, 0x5cb0a9dcbd41fbd4UL, 0x76f988da831153b5UL,
    0x983e5152ee66dfabUL, 0xa831c66d2db43210UL, 0xb00327c898fb213fUL, 0xbf597fc7beef0ee4UL,
    0xc6e00bf33da88fc2UL, 0xd5a79147930aa725UL, 0x06ca6351e003826fUL, 0x142929670a0e6e70UL,
    0x27b70a8546d22ffcUL, 0x2e1b21385c26c926UL, 0x4d2c6dfc5ac42aedUL, 0x53380d139d95b3dfUL,
    0x650a73548baf63deUL, 0x766a0abb3c77b2a8UL, 0x81c2c92e47edaee6UL, 0x92722c851482353bUL,
    0xa2bfe8a14cf10364UL, 0xa81a664bbc423001UL, 0xc24b8b70d0f89791UL, 0xc76c51a30654be30UL,
    0xd192e819d6ef5218UL, 0xd69906245565a910UL, 0xf40e35855771202aUL, 0x106aa07032bbd1b8UL,
    0x19a4c116b8d2d0c8UL, 0x1e376c085141ab53UL, 0x2748774cdf8eeb99UL, 0x34b0bcb5e19b48a8UL,
    0x391c0cb3c5c95a63UL, 0x4ed8aa4ae3418acbUL, 0x5b9cca4f7763e373UL, 0x682e6ff3d6b2b8a3UL,
    0x748f82ee5defb2fcUL, 0x78a5636f43172f60UL, 0x84c87814a1f0ab72UL, 0x8cc702081a6439ecUL,
    0x90befffa23631e28UL, 0xa4506cebde82bde9UL, 0xbef9a3f7b2c67915UL, 0xc67178f2e372532bUL,
    0xca273eceea26619cUL, 0xd186b8c721c0c207UL, 0xeada7dd6cde0eb1eUL, 0xf57d4f7fee6ed178UL,
    0x06f067aa72176fbaUL, 0x0a637dc5a2c898a6UL, 0x113f9804bef90daeUL, 0x1b710b35131c471bUL,
    0x28db77f523047d84UL, 0x32caab7b40c72493UL, 0x3c9ebe0a15c9bebcUL, 0x431d67c49c100d4cUL,
    0x4cc5d4becb3e42b6UL, 0x597f299cfc657e2aUL, 0x5fcb6fab3ad6faecUL, 0x6c44198c4a475817UL,
};

inline void init_ctx(sha512_ctx * ctx) {
    ctx->H[0] = 0x6a09e667f3bcc908UL;
    ctx->H[1] = 0xbb67ae8584caa73bUL;
    ctx->H[2] = 0x3c6ef372fe94f82bUL;
    ctx->H[3] = 0xa54ff53a5f1d36f1UL;
    ctx->H[4] = 0x510e527fade682d1UL;
    ctx->H[5] = 0x9b05688c2b3e6c1fUL;
    ctx->H[6] = 0x1f83d9abfb41bd6bUL;
    ctx->H[7] = 0x5be0cd19137e2179UL;
    ctx->buflen = 0;
}

<<<<<<< HEAD
inline void _memcpy(               uint8_t * dest,
                     __global const uint8_t * src,
                     const uint32_t srclen) {
=======
inline void memcpy(               uint8_t * dest,
                   __global const uint8_t * src,
                   const uint32_t srclen) {
>>>>>>> 9f9c3b6e
    int i = 0;

    uint64_t * l = (uint64_t *) dest;
    __global uint64_t * s = (__global uint64_t *) src;

    while (i < srclen) {
        *l++ = *s++;
        i += 8;
    }
}

inline void sha512_block(sha512_ctx * ctx) {
#define  a   ctx->H[0]
#define  b   ctx->H[1]
#define  c   ctx->H[2]
#define  d   ctx->H[3]
#define  e   ctx->H[4]
#define  f   ctx->H[5]
#define  g   ctx->H[6]
#define  h   ctx->H[7]

    uint64_t t1, t2;
    uint64_t w[16];

    #pragma unroll
    for (int i = 0; i < 16; i++)
        w[i] = SWAP64(ctx->buffer->mem_64[i]);

    #pragma unroll
    for (int i = 0; i < 16; i++) {
        t1 = k[i] + w[i] + h + Sigma1(e) + Ch(e, f, g);
        t2 = Maj(a, b, c) + Sigma0(a);

        h = g;
        g = f;
        f = e;
        e = d + t1;
        d = c;
        c = b;
        b = a;
        a = t1 + t2;
    }

    #pragma unroll
    for (int i = 16; i < 77; i++) {
        w[i & 15] = sigma1(w[(i - 2) & 15]) + sigma0(w[(i - 15) & 15]) + w[(i - 16) & 15] + w[(i - 7) & 15];
        t1 = k[i] + w[i & 15] + h + Sigma1(e) + Ch(e, f, g);
        t2 = Maj(a, b, c) + Sigma0(a);

        h = g;
        g = f;
        f = e;
        e = d + t1;
        d = c;
        c = b;
        b = a;
        a = t1 + t2;
    }
}

<<<<<<< HEAD
inline void insert_to_buffer(         sha512_ctx    * ctx,
                        __global const uint8_t * string,
                                 const uint32_t len) {

    _memcpy(ctx->buffer->mem_08 + ctx->buflen, string, len); ///TODO: não precisa do buflen.
    ctx->buflen += len;
}

inline void ctx_update(         sha512_ctx * ctx,
                  __global uint8_t    * string, uint32_t len) {
=======
void insert_to_buffer(         sha512_ctx    * ctx,
                      __global const uint8_t * string,
                               const uint32_t  len) {

    memcpy(ctx->buffer->mem_08, string, len);
    ctx->buflen += len;
}

void ctx_update(         sha512_ctx * ctx,
                __global uint8_t    * string,
                         uint32_t     len) {
>>>>>>> 9f9c3b6e

    insert_to_buffer(ctx, string, len);
}

inline void ctx_append_1(sha512_ctx * ctx) {

    uint32_t length = ctx->buflen;
    PUT(BUFFER, length, 0x80);

    while (++length & 7)
        PUT(BUFFER, length, 0);

    uint64_t * l = (uint64_t *) (ctx->buffer->mem_08 + length);

    while (length < 128) {
        *l++ = 0;
        length += 8;
    }
}

inline void ctx_add_length(sha512_ctx * ctx) {

    ctx->buffer->mem_64[15] = SWAP64((uint64_t) (ctx->buflen * 8));
}

inline void finish_ctx(sha512_ctx * ctx) {

    ctx_append_1(ctx);
    ctx_add_length(ctx);
}

inline void clear_ctx_buffer(sha512_ctx * ctx) {

    #pragma unroll
    for (int i = 0; i < 16; i++)
        ctx->buffer->mem_64[i] = 0;

    ctx->buflen = 0;
}

inline void sha512_crypt(__global sha512_password * keys_data,
                           sha512_ctx      * ctx) {
#define pass        keys_data->pass->mem_08
#define passlen     keys_data->length

    init_ctx(ctx);

    ctx_update(ctx, pass, passlen);
    finish_ctx(ctx);

    /* Run the collected hash value through SHA512. */
    sha512_block(ctx);
}

__kernel
void kernel_crypt(__global   sha512_password * keys_buffer,
                  __global   uint32_t        * out_buffer) {

    //Compute buffers (on CPU and NVIDIA, better private)
    sha512_ctx     ctx;

    //Get the task to be done
    size_t gid = get_global_id(0);

    //Do the job
    sha512_crypt(&keys_buffer[gid], &ctx);

    //Save parcial results.
    out_buffer[gid] = (int) ctx.H[0];
}

__kernel
void kernel_cmp(__global   uint32_t        * partial_hash,
                __constant uint32_t        * partial_binary,
                __global   int             * result) {

    //Get the task to be done
    size_t gid = get_global_id(0);

    //Compare with partial computed hash.
    if (*partial_binary == partial_hash[gid]) {
        //Barrier point. FIX IT
        *result = 1;
    }
}<|MERGE_RESOLUTION|>--- conflicted
+++ resolved
@@ -57,15 +57,9 @@
     ctx->buflen = 0;
 }
 
-<<<<<<< HEAD
 inline void _memcpy(               uint8_t * dest,
-                     __global const uint8_t * src,
-                     const uint32_t srclen) {
-=======
-inline void memcpy(               uint8_t * dest,
                    __global const uint8_t * src,
                    const uint32_t srclen) {
->>>>>>> 9f9c3b6e
     int i = 0;
 
     uint64_t * l = (uint64_t *) dest;
@@ -126,30 +120,17 @@
     }
 }
 
-<<<<<<< HEAD
 inline void insert_to_buffer(         sha512_ctx    * ctx,
-                        __global const uint8_t * string,
-                                 const uint32_t len) {
+                      __global const uint8_t * string,
+                               const uint32_t  len) {
 
     _memcpy(ctx->buffer->mem_08 + ctx->buflen, string, len); ///TODO: não precisa do buflen.
     ctx->buflen += len;
 }
 
 inline void ctx_update(         sha512_ctx * ctx,
-                  __global uint8_t    * string, uint32_t len) {
-=======
-void insert_to_buffer(         sha512_ctx    * ctx,
-                      __global const uint8_t * string,
-                               const uint32_t  len) {
-
-    memcpy(ctx->buffer->mem_08, string, len);
-    ctx->buflen += len;
-}
-
-void ctx_update(         sha512_ctx * ctx,
                 __global uint8_t    * string,
                          uint32_t     len) {
->>>>>>> 9f9c3b6e
 
     insert_to_buffer(ctx, string, len);
 }
