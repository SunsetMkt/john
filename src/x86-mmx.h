--- conflicted
+++ resolved
@@ -2,15 +2,14 @@
  * This file is part of John the Ripper password cracker,
  * Copyright (c) 1996-2002,2008,2010,2011 by Solar Designer
  *
-<<<<<<< HEAD
  * ...with changes in the jumbo patch for mingw and MSC, by JimF.
  * ...and introduction of MMX_TYPE and MMX_COEF by Simon Marechal.
-=======
+ * ...and various little things by magnum
+ *
  * Redistribution and use in source and binary forms, with or without
  * modification, are permitted.
  *
  * There's ABSOLUTELY NO WARRANTY, express or implied.
->>>>>>> 2e21c3f7
  */
 
 /*
