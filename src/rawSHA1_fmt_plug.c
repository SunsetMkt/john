/*
 * Copyright (c) 2004 bartavelle
 * bartavelle at bandecon.com
 *
 * Optimised set_key() and reduced binary size by magnum, 2012
 */

#include <string.h>
#include "arch.h"

#ifdef SHA1_SSE_PARA
#define MMX_COEF	4
#include "sse-intrinsics.h"
#define NBKEYS	(MMX_COEF * SHA1_SSE_PARA)
#elif MMX_COEF
#define NBKEYS	MMX_COEF
#endif

#include "misc.h"
#include "common.h"
#include "formats.h"
#include "sha.h"
#include "johnswap.h"
#include "loader.h"

#define FORMAT_LABEL			"raw-sha1"
#define FORMAT_NAME			"Raw SHA-1"

#ifdef SHA1_N_STR
#define ALGORITHM_NAME			"SSE2i " SHA1_N_STR
#elif defined(MMX_COEF) && MMX_COEF == 4
#define ALGORITHM_NAME			"SSE2 4x"
#elif defined(MMX_COEF) && MMX_COEF == 2
#define ALGORITHM_NAME			"MMX 2x"
#elif defined(MMX_COEF)
#define ALGORITHM_NAME			"?"
#else
#define ALGORITHM_NAME			"32/" ARCH_BITS_STR
#endif

#define BENCHMARK_COMMENT		""
#define BENCHMARK_LENGTH		-1

#define FORMAT_TAG			"$dynamic_26$"
#define TAG_LENGTH			12

#define PLAINTEXT_LENGTH		55
#define HASH_LENGTH			40
#define CIPHERTEXT_LENGTH		(HASH_LENGTH + TAG_LENGTH)

#define DIGEST_SIZE			20
#define BINARY_SIZE			4
#define SALT_SIZE			0

#ifdef MMX_COEF
#define MIN_KEYS_PER_CRYPT		NBKEYS
#define MAX_KEYS_PER_CRYPT		NBKEYS
// this version works properly for MMX, SSE2 (.S) and SSE2 intrinsic.
#define GETPOS(i, index)		( (index&(MMX_COEF-1))*4 + ((i)&(0xffffffff-3))*MMX_COEF + (3-((i)&3)) + (index>>(MMX_COEF>>1))*SHA_BUF_SIZ*MMX_COEF*4 ) //for endianity conversion
#else
#define MIN_KEYS_PER_CRYPT		1
#define MAX_KEYS_PER_CRYPT		1
#endif

static struct fmt_tests tests[] = {
	{"c3e337f070b64a50e9d31ac3f9eda35120e29d6c", "digipalmw221u"},
	{"2fbf0eba37de1d1d633bc1ed943b907f9b360d4c", "azertyuiop1"},
	{FORMAT_TAG "A9993E364706816ABA3E25717850C26C9CD0D89D", "abc"},
	{"f879f8090e92232ed07092ebed6dc6170457a21d", "azertyuiop2"},
	{"1813c12f25e64931f3833b26e999e26e81f9ad24", "azertyuiop3"},
	{"095bec1163897ac86e393fa16d6ae2c2fce21602", "7850"},
	{"dd3fbb0ba9e133c4fd84ed31ac2e5bc597d61774", "7858"},
	{NULL}
};

/* Cygwin would not guarantee the alignment if these were declared static */
#define saved_key rawSHA1_saved_key
#define crypt_key rawSHA1_crypt_key
#ifdef MMX_COEF
#if defined (_MSC_VER)
__declspec(align(16)) ARCH_WORD_32 saved_key[SHA_BUF_SIZ*NBKEYS];
__declspec(align(16)) ARCH_WORD_32 crypt_key[DIGEST_SIZE/4*NBKEYS];
#else
ARCH_WORD_32 saved_key[SHA_BUF_SIZ*NBKEYS] __attribute__ ((aligned(16)));
ARCH_WORD_32 crypt_key[DIGEST_SIZE/4*NBKEYS] __attribute__ ((aligned(16)));
#endif
static unsigned char out[PLAINTEXT_LENGTH + 1];
#else
static char saved_key[PLAINTEXT_LENGTH + 1];
static ARCH_WORD_32 crypt_key[DIGEST_SIZE / 4];
static SHA_CTX ctx;
#endif

static int valid(char *ciphertext, struct fmt_main *pFmt)
{
	int i;

	if (!strncmp(ciphertext, FORMAT_TAG, TAG_LENGTH))
		ciphertext += TAG_LENGTH;

	if (strlen(ciphertext) != HASH_LENGTH)
		return 0;

	for (i = 0; i < HASH_LENGTH; i++){
		if (!(  (('0' <= ciphertext[i])&&(ciphertext[i] <= '9')) ||
					(('a' <= ciphertext[i])&&(ciphertext[i] <= 'f'))
					|| (('A' <= ciphertext[i])&&(ciphertext[i] <= 'F'))))
			return 0;
	}
	return 1;
}

static char *split(char *ciphertext, int index)
{
	static char out[CIPHERTEXT_LENGTH + 1];

	if (!strncmp(ciphertext, FORMAT_TAG, TAG_LENGTH))
		ciphertext += TAG_LENGTH;

	strncpy(out, FORMAT_TAG, sizeof(out));

	memcpy(&out[TAG_LENGTH], ciphertext, HASH_LENGTH);
	out[CIPHERTEXT_LENGTH] = 0;

	strlwr(&out[TAG_LENGTH]);

	return out;
}

static void set_key(char *key, int index) {
#ifdef MMX_COEF
	const ARCH_WORD_32 *wkey = (ARCH_WORD_32*)key;
	ARCH_WORD_32 *keybuffer = &saved_key[(index&(MMX_COEF-1)) + (index>>(MMX_COEF>>1))*SHA_BUF_SIZ*MMX_COEF];
	ARCH_WORD_32 *keybuf_word = keybuffer;
	unsigned int len;
	ARCH_WORD_32 temp;

	len = 0;
	while((unsigned char)(temp = *wkey++)) {
		if (!(temp & 0xff00))
		{
			*keybuf_word = JOHNSWAP((temp & 0xff) | (0x80 << 8));
			len++;
			goto key_cleaning;
		}
		if (!(temp & 0xff0000))
		{
			*keybuf_word = JOHNSWAP((temp & 0xffff) | (0x80 << 16));
			len+=2;
			goto key_cleaning;
		}
		if (!(temp & 0xff000000))
		{
			*keybuf_word = JOHNSWAP(temp | (0x80 << 24));
			len+=3;
			goto key_cleaning;
		}
		*keybuf_word = JOHNSWAP(temp);
		len += 4;
		keybuf_word += MMX_COEF;
	}
	*keybuf_word = 0x80000000;

key_cleaning:
	keybuf_word += MMX_COEF;
	while(*keybuf_word) {
		*keybuf_word = 0;
		keybuf_word += MMX_COEF;
	}
	keybuffer[15*MMX_COEF] = len << 3;
#else
	strnzcpy(saved_key, key, PLAINTEXT_LENGTH+1);
#endif
}

static char *get_key(int index) {
#ifdef MMX_COEF
	unsigned int i,s;

	s = saved_key[15*MMX_COEF + (index&3) + (index>>2)*SHA_BUF_SIZ*MMX_COEF] >> 3;
	for(i=0;i<s;i++)
		out[i] = ((unsigned char*)saved_key)[ GETPOS(i, index) ];
	out[i] = 0;
	return (char*) out;
#else
	return saved_key;
#endif
}

static void *binary(char *ciphertext)
{
	static unsigned char *realcipher;
	int i;

	if (!realcipher)
		realcipher = mem_alloc_tiny(DIGEST_SIZE, MEM_ALIGN_WORD);

	ciphertext += TAG_LENGTH;

	for(i=0;i<DIGEST_SIZE;i++)
	{
		realcipher[i] = atoi16[ARCH_INDEX(ciphertext[i*2])]*16 + atoi16[ARCH_INDEX(ciphertext[i*2+1])];
	}
#ifdef MMX_COEF
	alter_endianity(realcipher, DIGEST_SIZE);
#endif
	return (void*)realcipher;
}

static int cmp_all(void *binary, int count) {
#ifdef MMX_COEF
	unsigned int x, y=0;

#ifdef SHA1_SSE_PARA
	for(;y<SHA1_SSE_PARA;y++)
#endif
	for(x=0;x<MMX_COEF;x++)
	{
		if( ((ARCH_WORD_32*)binary)[0] == crypt_key[x+y*MMX_COEF*5] )
			return 1;
	}
	return 0;
#else
	return !memcmp(binary, crypt_key, BINARY_SIZE);
#endif
}

static int cmp_one(void *binary, int index)
{
#ifdef MMX_COEF
	unsigned int x, y;
	x = index&3;
	y = index/4;

	return ((ARCH_WORD_32*)binary)[0] == crypt_key[x+y*MMX_COEF*5];
#else
	return !memcmp(binary, crypt_key, BINARY_SIZE);
#endif
}

static int cmp_exact(char *source, int index)
{
#ifdef MMX_COEF
	unsigned int x, y;
	ARCH_WORD_32 *full_binary;

	full_binary = (ARCH_WORD_32*)binary(source);
	x = index&3;
	y = index/4;

	if( ((ARCH_WORD_32*)full_binary)[0] != crypt_key[x+y*MMX_COEF*5] )
		return 0;
	if( ((ARCH_WORD_32*)full_binary)[1] != crypt_key[x+y*MMX_COEF*5+MMX_COEF] )
		return 0;
	if( ((ARCH_WORD_32*)full_binary)[2] != crypt_key[x+y*MMX_COEF*5+2*MMX_COEF] )
		return 0;
	if( ((ARCH_WORD_32*)full_binary)[3] != crypt_key[x+y*MMX_COEF*5+3*MMX_COEF] )
		return 0;
	if( ((ARCH_WORD_32*)full_binary)[4] != crypt_key[x+y*MMX_COEF*5+4*MMX_COEF] )
		return 0;
	return 1;
#else
	return !memcmp(binary(source), crypt_key, DIGEST_SIZE);
#endif
}

static void crypt_all(int count) {
  // get plaintext input in saved_key put it into ciphertext crypt_key
#ifdef MMX_COEF

# if SHA1_SSE_PARA
	SSESHA1body(saved_key, crypt_key, NULL, 0);
# else
	shammx_nosizeupdate_nofinalbyteswap((unsigned char*) crypt_key, (unsigned char*) saved_key, 1);
# endif

#else
	SHA1_Init( &ctx );
	SHA1_Update( &ctx, (unsigned char*) saved_key, strlen( saved_key ) );
	SHA1_Final( (unsigned char*) crypt_key, &ctx);
#endif

}

static int binary_hash_0(void *binary) { return ((ARCH_WORD_32*)binary)[0] & 0xf; }
static int binary_hash_1(void *binary) { return ((ARCH_WORD_32*)binary)[0] & 0xff; }
static int binary_hash_2(void *binary) { return ((ARCH_WORD_32*)binary)[0] & 0xfff; }
static int binary_hash_3(void *binary) { return ((ARCH_WORD_32*)binary)[0] & 0xffff; }
static int binary_hash_4(void *binary) { return ((ARCH_WORD_32*)binary)[0] & 0xfffff; }
static int binary_hash_5(void *binary) { return ((ARCH_WORD_32*)binary)[0] & 0xffffff; }
static int binary_hash_6(void *binary) { return ((ARCH_WORD_32*)binary)[0] & 0x7ffffff; }

#ifdef MMX_COEF
#define INDEX	((index&3)+(index>>2)*MMX_COEF*5)
static int get_hash_0(int index) { return ((ARCH_WORD_32*)crypt_key)[INDEX] & 0xf; }
static int get_hash_1(int index) { return ((ARCH_WORD_32*)crypt_key)[INDEX] & 0xff; }
static int get_hash_2(int index) { return ((ARCH_WORD_32*)crypt_key)[INDEX] & 0xfff; }
static int get_hash_3(int index) { return ((ARCH_WORD_32*)crypt_key)[INDEX] & 0xffff; }
static int get_hash_4(int index) { return ((ARCH_WORD_32*)crypt_key)[INDEX] & 0xfffff; }
static int get_hash_5(int index) { return ((ARCH_WORD_32*)crypt_key)[INDEX] & 0xffffff; }
static int get_hash_6(int index) { return ((ARCH_WORD_32*)crypt_key)[INDEX] & 0x7ffffff; }
#undef INDEX
#else
static int get_hash_0(int index) { return ((ARCH_WORD_32*)crypt_key)[0] & 0xf; }
static int get_hash_1(int index) { return ((ARCH_WORD_32*)crypt_key)[0] & 0xff; }
static int get_hash_2(int index) { return ((ARCH_WORD_32*)crypt_key)[0] & 0xfff; }
static int get_hash_3(int index) { return ((ARCH_WORD_32*)crypt_key)[0] & 0xffff; }
static int get_hash_4(int index) { return ((ARCH_WORD_32*)crypt_key)[0] & 0xfffff; }
static int get_hash_5(int index) { return ((ARCH_WORD_32*)crypt_key)[0] & 0xffffff; }
static int get_hash_6(int index) { return ((ARCH_WORD_32*)crypt_key)[0] & 0x7ffffff; }
#endif

static char *get_source(struct db_password *pw, char Buf[LINE_BUFFER_SIZE] )
{
	unsigned char realcipher[BINARY_SIZE];
	unsigned char *cpi;
	char *cpo;
	int i;

	memcpy(realcipher, pw->binary, BINARY_SIZE);
#ifdef MMX_COEF
	alter_endianity(realcipher, BINARY_SIZE);
#endif
	strcpy(Buf, FORMAT_TAG);
	cpo = &Buf[TAG_LENGTH];

	cpi = realcipher;

	for (i = 0; i < BINARY_SIZE; ++i) {
		*cpo++ = itoa16[(*cpi)>>4];
		*cpo++ = itoa16[*cpi&0xF];
		++cpi;
	}
	*cpo = 0;
	return Buf;
}

struct fmt_main fmt_rawSHA1 = {
	{
		FORMAT_LABEL,
		FORMAT_NAME,
		ALGORITHM_NAME,
		BENCHMARK_COMMENT,
		BENCHMARK_LENGTH,
		PLAINTEXT_LENGTH,
		BINARY_SIZE,
		SALT_SIZE,
		MIN_KEYS_PER_CRYPT,
		MAX_KEYS_PER_CRYPT,
		FMT_CASE | FMT_8_BIT | FMT_SPLIT_UNIFIES_CASE,
		tests
	}, {
		fmt_default_init,
		fmt_default_prepare,
		valid,
		split,
		binary,
		fmt_default_salt,
		{
			binary_hash_0,
			binary_hash_1,
			binary_hash_2,
			binary_hash_3,
			binary_hash_4,
			binary_hash_5,
			binary_hash_6
		},
		fmt_default_salt_hash,
		fmt_default_set_salt,
		set_key,
		get_key,
		fmt_default_clear_keys,
		crypt_all,
		{
			get_hash_0,
			get_hash_1,
			get_hash_2,
			get_hash_3,
			get_hash_4,
			get_hash_5,
			get_hash_6
		},
<<<<<<< HEAD
		rawsha1_cmp_all,
		rawsha1_cmp_one,
		rawsha1_cmp_exact,
		get_source
=======
		cmp_all,
		cmp_one,
		cmp_exact
>>>>>>> fee98121
	}
};<|MERGE_RESOLUTION|>--- conflicted
+++ resolved
@@ -380,15 +380,9 @@
 			get_hash_5,
 			get_hash_6
 		},
-<<<<<<< HEAD
-		rawsha1_cmp_all,
-		rawsha1_cmp_one,
-		rawsha1_cmp_exact,
-		get_source
-=======
 		cmp_all,
 		cmp_one,
-		cmp_exact
->>>>>>> fee98121
+		cmp_exact,
+		get_source
 	}
 };