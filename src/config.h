--- conflicted
+++ resolved
@@ -2,14 +2,12 @@
  * This file is part of John the Ripper password cracker,
  * Copyright (c) 1996-2000,2009 by Solar Designer
  *
-<<<<<<< HEAD
  * ...with changes in the jumbo patch, by magnum
-=======
+ *
  * Redistribution and use in source and binary forms, with or without
  * modification, are permitted.
  *
  * There's ABSOLUTELY NO WARRANTY, express or implied.
->>>>>>> 2e21c3f7
  */
 
 /*
