--- conflicted
+++ resolved
@@ -1,15 +1,13 @@
 /*
  * This file is part of John the Ripper password cracker,
  * Copyright (c) 1998,1999,2002,2003,2005,2006,2011 by Solar Designer
-<<<<<<< HEAD
  * Copyright (c) 2011 by Jim Fougeron
-=======
->>>>>>> 2e21c3f7
  *
  * Redistribution and use in source and binary forms, with or without
  * modification, are permitted.
  *
-<<<<<<< HEAD
+ * There's ABSOLUTELY NO WARRANTY, express or implied.
+ *
  * -v  (some debugging output
  * -inp=fname vs using stdin
  * -ex_file=FNAME       also unique's against this external file
@@ -25,9 +23,6 @@
  *           params.h.  The default is 21.  valid range from 13 to 25.  25
  *           will use a 2GB memory buffer, and 33 entry million hash table
  *           Each number doubles size.
-=======
- * There's ABSOLUTELY NO WARRANTY, express or implied.
->>>>>>> 2e21c3f7
  */
 
 #define _POSIX_SOURCE /* for fdopen(3) */
