--- conflicted
+++ resolved
@@ -154,18 +154,11 @@
 
 	// Should handle the case of longer key lengths as shown in 2.3.4.9
 	// Grab the key length bytes of the final hash as the encrypytion key
-<<<<<<< HEAD
 	final = (unsigned char *)malloc(cur_salt->keySize/8);
-	memcpy(final, key, cur_salt->keySize/8);
-	MEM_FREE(key);
-=======
-	final = (unsigned char *)malloc(salt_struct->keySize/8);
-
 	if (key) {
-		memcpy(final, key, salt_struct->keySize/8);
-		free(key);
-	}
->>>>>>> bd188222
+		memcpy(final, key, cur_salt->keySize/8);
+		MEM_FREE(key);
+	}
 	return final;
 }
 
