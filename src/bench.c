/*
 * This file is part of John the Ripper password cracker,
 * Copyright (c) 1996-2001,2003,2004,2006,2008-2012 by Solar Designer
 *
 * ...with changes in the jumbo patch, by JimF and magnum
 */

<<<<<<< HEAD
#define _XOPEN_SOURCE 500 /* for setitimer(2) */
#define _BSD_SOURCE /* for setenv() */

#if defined (__MINGW32__) || defined (_MSC_VER)
#define SIGALRM SIGFPE
#endif

=======
>>>>>>> dfef98e2
#ifdef __ultrix__
#define __POSIX
#define _POSIX_SOURCE
#endif

#define NEED_OS_TIMER
#include "os.h"

#ifdef _SCO_C_DIALECT
#include <limits.h>
#endif
#include <stdio.h>
#ifndef _MSC_VER
#include <unistd.h>
#endif
#include <string.h>
#include <signal.h>
#include <time.h>
#ifndef _MSC_VER
#include <sys/time.h>
#endif
#if !defined (__MINGW32__) && !defined (_MSC_VER)
#include <sys/times.h>
#endif
#include <stdlib.h> /* setenv */

#include "times.h"

#include "arch.h"
#include "misc.h"
#include "math.h"
#include "params.h"
#include "memory.h"
#include "signals.h"
#include "formats.h"
#include "bench.h"
#include "john.h"

#ifndef _JOHN_BENCH_TMP
#include "options.h"
#endif

#ifdef HAVE_MPI
#include "john-mpi.h"
#include "config.h"
#endif /* HAVE_MPI */

#ifdef _OPENMP
#include <omp.h>
#endif /* _OPENMP */

long clk_tck = 0;

void clk_tck_init(void)
{
	if (clk_tck) return;

#if defined(_SC_CLK_TCK) || !defined(CLK_TCK)
	clk_tck = sysconf(_SC_CLK_TCK);
#else
	clk_tck = CLK_TCK;
#endif
}

unsigned int benchmark_time = BENCHMARK_TIME;

volatile int bench_running;

static void bench_install_handler(void);

static void bench_handle_timer(int signum)
{
	bench_running = 0;
#ifndef SA_RESTART
	bench_install_handler();
#endif
}

static void bench_install_handler(void)
{
#ifdef SA_RESTART
	struct sigaction sa;

	memset(&sa, 0, sizeof(sa));
	sa.sa_handler = bench_handle_timer;
	sa.sa_flags = SA_RESTART;
	sigaction(SIGALRM, &sa, NULL);
#else
	signal(SIGALRM, bench_handle_timer);
#endif
}

static void bench_set_keys(struct fmt_main *format,
	struct fmt_tests *current, int cond)
{
	char *plaintext;
	int index, length;

	format->methods.clear_keys();

	length = format->params.benchmark_length;
	for (index = 0; index < format->params.max_keys_per_crypt; index++) {
		do {
			if (!current->ciphertext)
				current = format->params.tests;
			plaintext = current->plaintext;
			current++;

			if (cond > 0) {
				if ((int)strlen(plaintext) > length) break;
			} else
			if (cond < 0) {
				if ((int)strlen(plaintext) <= length) break;
			} else
				break;
		} while (1);

		format->methods.set_key(plaintext, index);
	}
}

char *benchmark_format(struct fmt_main *format, int salts,
	struct bench_results *results)
{
	static void *binary = NULL;
	static int binary_size = 0;
	static char s_error[64];
	char *TmpPW[1024];
	int pw_mangled=0;
	char *where;
	struct fmt_tests *current;
	int cond;
#if OS_TIMER
	struct itimerval it;
#endif
	clock_t start_real, end_real;
#if !defined (__MINGW32__) && !defined (_MSC_VER)
	clock_t start_virtual, end_virtual;
	struct tms buf;
#endif
	int64 crypts;
	char *ciphertext;
	void *salt, *two_salts[2];
	int index, max;

	clk_tck_init();

	if (!(current = format->params.tests)) return "FAILED (no data)";
	if ((where = fmt_self_test(format))) {
		sprintf(s_error, "FAILED (%s)\n", where);
		return s_error;
	}
	if (!current->ciphertext && !current->plaintext)  return "FAILED (no data)";

	if (format->params.binary_size > binary_size) {
		binary_size = format->params.binary_size;
		binary = mem_alloc_tiny(binary_size, MEM_ALIGN_WORD);
		memset(binary, 0x55, binary_size);
	}

	for (index = 0; index < 2; index++) {
		two_salts[index] = mem_alloc(format->params.salt_size);

		if ((ciphertext = format->params.tests[index].ciphertext)) {
			char **fields = format->params.tests[index].fields;
			if (!fields[1])
				fields[1] = ciphertext;
			ciphertext = format->methods.split(
			    format->methods.prepare(fields, format), 0, format);
			salt = format->methods.salt(ciphertext);
		} else
			salt = two_salts[0];

		memcpy(two_salts[index], salt, format->params.salt_size);
	}
	format->methods.set_salt(two_salts[0]);

	if (format->params.benchmark_length > 0) {
		cond = (salts == 1) ? 1 : -1;
		salts = 1;
	} else {
		cond = 0;
		if (format->params.benchmark_length < -950) {
			/* smash the passwords */
			struct fmt_tests *current = format->params.tests;
			int i=0;
			pw_mangled = 1;
			while (current->ciphertext) {
				if (current->plaintext[0]) {
					TmpPW[i] = str_alloc_copy(current->plaintext);
					TmpPW[i][0] ^= 5;
					current->plaintext = TmpPW[i++];
				}
				++current;
			}
			/* -1001 turns into -1 and -1000 turns into 0 , and -999 turns into 1 for benchmark length */
			format->params.benchmark_length += 1000;
			if (format->params.benchmark_length > 0) {
				cond = (salts == 1) ? 1 : -1;
				salts = 1;
			}
		}
	}

	bench_set_keys(format, current, cond);

#if OS_TIMER
	memset(&it, 0, sizeof(it));
	if (setitimer(ITIMER_REAL, &it, NULL)) pexit("setitimer");
#endif

	bench_running = 1;
	bench_install_handler();

/* Cap it at a sane value to hopefully avoid integer overflows below */
	if (benchmark_time > 3600)
		benchmark_time = 3600;

#if OS_TIMER
	if (!(it.it_value.tv_sec = benchmark_time)) {
/* Use exactly one tick for reasonable precision, but no less than 1 ms */
		if ((it.it_value.tv_usec = 1000000 / clk_tck) < 1000)
			it.it_value.tv_usec = 1000; /* 1 ms */
	}
	if (setitimer(ITIMER_REAL, &it, NULL)) pexit("setitimer");
#else
	sig_timer_emu_init(benchmark_time * clk_tck);
#endif

#if defined (__MINGW32__) || defined (_MSC_VER)
	start_real = clock();
#else
	start_real = times(&buf);
	start_virtual = buf.tms_utime + buf.tms_stime;
	start_virtual += buf.tms_cutime + buf.tms_cstime;
#endif
	crypts.lo = crypts.hi = 0;

	index = salts;
	max = format->params.max_keys_per_crypt;
	do {
		int count = max;

		if (!--index) {
			index = salts;
			if (!(++current)->ciphertext)
				current = format->params.tests;
			bench_set_keys(format, current, cond);
		}

		if (salts > 1) format->methods.set_salt(two_salts[index & 1]);
		format->methods.cmp_all(binary,
		    format->methods.crypt_all(&count, NULL));

		add32to64(&crypts, count);
#if !OS_TIMER
		sig_timer_emu_tick();
#endif
	} while (bench_running && !event_abort);

#if defined (__MINGW32__) || defined (_MSC_VER)
	end_real = clock();
#else
	end_real = times(&buf);
	if (end_real == start_real) end_real++;

	end_virtual = buf.tms_utime + buf.tms_stime;
	end_virtual += buf.tms_cutime + buf.tms_cstime;
	if (end_virtual == start_virtual) end_virtual++;
	results->virtual = end_virtual - start_virtual;
#endif

	results->real = end_real - start_real;
	results->crypts = crypts;

	// if left at 0, we get a / by 0 later.  I have seen this happen on -test=0 runs.
	if (results->real == 0)
		results->real = 1;
#if defined (__MINGW32__) || defined (_MSC_VER)
	results->virtual = results->real;
#endif

	for (index = 0; index < 2; index++)
		MEM_FREE(two_salts[index]);

	/* unsmash the passwords */
	if (pw_mangled) {
		struct fmt_tests *current = format->params.tests;
		int i=0;
		while (current->ciphertext) {
			if (current->plaintext[0]) {
				TmpPW[i][0] ^= 5;
				current->plaintext = TmpPW[i++];
			}
			++current;
		}
		/* -1001 turns into -1 and -1000 turns into 0 , and -999 turns into 1 for benchmark length */
		format->params.benchmark_length -= 1000;
	}

	return event_abort ? "" : NULL;
}

void benchmark_cps(int64 *crypts, clock_t time, char *buffer)
{
	unsigned long long cps;

	cps = ((unsigned long long)crypts->hi << 32) + crypts->lo;
	cps *= clk_tck;
	cps /= time;

	if (cps >= 1000000000000ULL)
		sprintf(buffer, "%lluG", cps / 1000000000ULL);
	if (cps >= 1000000000)
		sprintf(buffer, "%lluM", cps / 1000000);
	else
	if (cps >= 1000000)
		sprintf(buffer, "%lluK", cps / 1000);
	else
	if (cps >= 100)
		sprintf(buffer, "%llu", cps);
	else {
		cps = ((unsigned long long)crypts->hi << 32) + crypts->lo;
		cps *= clk_tck * 10;
		cps /= time;
		sprintf(buffer, "%llu.%llu", cps / 10, cps % 10);
	}
}

#ifdef HAVE_MPI
void gather_results(struct bench_results *results)
{
	struct bench_results combined;

	MPI_Reduce(&results->real, &combined.real, 1, MPI_LONG,
		MPI_SUM, 0, MPI_COMM_WORLD);
	MPI_Reduce(&results->virtual, &combined.virtual, 1, MPI_LONG,
		MPI_SUM, 0, MPI_COMM_WORLD);
	MPI_Reduce(&results->crypts.lo, &combined.crypts.lo, 1, MPI_UNSIGNED,
		MPI_SUM, 0, MPI_COMM_WORLD);
	MPI_Reduce(&results->crypts.hi, &combined.crypts.hi, 1, MPI_UNSIGNED,
		MPI_SUM, 0, MPI_COMM_WORLD);
	if (mpi_id == 0) {
		combined.real /= mpi_p;
		combined.virtual /= mpi_p;
		memcpy(results, &combined, sizeof(struct bench_results));
	}
}
#endif

int benchmark_all(void)
{
	struct fmt_main *format;
	char *result, *msg_1, *msg_m;
	struct bench_results results_1, results_m;
	char s_real[64], s_virtual[64];
	unsigned int total, failed;
#ifdef _OPENMP
	int ompt;
	int ompt_start = omp_get_max_threads();
#endif

	if (!benchmark_time) {
		if (john_main_process)
		puts("Warning: doing quick benchmarking - "
		    "the performance numbers will be inaccurate");
#if defined(HAVE_OPENCL) || defined(HAVE_CUDA)
		/* This will make the majority of OpenCL formats
		   also do "quick" benchmarking. But if LWS or
		   GWS was already set, we do not overwrite. */
		setenv("LWS", "7", 0);
		setenv("GWS", "49", 0);
#endif
	}

	total = failed = 0;
#ifndef _JOHN_BENCH_TMP
	options.field_sep_char = 31;
#endif
	if ((format = fmt_list))
	do {
<<<<<<< HEAD
#ifndef _JOHN_BENCH_TMP
/* Silently skip formats for which we have no tests, unless forced */
		if (!format->params.tests && format != fmt_list)
			continue;

/* Just test the encoding-aware formats if --encoding */
		if ((!options.ascii && !options.iso8859_1) &&
		    !(format->params.flags & FMT_UTF8)) {
			if (options.format == NULL)
				continue;
			else {
				if (format->params.flags & FMT_UNICODE) {
					if (john_main_process)
						printf("The %s format does not yet support encodings other than ISO-8859-1\n\n", format->params.label);
					continue;
				}
				else {
					if (john_main_process)
						printf("The %s format does not use internal charset conversion (--encoding option).\n\n", format->params.label);
					continue;
				}
			}
		}
#endif

		fmt_init(format);
#ifdef _OPENMP
		// format's init() or MPIOMPmutex may have capped the number of threads
		ompt = omp_get_max_threads();
#endif /* _OPENMP */

#ifdef HAVE_MPI
		if (john_main_process)
#endif
		printf("Benchmarking: %s%s%s%s [%s]%s... ",
=======
		printf("Benchmarking: %s%s%s%s [%s]... ",
>>>>>>> dfef98e2
		    format->params.label,
		    format->params.format_name[0] ? ", " : "",
		    format->params.format_name,
		    format->params.benchmark_comment,
<<<<<<< HEAD
		    format->params.algorithm_name,
#ifndef _JOHN_BENCH_TMP
			(options.utf8) ? " in UTF-8 mode" : "");
#else
			"");
#endif
=======
		    format->params.algorithm_name);
>>>>>>> dfef98e2
		fflush(stdout);

#ifdef HAVE_MPI
		if (john_main_process) {
			if (mpi_p > 1) {
				printf("(%uxMPI", mpi_p);
#ifdef _OPENMP
				if (format->params.flags & FMT_OMP) {
					if (ompt > 1)
						printf(", %dxOMP", ompt);
				}
#endif /* _OPENMP */
				printf(") ");
#ifdef _OPENMP
			} else {
				if (format->params.flags & FMT_OMP && ompt > 1)
					printf("(%dxOMP) ", ompt);
#endif /* _OPENMP */
			}
			fflush(stdout);
		}
#else /* HAVE_MPI */
#ifdef _OPENMP
#ifdef HAVE_MPI
		if (john_main_process)
#endif
		if (format->params.flags & FMT_OMP && ompt > 1)
			printf("(%dxOMP) ", ompt);
		fflush(stdout);
#endif /* _OPENMP */
#endif /* HAVE_MPI */
		switch (format->params.benchmark_length) {
		case 0:
		case -1000:
			if (format->params.tests[1].ciphertext) {
				msg_m = "Many salts";
				msg_1 = "Only one salt";
				break;
			}
			/* fall through */

		case -1:
		case -1001:
			msg_m = "Raw";
			msg_1 = NULL;
			break;

		default:
			msg_m = "Short";
			msg_1 = "Long";
		}

		total++;

		if ((result = benchmark_format(format,
		    format->params.salt_size ? BENCHMARK_MANY : 1,
		    &results_m))) {
			puts(result);
			failed++;
			goto next;
		}

		if (msg_1)
		if ((result = benchmark_format(format, 1, &results_1))) {
			puts(result);
			failed++;
			goto next;
		}

#ifdef HAVE_MPI
		if (john_main_process)
#endif
		puts("DONE");
#ifdef _OPENMP
		// reset this in case format capped it (we may be testing more formats)
		omp_set_num_threads(ompt_start);
#endif

#ifdef HAVE_MPI
		if (mpi_p > 1) {
			gather_results(&results_m);
			gather_results(&results_1);
		}
#endif
		benchmark_cps(&results_m.crypts, results_m.real, s_real);
		benchmark_cps(&results_m.crypts, results_m.virtual, s_virtual);
#if !defined(__DJGPP__) && !defined(__BEOS__) && !defined(__MINGW32__) && !defined (_MSC_VER)
#ifdef HAVE_MPI
		if (john_main_process)
#endif
		printf("%s:\t%s c/s real, %s c/s virtual\n",
			msg_m, s_real, s_virtual);
#else
#ifdef HAVE_MPI
		if (john_main_process)
#endif
		printf("%s:\t%s c/s\n",
			msg_m, s_real);
#endif

		if (!msg_1) {
#ifdef HAVE_MPI
			if (john_main_process)
#endif
			putchar('\n');
			goto next;
		}

		benchmark_cps(&results_1.crypts, results_1.real, s_real);
		benchmark_cps(&results_1.crypts, results_1.virtual, s_virtual);
#ifdef HAVE_MPI
		if (john_main_process)
#endif
#if !defined(__DJGPP__) && !defined(__BEOS__) && !defined(__MINGW32__) && !defined (_MSC_VER)
		printf("%s:\t%s c/s real, %s c/s virtual\n\n",
			msg_1, s_real, s_virtual);
#else
		printf("%s:\t%s c/s\n\n",
			msg_1, s_real);
#endif

next:
		fmt_done(format);
	} while ((format = format->next) && !event_abort);

	if (failed && total > 1 && !event_abort)
		printf("%u out of %u tests have FAILED\n", failed, total);
	else if (total > 1 && !event_abort)
		if (john_main_process)
			printf("All %u formats passed self-tests!\n", total);

	return failed || event_abort;
}<|MERGE_RESOLUTION|>--- conflicted
+++ resolved
@@ -5,16 +5,12 @@
  * ...with changes in the jumbo patch, by JimF and magnum
  */
 
-<<<<<<< HEAD
-#define _XOPEN_SOURCE 500 /* for setitimer(2) */
 #define _BSD_SOURCE /* for setenv() */
 
 #if defined (__MINGW32__) || defined (_MSC_VER)
 #define SIGALRM SIGFPE
 #endif
 
-=======
->>>>>>> dfef98e2
 #ifdef __ultrix__
 #define __POSIX
 #define _POSIX_SOURCE
@@ -396,7 +392,6 @@
 #endif
 	if ((format = fmt_list))
 	do {
-<<<<<<< HEAD
 #ifndef _JOHN_BENCH_TMP
 /* Silently skip formats for which we have no tests, unless forced */
 		if (!format->params.tests && format != fmt_list)
@@ -432,23 +427,16 @@
 		if (john_main_process)
 #endif
 		printf("Benchmarking: %s%s%s%s [%s]%s... ",
-=======
-		printf("Benchmarking: %s%s%s%s [%s]... ",
->>>>>>> dfef98e2
 		    format->params.label,
 		    format->params.format_name[0] ? ", " : "",
 		    format->params.format_name,
 		    format->params.benchmark_comment,
-<<<<<<< HEAD
 		    format->params.algorithm_name,
 #ifndef _JOHN_BENCH_TMP
 			(options.utf8) ? " in UTF-8 mode" : "");
 #else
 			"");
 #endif
-=======
-		    format->params.algorithm_name);
->>>>>>> dfef98e2
 		fflush(stdout);
 
 #ifdef HAVE_MPI
