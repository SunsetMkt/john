/*
 * This file is part of John the Ripper password cracker,
 * Copyright (c) 1996-2001,2003,2004,2006,2008-2010,2011 by Solar Designer
 *
 * ...with changes in the jumbo patch, by JimF and magnum
 */

#define _XOPEN_SOURCE 500 /* for setitimer(2) */

#if defined (__MINGW32__) || defined (_MSC_VER)
#define SIGALRM SIGFPE
#endif

#ifdef __ultrix__
#define __POSIX
#define _POSIX_SOURCE
#endif

#ifdef _SCO_C_DIALECT
#include <limits.h>
#endif
#include <stdio.h>
#ifndef _MSC_VER
#include <unistd.h>
#endif
#include <string.h>
#include <signal.h>
#include <time.h>
#ifndef _MSC_VER
#include <sys/time.h>
#endif
#if !defined (__MINGW32__) && !defined (_MSC_VER)
#include <sys/times.h>
#endif

#include "times.h"

#include "arch.h"
#include "misc.h"
#include "math.h"
#include "params.h"
#include "memory.h"
#include "signals.h"
#include "formats.h"
#include "bench.h"

#ifndef _JOHN_BENCH_TMP
#include "options.h"
#endif

#ifdef HAVE_MPI
#include "john-mpi.h"
#include "config.h"
#endif /* HAVE_MPI */

#ifdef _OPENMP
#include <omp.h>
#endif /* _OPENMP */

long clk_tck = 0;

void clk_tck_init(void)
{
	if (clk_tck) return;

#if defined(_SC_CLK_TCK) || !defined(CLK_TCK)
	clk_tck = sysconf(_SC_CLK_TCK);
#else
	clk_tck = CLK_TCK;
#endif
}

unsigned int benchmark_time = BENCHMARK_TIME;

static volatile int bench_running;

static void bench_handle_timer(int signum)
{
	bench_running = 0;
}

static void bench_set_keys(struct fmt_main *format,
	struct fmt_tests *current, int cond)
{
	char *plaintext;
	int index, length;

	format->methods.clear_keys();

	length = format->params.benchmark_length;
	for (index = 0; index < format->params.max_keys_per_crypt; index++) {
		do {
			if (!current->ciphertext)
				current = format->params.tests;
			plaintext = current->plaintext;
			current++;

			if (cond > 0) {
				if ((int)strlen(plaintext) > length) break;
			} else
			if (cond < 0) {
				if ((int)strlen(plaintext) <= length) break;
			} else
				break;
		} while (1);

		format->methods.set_key(plaintext, index);
	}
}

char *benchmark_format(struct fmt_main *format, int salts,
	struct bench_results *results)
{
	static void *binary = NULL;
	static int binary_size = 0;
	static char s_error[64];
	char *TmpPW[1024];
	int pw_mangled=0;
	char *where;
	struct fmt_tests *current;
	int cond;
#if OS_TIMER
	struct itimerval it;
#endif
	clock_t start_real, end_real;
#if !defined (__MINGW32__) && !defined (_MSC_VER)
	clock_t start_virtual, end_virtual;
	struct tms buf;
#endif
	int64 count;
	char *ciphertext;
	void *salt, *two_salts[2];
	int index, max;

	clk_tck_init();

	if (!(current = format->params.tests)) return "FAILED (no data)";
	if ((where = fmt_self_test(format))) {
		sprintf(s_error, "FAILED (%s)", where);
		return s_error;
	}

	if (format->params.binary_size > binary_size) {
		binary_size = format->params.binary_size;
		binary = mem_alloc_tiny(binary_size, MEM_ALIGN_WORD);
		memset(binary, 0x55, binary_size);
	}

	for (index = 0; index < 2; index++) {
		two_salts[index] = mem_alloc(format->params.salt_size);

		if ((ciphertext = format->params.tests[index].ciphertext)) {
			char *prepared;
			current->flds[1] = current->ciphertext;
			prepared = format->methods.prepare(current->flds, format);
			ciphertext = format->methods.split(prepared, 0);
			salt = format->methods.salt(ciphertext);
		}
		else
			salt = two_salts[0];

		memcpy(two_salts[index], salt, format->params.salt_size);
	}

	if (format->params.benchmark_length > 0) {
		cond = (salts == 1) ? 1 : -1;
		salts = 1;
	} else {
		cond = 0;
		if (format->params.benchmark_length < -950) {
			/* smash the passwords */
			struct fmt_tests *current = format->params.tests;
			int i=0;
			pw_mangled = 1;
			while (current->ciphertext) {
				if (current->plaintext[0]) {
					TmpPW[i] = str_alloc_copy(current->plaintext);
					TmpPW[i][0] ^= 5;
					current->plaintext = TmpPW[i++];
				}
				++current;
			}
			/* -1001 turns into -1 and -1000 turns into 0 , and -999 turns into 1 for benchmark length */
			format->params.benchmark_length += 1000;
			if (format->params.benchmark_length > 0) {
				cond = (salts == 1) ? 1 : -1;
				salts = 1;
			}
		}
	}

	bench_set_keys(format, current, cond);

#if OS_TIMER
	memset(&it, 0, sizeof(it));
	if (setitimer(ITIMER_REAL, &it, NULL)) pexit("setitimer");
#endif

	bench_running = 1;
	signal(SIGALRM, bench_handle_timer);

/* Cap it at a sane value to hopefully avoid integer overflows below */
	if (benchmark_time > 3600)
		benchmark_time = 3600;

#if OS_TIMER
	if (!(it.it_value.tv_sec = benchmark_time)) {
/* Use exactly one tick for reasonable precision, but no less than 1 ms */
		if ((it.it_value.tv_usec = 1000000 / clk_tck) < 1000)
			it.it_value.tv_usec = 1000; /* 1 ms */
	}
	if (setitimer(ITIMER_REAL, &it, NULL)) pexit("setitimer");
#else
	sig_timer_emu_init(benchmark_time * clk_tck);
#endif

#if defined (__MINGW32__) || defined (_MSC_VER)
	start_real = clock();
#else
	start_real = times(&buf);
	start_virtual = buf.tms_utime + buf.tms_stime;
	start_virtual += buf.tms_cutime + buf.tms_cstime;
#endif
	count.lo = count.hi = 0;

	index = salts;
	max = format->params.max_keys_per_crypt;
	do {
		if (!--index) {
			index = salts;
			if (!(++current)->ciphertext)
				current = format->params.tests;
			bench_set_keys(format, current, cond);
		}

		if (salts > 1) format->methods.set_salt(two_salts[index & 1]);
		format->methods.crypt_all(max);
		format->methods.cmp_all(binary, max);

		add32to64(&count, max);
#if !OS_TIMER
		sig_timer_emu_tick();
#endif
	} while (bench_running && !event_abort);

#if defined (__MINGW32__) || defined (_MSC_VER)
	end_real = clock();
#else
	end_real = times(&buf);
	if (end_real == start_real) end_real++;

	end_virtual = buf.tms_utime + buf.tms_stime;
	end_virtual += buf.tms_cutime + buf.tms_cstime;
	if (end_virtual == start_virtual) end_virtual++;
	results->virtual = end_virtual - start_virtual;
#endif

	results->real = end_real - start_real;
	results->count = count;

	for (index = 0; index < 2; index++)
		MEM_FREE(two_salts[index]);

	/* unsmash the passwords */
	if (pw_mangled) {
		struct fmt_tests *current = format->params.tests;
		int i=0;
		while (current->ciphertext) {
			if (current->plaintext[0]) {
				TmpPW[i][0] ^= 5;
				current->plaintext = TmpPW[i++];
			}
			++current;
		}
		/* -1001 turns into -1 and -1000 turns into 0 , and -999 turns into 1 for benchmark length */
		format->params.benchmark_length -= 1000;
	}

	return event_abort ? "" : NULL;
}

void benchmark_cps(int64 *count, clock_t time, char *buffer)
{
	unsigned int cps_hi, cps_lo;
	int64 tmp;

	tmp = *count;
	mul64by32(&tmp, clk_tck);
	cps_hi = div64by32lo(&tmp, time);

	if (cps_hi >= 1000000000)
		sprintf(buffer, "%uM", cps_hi / 1000000);
	else
	if (cps_hi >= 1000000)
		sprintf(buffer, "%uK", cps_hi / 1000);
	else
	if (cps_hi >= 100)
		sprintf(buffer, "%u", cps_hi);
	else {
		mul64by32(&tmp, 10);
		cps_lo = div64by32lo(&tmp, time) % 10;
		sprintf(buffer, "%u.%u", cps_hi, cps_lo);
	}
}

#ifdef HAVE_MPI
void gather_results(struct bench_results *results)
{
	struct bench_results combined;
	MPI_Reduce(&results->real, &combined.real, 1, MPI_LONG,
		MPI_MAX, 0, MPI_COMM_WORLD);
	MPI_Reduce(&results->virtual, &combined.virtual, 1, MPI_LONG,
		MPI_MAX, 0, MPI_COMM_WORLD);
	MPI_Reduce(&results->count, &combined.count, 1, MPI_UNSIGNED_LONG,
		MPI_SUM, 0, MPI_COMM_WORLD);
	if (mpi_id == 0)
		memcpy(results, &combined, sizeof(struct bench_results));
}
#endif

int benchmark_all(void)
{
	struct fmt_main *format;
	char *result, *msg_1, *msg_m;
	struct bench_results results_1, results_m;
	char s_real[64], s_virtual[64];
	unsigned int total, failed;
#ifdef _OPENMP
	int ompt;
	int ompt_start = omp_get_max_threads();
#ifdef HAVE_MPI
	static int haveWarned = 0;
#endif
#endif

	if (!benchmark_time)
		puts("Warning: doing quick benchmarking - "
		    "the performance numbers will be inaccurate");

	total = failed = 0;
#ifndef _JOHN_BENCH_TMP
	options.field_sep_char = 31;
#endif
	if ((format = fmt_list))
	do {
#ifndef _JOHN_BENCH_TMP
/* Silently skip DIGEST-MD5 (for which we have no tests), unless forced */
		if (!format->params.tests && format != fmt_list)
			continue;

/* Just test the UTF-8 aware formats if --encoding=utf8 */
		if ((options.utf8) && !(format->params.flags & FMT_UTF8)) {
			if (options.format == NULL)
				continue;
			else {
				if (format->params.flags & FMT_UNICODE) {
					printf("The %s format does not yet support UTF-8 conversion.\n\n", format->params.label);
					continue;
				}
				else {
					printf("The %s format does not use internal charset conversion (--encoding=utf8 option).\n\n", format->params.label);
					continue;
				}
			}
		}
#endif

#if defined(HAVE_MPI) && defined(_OPENMP)
		if (format->params.flags & FMT_OMP &&
		    ompt_start > 1 && mpi_p > 1 && haveWarned++ == 0) {
			if(cfg_get_bool(SECTION_OPTIONS, NULL, "MPIOMPmutex", 1)) {
				omp_set_num_threads(1);
				ompt_start = 1;
				if(cfg_get_bool(SECTION_OPTIONS, NULL, "MPIOMPverbose", 1) &&
				   mpi_id == 0) {
					printf("MPI in use, disabling OMP (see doc/README.mpi)\n\n");
				}
			} else {
				if(cfg_get_bool(SECTION_OPTIONS, NULL, "MPIOMPverbose", 1) &&
				   mpi_id == 0) {
					printf("Note: Running both MPI and OMP (see doc/README.mpi)\n\n");
				}
			}
		}
#endif
		fmt_init(format);
#ifdef _OPENMP
		// format's init() or MPIOMPmutex may have capped the number of threads
		ompt = omp_get_max_threads();
#endif /* _OPENMP */

		printf("Benchmarking: %s%s [%s]%s... ",
			format->params.format_name,
			format->params.benchmark_comment,
			format->params.algorithm_name,
#ifndef _JOHN_BENCH_TMP
			(options.utf8) ? " in UTF-8 mode" : "");
#else
			"");
#endif
		fflush(stdout);

#ifdef HAVE_MPI
		if (mpi_p > 1) {
			printf("(%uxMPI", mpi_p);
#ifdef _OPENMP
			if (format->params.flags & FMT_OMP) {
				if (ompt > 1)
					printf(", %dxOMP", ompt);
			}
#endif /* _OPENMP */
			printf(") ");
#ifdef _OPENMP
		} else {
			if (format->params.flags & FMT_OMP && ompt > 1)
				printf("(%dxOMP) ", ompt);
#endif /* _OPENMP */
		}
		fflush(stdout);
#else /* HAVE_MPI */
#ifdef _OPENMP
		if (format->params.flags & FMT_OMP && ompt > 1)
			printf("(%dxOMP) ", ompt);
		fflush(stdout);
#endif /* _OPENMP */
#endif /* HAVE_MPI */
		switch (format->params.benchmark_length) {
		case -1:
		case -1001:
			msg_m = "Raw";
			msg_1 = NULL;
			break;

		case 0:
		case -1000:
			msg_m = "Many salts";
			msg_1 = "Only one salt";
			break;

		default:
			msg_m = "Short";
			msg_1 = "Long";
		}

		total++;

		if ((result = benchmark_format(format,
		    format->params.salt_size ? BENCHMARK_MANY : 1,
		    &results_m))) {
			puts(result);
			failed++;
			continue;
		}

		if (msg_1)
		if ((result = benchmark_format(format, 1, &results_1))) {
			puts(result);
			failed++;
			continue;
		}

		puts("DONE");
#ifdef _OPENMP
		// reset this in case format capped it (we may be running more formats)
		omp_set_num_threads(ompt_start);
#endif

#ifdef HAVE_MPI
		if (mpi_p > 1) {
			gather_results(&results_m);
			gather_results(&results_1);
		}
#endif
		benchmark_cps(&results_m.count, results_m.real, s_real);
		benchmark_cps(&results_m.count, results_m.virtual, s_virtual);
<<<<<<< HEAD
#if !defined(__DJGPP__) && !defined(__BEOS__) && !defined(__MINGW32__) && !defined (_MSC_VER)
=======
#if !defined(__DJGPP__) && !defined(__BEOS__)
>>>>>>> 97c34ba3
		printf("%s:\t%s c/s real, %s c/s virtual\n",
			msg_m, s_real, s_virtual);
#else
		printf("%s:\t%s c/s\n",
			msg_m, s_real);
#endif

		if (!msg_1) {
			putchar('\n');
			continue;
		}

		benchmark_cps(&results_1.count, results_1.real, s_real);
		benchmark_cps(&results_1.count, results_1.virtual, s_virtual);
<<<<<<< HEAD
#if !defined(__DJGPP__) && !defined(__BEOS__) && !defined(__MINGW32__) && !defined (_MSC_VER)
=======
#if !defined(__DJGPP__) && !defined(__BEOS__)
>>>>>>> 97c34ba3
		printf("%s:\t%s c/s real, %s c/s virtual\n\n",
			msg_1, s_real, s_virtual);
#else
		printf("%s:\t%s c/s\n\n",
			msg_1, s_real);
#endif
	} while ((format = format->next) && !event_abort);

	if (failed && total > 1 && !event_abort)
		printf("%u out of %u tests have FAILED\n", failed, total);

	return failed || event_abort;
}<|MERGE_RESOLUTION|>--- conflicted
+++ resolved
@@ -473,11 +473,7 @@
 #endif
 		benchmark_cps(&results_m.count, results_m.real, s_real);
 		benchmark_cps(&results_m.count, results_m.virtual, s_virtual);
-<<<<<<< HEAD
-#if !defined(__DJGPP__) && !defined(__BEOS__) && !defined(__MINGW32__) && !defined (_MSC_VER)
-=======
 #if !defined(__DJGPP__) && !defined(__BEOS__)
->>>>>>> 97c34ba3
 		printf("%s:\t%s c/s real, %s c/s virtual\n",
 			msg_m, s_real, s_virtual);
 #else
@@ -492,11 +488,7 @@
 
 		benchmark_cps(&results_1.count, results_1.real, s_real);
 		benchmark_cps(&results_1.count, results_1.virtual, s_virtual);
-<<<<<<< HEAD
-#if !defined(__DJGPP__) && !defined(__BEOS__) && !defined(__MINGW32__) && !defined (_MSC_VER)
-=======
 #if !defined(__DJGPP__) && !defined(__BEOS__)
->>>>>>> 97c34ba3
 		printf("%s:\t%s c/s real, %s c/s virtual\n\n",
 			msg_1, s_real, s_virtual);
 #else
