/*
 * This file is part of John the Ripper password cracker,
 * Copyright (c) 1996-2001,2003,2004,2006,2008-2012,2015 by Solar Designer
 *
 * ...with changes in the jumbo patch, by JimF and magnum
 *
 * Redistribution and use in source and binary forms, with or without
 * modification, are permitted.
 *
 * There's ABSOLUTELY NO WARRANTY, express or implied.
 */

<<<<<<< HEAD
#define _BSD_SOURCE /* for setenv() */
#define _DEFAULT_SOURCE 1 /* for setenv() */

#if defined (__MINGW32__) || defined (_MSC_VER)
#define SIGALRM SIGFPE
#endif

#ifdef __ultrix__
#define __POSIX
#define _POSIX_SOURCE
#endif

=======
>>>>>>> a9839d21
#define NEED_OS_TIMER
#include "os.h"

#include <stdio.h>
#if (!AC_BUILT || HAVE_UNISTD_H) && !_MSC_VER
#include <unistd.h>
#endif
#include <string.h>
#include <signal.h>
#include <time.h>
#include <assert.h>
#if HAVE_SYS_TIME_H
#include <sys/time.h>
#endif
#if HAVE_SYS_TIMES_H
#include <sys/times.h>
#endif
#include <stdlib.h> /* setenv */

#include "times.h"

#include "arch.h"
#include "misc.h"
#include "math.h"
#include "params.h"
#include "memory.h"
#include "signals.h"
#include "formats.h"
#include "dyna_salt.h"
#include "bench.h"
#include "john.h"
#include "unicode.h"
#include "config.h"
#include "common-gpu.h"

#ifndef BENCH_BUILD
#include "options.h"
#endif

#ifdef HAVE_MPI
#include "john-mpi.h"
#endif /* HAVE_MPI */

#ifdef _OPENMP
#include <omp.h>
#endif /* _OPENMP */
#include "memdbg.h"

#ifndef BENCH_BUILD
#if FMT_MAIN_VERSION > 11
static char cost_msg[128 * FMT_TUNABLE_COSTS];
#endif
#endif

long clk_tck = 0;

void clk_tck_init(void)
{
	if (clk_tck) return;

#if defined(_SC_CLK_TCK) || !defined(CLK_TCK)
	clk_tck = sysconf(_SC_CLK_TCK);
#else
	clk_tck = CLK_TCK;
#endif
}

unsigned int benchmark_time = BENCHMARK_TIME;

volatile int bench_running;

static void bench_install_handler(void);

static void bench_handle_timer(int signum)
{
	bench_running = 0;
#ifndef SA_RESTART
	bench_install_handler();
#endif
}

static void bench_install_handler(void)
{
#ifdef SA_RESTART
	struct sigaction sa;

	memset(&sa, 0, sizeof(sa));
	sa.sa_handler = bench_handle_timer;
	sa.sa_flags = SA_RESTART;
	sigaction(SIGALRM, &sa, NULL);
#else
	signal(SIGALRM, bench_handle_timer);
#endif
}

static void bench_set_keys(struct fmt_main *format,
	struct fmt_tests *current, int cond)
{
	char *plaintext;
	int index, length;

	format->methods.clear_keys();

	length = format->params.benchmark_length;
	for (index = 0; index < format->params.max_keys_per_crypt; index++) {
		do {
			if (!current->ciphertext)
				current = format->params.tests;
			plaintext = current->plaintext;
			current++;

			if (cond > 0) {
				if ((int)strlen(plaintext) > length) break;
			} else
			if (cond < 0) {
				if ((int)strlen(plaintext) <= length) break;
			} else
				break;
		} while (1);

		format->methods.set_key(plaintext, index);
	}
}
#ifndef BENCH_BUILD
#if FMT_MAIN_VERSION > 11
static unsigned int get_cost(struct fmt_main *format, int index, int cost_idx)
{
	void *salt;
	int value;
	char *ciphertext = format->params.tests[index].ciphertext;
	char **fields = format->params.tests[index].fields;

	if (!fields[1])
		fields[1] = ciphertext;
	ciphertext = format->methods.split(
		format->methods.prepare(fields, format), 0, format);
	salt = format->methods.salt(ciphertext);
	dyna_salt_create(salt);
	value = format->methods.tunable_cost_value[cost_idx](salt);
	dyna_salt_remove(salt);
	return value;
}
#endif
#endif

char *benchmark_format(struct fmt_main *format, int salts,
	struct bench_results *results)
{
	static void *binary = NULL;
	static int binary_size = 0;
	static char s_error[128];
	char *TmpPW[1024];
	int pw_mangled = 0;
	char *where;
	struct fmt_tests *current;
	int cond;
#if OS_TIMER
	struct itimerval it;
#endif
	clock_t start_real, end_real;
#if !defined (__MINGW32__) && !defined (_MSC_VER)
	clock_t start_virtual, end_virtual;
	struct tms buf;
#endif
	int64 crypts;
	char *ciphertext;
	void *salt, *two_salts[2];
	int index, max, i;
#ifndef BENCH_BUILD
#if FMT_MAIN_VERSION > 11
	unsigned int t_cost[2][FMT_TUNABLE_COSTS];
	int ntests, pruned;
#endif
#endif
	clk_tck_init();

	if (!(current = format->params.tests) || !current->ciphertext)
		return "FAILED (no data)";

#if FMT_MAIN_VERSION > 11
#ifndef BENCH_BUILD
	dyna_salt_init(format);

	pruned = 0;
	for (i = 0; i < FMT_TUNABLE_COSTS; i++)
	if (options.loader.min_cost[i] > 0 ||
	    options.loader.max_cost[i] < UINT_MAX) {
		unsigned int cost;

		if (format->methods.tunable_cost_value[i] == NULL) {
			sprintf(s_error,
			        "FAILED (cost %d not defined for format)\n", i);
			return s_error;
		}

		ntests = 0;
		current = format->params.tests;
		while ((current++)->ciphertext)
			ntests++;

		current = format->params.tests;
		for (index = 0; index < ntests; index++) {
			cost = get_cost(format, index, i);
			if (cost >= options.loader.min_cost[i] &&
			    cost <= options.loader.max_cost[i])
				memcpy(current++,
				       &format->params.tests[index],
				       sizeof(struct fmt_tests));
			else
				pruned++;
		}
		memset(current, 0, sizeof(struct fmt_tests));
	}

	if (pruned && !format->params.tests->ciphertext) {
		sprintf(s_error, "FAILED (--cost pruned all %d test vectors)\n",
		        pruned);
		return s_error;
	}
#endif
	if (!(current = format->params.tests) || !current->ciphertext)
		return "FAILED (no data)";
#endif
	if ((where = fmt_self_test(format))) {
		sprintf(s_error, "FAILED (%s)\n", where);
		return s_error;
	}
	if (!current->ciphertext)
		return "FAILED (no ciphertext in test vector)";
	if (!current->plaintext)
		return "FAILED (no plaintext in test vector)";

	if (format->params.binary_size > binary_size) {
		binary_size = format->params.binary_size;
		binary = mem_alloc_tiny(binary_size, MEM_ALIGN_SIMD);
		memset(binary, 0x55, binary_size);
	}

	for (index = 0; index < 2; index++) {
		two_salts[index] = mem_alloc(format->params.salt_size);

		if ((ciphertext = format->params.tests[index].ciphertext)) {
			char **fields = format->params.tests[index].fields;
			if (!fields[1])
				fields[1] = ciphertext;
			ciphertext = format->methods.split(
			    format->methods.prepare(fields, format), 0, format);
			salt = format->methods.salt(ciphertext);
			dyna_salt_create(salt);
		} else {
			assert(index > 0);
/* If we have exactly one test vector, reuse its salt in two_salts[1] */
			salt = two_salts[0];
		}

/* mem_alloc()'ed two_salts[index] may be NULL if salt_size is 0 */
		if (format->params.salt_size)
			memcpy(two_salts[index], salt,
			    format->params.salt_size);
#ifndef BENCH_BUILD
#if FMT_MAIN_VERSION > 11
		for (i = 0; i < FMT_TUNABLE_COSTS &&
		     format->methods.tunable_cost_value[i] != NULL; i++)
			t_cost[index][i] =
				format->methods.tunable_cost_value[i](salt);
#endif
#endif
	}
	format->methods.set_salt(two_salts[0]);

#ifndef BENCH_BUILD
#if FMT_MAIN_VERSION > 11
	*cost_msg = 0;
	for (i = 0; i < FMT_TUNABLE_COSTS &&
		     format->methods.tunable_cost_value[i] != NULL; i++) {
		char msg[128];

		if (t_cost[0][i] == t_cost[1][i])
			sprintf(msg, "cost %d (%s) of %u", i + 1,
			        format->params.tunable_cost_name[i],
			        t_cost[0][i]);
		else
			sprintf(msg, "cost %d (%s) of %u and %u",
			        i + 1, format->params.tunable_cost_name[i],
			        t_cost[0][i], t_cost[1][i]);

		if (i == 0)
			sprintf(cost_msg, "Speed for ");
		else
			strcat(cost_msg, ", ");
		strcat(cost_msg, msg);
	}
#endif
#endif

/* Smashed passwords: -1001 turns into -1 and -1000 turns into 0, and
   -999 turns into 1 for benchmark length. */
	if (format->params.benchmark_length < -950) {
		pw_mangled = 1;
		format->params.benchmark_length += 1000;
	}

/* Ensure we use a buffer that can be read past end of word
   (eg. SIMD optimizations). */
	i = 0;
	current = format->params.tests;
	while (current->ciphertext && i < 1024) {
		TmpPW[i] = current->plaintext;
		current->plaintext =
			strnzcpy(mem_alloc(PLAINTEXT_BUFFER_SIZE),
			         TmpPW[i++], PLAINTEXT_BUFFER_SIZE);

		/* Smash passwords! */
		if (current->plaintext[0] && pw_mangled == 1)
			current->plaintext[0] ^= 5;

		++current;
	}

	if (format->params.benchmark_length > 0) {
		cond = (salts == 1) ? 1 : -1;
		salts = 1;
	} else
		cond = 0;

	current = format->params.tests;
	bench_set_keys(format, current, cond);

#if OS_TIMER
	memset(&it, 0, sizeof(it));
	if (setitimer(ITIMER_REAL, &it, NULL)) pexit("setitimer");
#endif

	bench_running = 1;
	bench_install_handler();

/* Cap it at a sane value to hopefully avoid integer overflows below */
	if (benchmark_time > 3600)
		benchmark_time = 3600;

#if OS_TIMER
	if (!(it.it_value.tv_sec = benchmark_time)) {
/* Use exactly one tick for reasonable precision, but no less than 1 ms */
		if ((it.it_value.tv_usec = 1000000 / clk_tck) < 1000)
			it.it_value.tv_usec = 1000; /* 1 ms */
	}
	if (setitimer(ITIMER_REAL, &it, NULL)) pexit("setitimer");
#else
	sig_timer_emu_init(benchmark_time * clk_tck);
#endif

#if defined (__MINGW32__) || defined (_MSC_VER)
	start_real = clock();
#else
	start_real = times(&buf);
	start_virtual = buf.tms_utime + buf.tms_stime;
	start_virtual += buf.tms_cutime + buf.tms_cstime;
#endif
	crypts.lo = crypts.hi = 0;

	index = salts;
	max = format->params.max_keys_per_crypt;
	do {
		int count = max;

		if (!--index) {
			index = salts;
			if (!(++current)->ciphertext)
				current = format->params.tests;
			bench_set_keys(format, current, cond);
		}

		if (salts > 1) format->methods.set_salt(two_salts[index & 1]);
		format->methods.cmp_all(binary,
		    format->methods.crypt_all(&count, NULL));

		add32to64(&crypts, count);
#if !OS_TIMER
		sig_timer_emu_tick();
#endif
	} while (bench_running && !event_abort);

#if defined (__MINGW32__) || defined (_MSC_VER)
	end_real = clock();
#else
	end_real = times(&buf);
	if (end_real == start_real) end_real++;

	end_virtual = buf.tms_utime + buf.tms_stime;
	end_virtual += buf.tms_cutime + buf.tms_cstime;
	if (end_virtual == start_virtual) end_virtual++;
	results->virtual = end_virtual - start_virtual;
#endif

	results->real = end_real - start_real;
	results->crypts = crypts;

	// if left at 0, we get a / by 0 later.  I have seen this happen on -test=0 runs.
	if (results->real == 0)
		results->real = 1;
#if defined (__MINGW32__) || defined (_MSC_VER)
	results->virtual = results->real;
#endif

	for (index = 0; index < 2; index++) {
		dyna_salt_remove(two_salts[index]);
		MEM_FREE(two_salts[index]);
	}

	/* Unsmash/unbuffer the passwords. */
	i = 0;
	current = format->params.tests;
	while (current->ciphertext && i < 1024) {
		MEM_FREE(current->plaintext);
		current->plaintext = TmpPW[i++];
		++current;
	}

	if (pw_mangled)
		format->params.benchmark_length -= 1000;

	return event_abort ? "" : NULL;
}

void benchmark_cps(int64 *crypts, clock_t time, char *buffer)
{
	unsigned long long cps;

	cps = ((unsigned long long)crypts->hi << 32) + crypts->lo;
	cps *= clk_tck;
	cps /= time;

	if (cps >= 1000000000000ULL)
		sprintf(buffer, "%lluG", cps / 1000000000ULL);
	if (cps >= 1000000000)
		sprintf(buffer, "%lluM", cps / 1000000);
	else
	if (cps >= 1000000)
		sprintf(buffer, "%lluK", cps / 1000);
	else
	if (cps >= 100)
		sprintf(buffer, "%llu", cps);
	else {
		cps = ((unsigned long long)crypts->hi << 32) + crypts->lo;
		cps *= clk_tck * 10;
		cps /= time;
		sprintf(buffer, "%llu.%llu", cps / 10, cps % 10);
	}
}

#ifdef HAVE_MPI
void gather_results(struct bench_results *results)
{
	struct bench_results combined;

	MPI_Reduce(&results->real, &combined.real, 1, MPI_LONG,
		MPI_SUM, 0, MPI_COMM_WORLD);
	MPI_Reduce(&results->virtual, &combined.virtual, 1, MPI_LONG,
		MPI_SUM, 0, MPI_COMM_WORLD);
	MPI_Reduce(&results->crypts.lo, &combined.crypts.lo, 1, MPI_UNSIGNED,
		MPI_SUM, 0, MPI_COMM_WORLD);
	MPI_Reduce(&results->crypts.hi, &combined.crypts.hi, 1, MPI_UNSIGNED,
		MPI_SUM, 0, MPI_COMM_WORLD);
	if (mpi_id == 0) {
		combined.real /= mpi_p;
		combined.virtual /= mpi_p;
		memcpy(results, &combined, sizeof(struct bench_results));
	}
}
#endif

int benchmark_all(void)
{
	struct fmt_main *format;
	char *result, *msg_1, *msg_m;
	struct bench_results results_1, results_m;
	char s_real[64], s_virtual[64];
#if defined(HAVE_OPENCL) || defined(HAVE_CUDA)
	char s_gpu[16 * MAX_GPU_DEVICES] = "";
	int i;
#else
	const char *s_gpu = "";
#endif
	unsigned int total, failed;
	MEMDBG_HANDLE memHand;

#ifdef _OPENMP
	int ompt;
	int ompt_start = omp_get_max_threads();
#endif

#if defined(HAVE_OPENCL) || defined(HAVE_CUDA)
	if (!benchmark_time) {
		/* This will make the majority of OpenCL formats
		   also do "quick" benchmarking. But if LWS or
		   GWS was already set, we do not overwrite. */
		setenv("LWS", "7", 0);
		setenv("GWS", "49", 0);
		setenv("BLOCKS", "7", 0);
		setenv("THREADS", "7", 0);
	}
#endif

#ifndef BENCH_BUILD
AGAIN:
#endif
	total = failed = 0;
#ifdef WITH_ASAN
	if (benchmark_time)
	puts("NOTE: This is an ASan debug build, speed will be lower than normal");
#elif defined(DEBUG)
	if (benchmark_time)
	puts("NOTE: This is a -DDEBUG build, speed may be lower than normal");
#endif
#ifndef BENCH_BUILD
	options.loader.field_sep_char = 31;
#endif
	if ((format = fmt_list))
	do {
#if defined(HAVE_OPENCL) || defined(HAVE_CUDA)
		int n = 0;
#endif
		memHand = MEMDBG_getSnapshot(0);
#ifndef BENCH_BUILD
/* Silently skip formats for which we have no tests, unless forced */
		if (!format->params.tests && format != fmt_list)
			continue;

/* Format disabled in john.conf, unless forced */
		if (fmt_list->next &&
		    cfg_get_bool(SECTION_DISABLED, SUBSECTION_FORMATS,
		                 format->params.label, 0)) {
#ifdef DEBUG
			if ((format->params.flags & FMT_DYNAMIC) == FMT_DYNAMIC) {
				// in debug mode, we 'allow' dyna
			} else
#endif
			continue;
		}

/* Just test the encoding-aware formats if --encoding was used explicitly */
		if (!pers_opts.default_enc && pers_opts.target_enc != ASCII &&
		    pers_opts.target_enc != ISO_8859_1 &&
		    !(format->params.flags & FMT_UTF8)) {
			if (options.format == NULL ||
			    strcasecmp(format->params.label, options.format))
				continue;
			else {
				if (format->params.flags & FMT_UNICODE) {
					if (john_main_process)
						printf("The %s format does not yet support encodings other than ISO-8859-1\n\n", format->params.label);
					continue;
				}
			}
		}
#endif

		/* FIXME: Kludge for thin dynamics, and OpenCL formats */
		/* c3_fmt also added, since it is a somewhat dynamic   */
		/* format and needs init called to change the name     */
		if ((format->params.flags & FMT_DYNAMIC) ||
		    strstr(format->params.label, "-opencl") ||
			strcmp(format->params.label, "crypt")==0 )
			fmt_init(format);

#ifdef _OPENMP
		// MPIOMPmutex may have capped the number of threads
		ompt = omp_get_max_threads();
#endif /* _OPENMP */

#ifdef HAVE_MPI
		if (john_main_process)
#endif
		printf("%s: %s%s%s%s [%s]%s... ",
		    benchmark_time ? "Benchmarking" : "Testing",
		    format->params.label,
		    format->params.format_name[0] ? ", " : "",
		    format->params.format_name,
		    format->params.benchmark_comment,
		    format->params.algorithm_name,
#ifndef BENCH_BUILD
			(pers_opts.target_enc == UTF_8 &&
			 format->params.flags & FMT_UNICODE) ?
		        " in UTF-8 mode" : "");
#else
			"");
#endif
		fflush(stdout);

#ifdef HAVE_MPI
		if (john_main_process) {
			if (mpi_p > 1) {
				printf("(%uxMPI", mpi_p);
#ifdef _OPENMP
				if (format->params.flags & FMT_OMP) {
					if (ompt > 1)
						printf(", %dxOMP", ompt);
				}
#endif /* _OPENMP */
				printf(") ");
#ifdef _OPENMP
			} else {
				if (format->params.flags & FMT_OMP && ompt > 1)
					printf("(%dxOMP) ", ompt);
#endif /* _OPENMP */
			}
			fflush(stdout);
		}
#else /* HAVE_MPI */
#ifdef _OPENMP
#ifdef HAVE_MPI
		if (john_main_process)
#endif
		if (format->params.flags & FMT_OMP && ompt > 1)
			printf("(%dxOMP) ", ompt);
		fflush(stdout);
#endif /* _OPENMP */
#endif /* HAVE_MPI */
		switch (format->params.benchmark_length) {
		case 0:
		case -1000:
			if (format->params.tests[1].ciphertext) {
				msg_m = "Many salts";
				msg_1 = "Only one salt";
				break;
			}
			/* fall through */

		case -1:
		case -1001:
			msg_m = "Raw";
			msg_1 = NULL;
			break;

		default:
			msg_m = "Short";
			msg_1 = "Long";
		}

		total++;

		if ((result = benchmark_format(format,
		    format->params.salt_size ? BENCHMARK_MANY : 1,
		    &results_m))) {
			puts(result);
			failed++;
			goto next;
		}

		if (msg_1)
		if ((result = benchmark_format(format, 1, &results_1))) {
			puts(result);
			failed++;
			goto next;
		}

#if defined(HAVE_CUDA) || defined(HAVE_OPENCL)
		if (benchmark_time > 1)
		for (i = 0; i < MAX_GPU_DEVICES &&
			     gpu_device_list[i] != -1; i++) {
			int dev = gpu_device_list[i];
			int fan, temp, util;

			fan = temp = util = -1;

			if (dev_get_temp[dev])
				dev_get_temp[dev](temp_dev_id[dev],
				                  &temp, &fan, &util);
#if 1
			if (util <= 0)
				continue;
#endif
			if (i == 0)
				n += sprintf(s_gpu + n, ", GPU util:");
			else
				n += sprintf(s_gpu + n, ", GPU%d:", i);

			if (util > 0)
				n += sprintf(s_gpu + n, "%u%%", util);
			else
				n += sprintf(s_gpu + n, "n/a");
		}
#endif
#ifdef HAVE_MPI
		if (john_main_process)
#endif
			printf(benchmark_time ? "DONE%s\n" : "PASS%s\n", s_gpu);
#ifdef _OPENMP
		// reset this in case format capped it (we may be testing more formats)
		omp_set_num_threads(ompt_start);
#endif

#if FMT_MAIN_VERSION > 11
#ifndef BENCH_BUILD
		if (john_main_process && benchmark_time &&
		    *cost_msg && options.verbosity >= 3)
			puts(cost_msg);
#endif
#endif
#ifdef HAVE_MPI
		if (mpi_p > 1) {
			gather_results(&results_m);
			gather_results(&results_1);
		}
#endif
		benchmark_cps(&results_m.crypts, results_m.real, s_real);
		benchmark_cps(&results_m.crypts, results_m.virtual, s_virtual);
#if !defined(__DJGPP__) && !defined(__BEOS__) && !defined(__MINGW32__) && !defined (_MSC_VER)
#ifdef HAVE_MPI
		if (john_main_process)
#endif
		if (benchmark_time)
		printf("%s:\t%s c/s real, %s c/s virtual\n",
			msg_m, s_real, s_virtual);
#else
#ifdef HAVE_MPI
		if (john_main_process)
#endif
		if (benchmark_time)
		printf("%s:\t%s c/s\n",
			msg_m, s_real);
#endif

		if (!msg_1) {
#ifdef HAVE_MPI
			if (john_main_process)
#endif
			if (benchmark_time)
			putchar('\n');
			goto next;
		}

		benchmark_cps(&results_1.crypts, results_1.real, s_real);
		benchmark_cps(&results_1.crypts, results_1.virtual, s_virtual);
#ifdef HAVE_MPI
		if (john_main_process)
#endif
#if !defined(__DJGPP__) && !defined(__BEOS__) && !defined(__MINGW32__) && !defined (_MSC_VER)
		if (benchmark_time)
		printf("%s:\t%s c/s real, %s c/s virtual\n\n",
			msg_1, s_real, s_virtual);
#else
		if (benchmark_time)
		printf("%s:\t%s c/s\n\n",
			msg_1, s_real);
#endif

next:
		fflush(stdout);
		fmt_done(format);
		MEMDBG_checkSnapshot_possible_exit_on_error(memHand, 0);

#ifndef BENCH_BUILD
		/* In case format changed it */
		initUnicode(UNICODE_UNICODE);
#endif
	} while ((format = format->next) && !event_abort);

	if (failed && total > 1 && !event_abort)
		printf("%u out of %u tests have FAILED\n", failed, total);
	else if (total > 1 && !event_abort)
		if (john_main_process)
			printf("All %u formats passed self-tests!\n", total);

#ifndef BENCH_BUILD
	if (options.flags & FLG_LOOPTEST && !event_abort)
		goto AGAIN;
#endif

	return failed || event_abort;
}<|MERGE_RESOLUTION|>--- conflicted
+++ resolved
@@ -10,7 +10,6 @@
  * There's ABSOLUTELY NO WARRANTY, express or implied.
  */
 
-<<<<<<< HEAD
 #define _BSD_SOURCE /* for setenv() */
 #define _DEFAULT_SOURCE 1 /* for setenv() */
 
@@ -18,13 +17,6 @@
 #define SIGALRM SIGFPE
 #endif
 
-#ifdef __ultrix__
-#define __POSIX
-#define _POSIX_SOURCE
-#endif
-
-=======
->>>>>>> a9839d21
 #define NEED_OS_TIMER
 #include "os.h"
 
