--- conflicted
+++ resolved
@@ -78,16 +78,10 @@
  * ASCII <-> binary conversion tables.
  */
 extern const char itoa64[64]; /* crypt(3) base64 - not MIME Base64! */
-<<<<<<< HEAD
-extern char atoi64[0x100];
-extern const char itoa16[16];
-extern char atoi16[0x100];
-extern const char itoa16u[16]; // uppercase
-=======
 extern unsigned char atoi64[0x100];
 extern const char itoa16[16];
 extern unsigned char atoi16[0x100], atoi16l[0x100];
->>>>>>> 67c08d05
+extern const char itoa16u[16]; // uppercase
 
 /*
  * Initializes the tables.
