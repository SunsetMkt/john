/*
 * This file is part of John the Ripper password cracker,
 * Copyright (c) 1996-99,2005,2009,2011,2013 by Solar Designer
 */

/*
 * Things common to many ciphertext formats.
 */

#ifndef _JOHN_COMMON_H
#define _JOHN_COMMON_H

#include "arch.h"
#include "memory.h"

#if ARCH_INT_GT_32
typedef unsigned short ARCH_WORD_32;
typedef unsigned int ARCH_WORD_64;
#else
typedef unsigned int ARCH_WORD_32;
typedef unsigned long long ARCH_WORD_64;
#endif

/* ONLY use this to check alignments of even power of 2 (2, 4, 8, 16, etc) byte counts (CNT).
   the cast to void* MUST be done, due to C spec. http://stackoverflow.com/a/1898487 */
#define is_aligned(PTR, CNT) ((((ARCH_WORD)(const void *)(PTR))&(CNT-1))==0)

#ifdef __GNUC__
<<<<<<< HEAD
#if __GNUC__ > 4 || (__GNUC__ == 4 && __GNUC_MINOR__ >= 7)
#define MAYBE_INLINE __attribute__((always_inline)) inline
#elif __GNUC__ > 3 || (__GNUC__ == 3 && __GNUC_MINOR__ >= 1)
#define MAYBE_INLINE __attribute__((always_inline))
=======
#if __GNUC__ > 3 || (__GNUC__ == 3 && __GNUC_MINOR__ >= 1)
#define MAYBE_INLINE __attribute__((always_inline)) __inline__
>>>>>>> 99d85612
#else
#define MAYBE_INLINE __inline__
#endif
#elif __STDC_VERSION__ >= 199901L
#define MAYBE_INLINE inline
#else
#define MAYBE_INLINE
#endif

#if ((__GNUC__ == 2) && (__GNUC_MINOR__ >= 7)) || (__GNUC__ > 2)
#define CC_CACHE_ALIGN \
	__attribute__ ((aligned (MEM_ALIGN_CACHE)))
#else
#define CC_CACHE_ALIGN			/* nothing */
#endif

/*
 * This "shift" is the number of bytes that may be inserted between arrays the
 * size of which would be a multiple of cache line size (some power of two) and
 * that might be accessed simultaneously.  The purpose of the shift is to avoid
 * cache bank conflicts with such accesses, actually allowing them to proceed
 * simultaneously.  This number should be a multiple of the machine's word size
 * but smaller than cache line size.
 */
#define CACHE_BANK_SHIFT		ARCH_SIZE

/*
 * ASCII <-> binary conversion tables.
 */
extern const char itoa64[64]; /* crypt(3) base64 - not MIME Base64! */
extern char atoi64[0x100];
extern const char itoa16[16];
extern char atoi16[0x100];
extern const char itoa16u[16]; // uppercase

/*
 * Initializes the tables.
 */
extern void common_init(void);

#endif<|MERGE_RESOLUTION|>--- conflicted
+++ resolved
@@ -26,15 +26,10 @@
 #define is_aligned(PTR, CNT) ((((ARCH_WORD)(const void *)(PTR))&(CNT-1))==0)
 
 #ifdef __GNUC__
-<<<<<<< HEAD
 #if __GNUC__ > 4 || (__GNUC__ == 4 && __GNUC_MINOR__ >= 7)
 #define MAYBE_INLINE __attribute__((always_inline)) inline
 #elif __GNUC__ > 3 || (__GNUC__ == 3 && __GNUC_MINOR__ >= 1)
 #define MAYBE_INLINE __attribute__((always_inline))
-=======
-#if __GNUC__ > 3 || (__GNUC__ == 3 && __GNUC_MINOR__ >= 1)
-#define MAYBE_INLINE __attribute__((always_inline)) __inline__
->>>>>>> 99d85612
 #else
 #define MAYBE_INLINE __inline__
 #endif
