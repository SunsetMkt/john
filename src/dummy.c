/*
 * This file is part of John the Ripper password cracker,
 * Copyright (c) 2011,2012 by Solar Designer
 */

#include <string.h>

#include "common.h"
#include "formats.h"

#define FORMAT_LABEL			"dummy"
#define FORMAT_NAME			"dummy"
#define ALGORITHM_NAME			"N/A"

#define BENCHMARK_COMMENT		""
#define BENCHMARK_LENGTH		-1

/* Max 125, but 95 typically produces fewer L1 data cache tag collisions */
#define PLAINTEXT_LENGTH		95
#define MAX_PLAINTEXT_LENGTH		(PLAINTEXT_BUFFER_SIZE - 3) // 125

typedef struct {
	ARCH_WORD_32 hash;
	char c0;
} dummy_binary;

#define BINARY_SIZE			sizeof(dummy_binary)
#define BINARY_ALIGN			sizeof(ARCH_WORD_32)
#define SALT_SIZE			0
#define SALT_ALIGN			1

#define MIN_KEYS_PER_CRYPT		1
#define MAX_KEYS_PER_CRYPT		(0x4000 / (PLAINTEXT_LENGTH + 1))

static struct fmt_tests tests[] = {
	{"$dummy$64756d6d79", "dummy"},
	{"$dummy$", ""},
	{"$dummy$70617373776f7264", "password"},
	{NULL}
};

static char saved_key[MAX_KEYS_PER_CRYPT][PLAINTEXT_LENGTH + 1];
static int warned = 0;

static int valid(char *ciphertext, struct fmt_main *self)
{
	char *p, *q, c;

	if (strncmp(ciphertext, "$dummy$", 7))
		return 0;

	p = strrchr(ciphertext, '$');

/* Support saltless hashes only for now */
	if (p - ciphertext != 6)
		return 0;

	q = ++p;
	while ((c = *q)) {
		q++;
		if (atoi16[ARCH_INDEX(c)] == 0x7F)
			return 0;
		if (c >= 'A' && c <= 'F') /* support lowercase only */
			return 0;
	}

/* Must be an even number of hex chars (zero is OK) */
	if ((q - p) & 1)
		return 0;

/* We won't be able to crack passwords longer than PLAINTEXT_LENGTH.
 * Also, we rely on this check having been performed before decode(). */
	if (((q - p) >> 1) > PLAINTEXT_LENGTH) {
		/*
		 * Warn if the dummy hash is not supported due to the maximum
		 * password length, but otherwise would be valid.
		 * Would one warning for each invalid hash be better?
		 */
		if (warned < 2 && ((q - p) >> 1) > MAX_PLAINTEXT_LENGTH) {
			warned = 2;
			fprintf(stderr,
			        "dummy password length %d > max. supported lengh %d\n",
				(int)((q - p) >> 1), MAX_PLAINTEXT_LENGTH);
		}
		else if (warned == 0 && ((q - p) >> 1) > PLAINTEXT_LENGTH) {
			warned = 1;
			/*
			 * Should a hint to recompile with adjusted PLAINTEXT_LENGTH
			 * be added here? Or is dummy format only used by experts anyway?
			 */
			fprintf(stderr,
			        "dummy password length %d > currently supported length %d\n",
			        (int)((q - p) >> 1), PLAINTEXT_LENGTH);
		}
		return 0;
	}
	return 1;
}

static char *decode(char *ciphertext)
{
	static char out[PLAINTEXT_LENGTH + 1];
	char *p, *q, c;

	p = strrchr(ciphertext, '$') + 1;
	q = out;
	while ((c = *p)) {
		p++;
		*q++ = (atoi16[ARCH_INDEX(c)] << 4) | atoi16[ARCH_INDEX(*p++)];
	}
	*q = 0;

	return out;
}

<<<<<<< HEAD
static MAYBE_INLINE ARCH_WORD_32 string_hash(char *s)
=======
MAYBE_INLINE static ARCH_WORD_32 string_hash(char *s)
>>>>>>> 05b8d004
{
	ARCH_WORD_32 hash, extra;
	char *p;

	p = s + 2;
	hash = (unsigned char)s[0];
	if (!hash)
		goto out;
	extra = (unsigned char)s[1];
	if (!extra)
		goto out;

	while (*p) {
		hash <<= 3; extra <<= 2;
		hash += (unsigned char)p[0];
		if (!p[1]) break;
		extra += (unsigned char)p[1];
		p += 2;
		if (hash & 0xe0000000) {
			hash ^= hash >> 20;
			extra ^= extra >> 20;
			hash &= 0xfffff;
		}
	}

	hash -= extra;
	hash ^= extra << 10;

	hash ^= hash >> 16;

out:
	return hash;
}

static void *binary(char *ciphertext)
{
	static dummy_binary out;
	char *decoded;

	decoded = decode(ciphertext);

	out.hash = string_hash(decoded);
	out.c0 = decoded[0];

	return &out;
}

static int binary_hash_0(void *binary)
{
	ARCH_WORD_32 hash = ((dummy_binary *)binary)->hash;
	hash ^= hash >> 8;
	return (hash ^ (hash >> 4)) & 0xf;
}

static int binary_hash_1(void *binary)
{
	ARCH_WORD_32 hash = ((dummy_binary *)binary)->hash;
	return (hash ^ (hash >> 8)) & 0xff;
}

static int binary_hash_2(void *binary)
{
	ARCH_WORD_32 hash = ((dummy_binary *)binary)->hash;
	return (hash ^ (hash >> 12)) & 0xfff;
}

static int binary_hash_3(void *binary)
{
	return ((dummy_binary *)binary)->hash & 0xffff;
}

static int binary_hash_4(void *binary)
{
	return ((dummy_binary *)binary)->hash & 0xfffff;
}

static int binary_hash_5(void *binary)
{
	return ((dummy_binary *)binary)->hash & 0xffffff;
}

static int binary_hash_6(void *binary)
{
	return ((dummy_binary *)binary)->hash & 0x7ffffff;
}

static int get_hash_0(int index)
{
	ARCH_WORD_32 hash = string_hash(saved_key[index]);
	hash ^= hash >> 8;
	return (hash ^ (hash >> 4)) & 0xf;
}

static int get_hash_1(int index)
{
	ARCH_WORD_32 hash = string_hash(saved_key[index]);
	return (hash ^ (hash >> 8)) & 0xff;
}

static int get_hash_2(int index)
{
	ARCH_WORD_32 hash = string_hash(saved_key[index]);
	return (hash ^ (hash >> 12)) & 0xfff;
}

static int get_hash_3(int index)
{
	return string_hash(saved_key[index]) & 0xffff;
}

static int get_hash_4(int index)
{
	return string_hash(saved_key[index]) & 0xfffff;
}

static int get_hash_5(int index)
{
	return string_hash(saved_key[index]) & 0xffffff;
}

static int get_hash_6(int index)
{
	return string_hash(saved_key[index]) & 0x7ffffff;
}

static void set_key(char *key, int index)
{
	char *p = saved_key[index];
	*p = 0;
	strncat(p, key, PLAINTEXT_LENGTH);
}

static char *get_key(int index)
{
	return saved_key[index];
}

static void crypt_all(int count)
{
}

static int cmp_all(void *binary, int count)
{
	int i;

	for (i = 0; i < count; i++) {
		if (((dummy_binary *)binary)->c0 != saved_key[i][0])
			continue;
		if (((dummy_binary *)binary)->hash == string_hash(saved_key[i]))
			return 1;
	}

	return 0;
}

static int cmp_one(void *binary, int index)
{
	return
	    ((dummy_binary *)binary)->c0 == saved_key[index][0] &&
	    ((dummy_binary *)binary)->hash == string_hash(saved_key[index]);
}

static int cmp_exact(char *source, int index)
{
	return !strcmp(decode(source), saved_key[index]);
}

struct fmt_main fmt_dummy = {
	{
		FORMAT_LABEL,
		FORMAT_NAME,
		ALGORITHM_NAME,
		BENCHMARK_COMMENT,
		BENCHMARK_LENGTH,
		PLAINTEXT_LENGTH,
		BINARY_SIZE,
		BINARY_ALIGN,
		SALT_SIZE,
		SALT_ALIGN,
		MIN_KEYS_PER_CRYPT,
		MAX_KEYS_PER_CRYPT,
		FMT_CASE | FMT_8_BIT,
		tests
	}, {
		fmt_default_init,
		fmt_default_prepare,
		valid,
		fmt_default_split,
		binary,
		fmt_default_salt,
		fmt_default_source,
		{
			binary_hash_0,
			binary_hash_1,
			binary_hash_2,
			binary_hash_3,
			binary_hash_4,
			binary_hash_5,
			binary_hash_6
		},
		fmt_default_salt_hash,
		fmt_default_set_salt,
		set_key,
		get_key,
		fmt_default_clear_keys,
		crypt_all,
		{
			get_hash_0,
			get_hash_1,
			get_hash_2,
			get_hash_3,
			get_hash_4,
			get_hash_5,
			get_hash_6
		},
		cmp_all,
		cmp_one,
		cmp_exact
	}
};<|MERGE_RESOLUTION|>--- conflicted
+++ resolved
@@ -113,11 +113,7 @@
 	return out;
 }
 
-<<<<<<< HEAD
-static MAYBE_INLINE ARCH_WORD_32 string_hash(char *s)
-=======
 MAYBE_INLINE static ARCH_WORD_32 string_hash(char *s)
->>>>>>> 05b8d004
 {
 	ARCH_WORD_32 hash, extra;
 	char *p;
