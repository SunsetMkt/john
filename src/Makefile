#
# This file is part of John the Ripper password cracker,
# Copyright (c) 1996-2011 by Solar Designer
#
# ...with changes in the jumbo patch, by various authors
#

CC = gcc
AS = $(CC)
LD = $(CC)
CPP = $(CC)
CP = cp
LN = ln -f -s
RM = rm -f
TR = tr
SED = sed
NULL = /dev/null
CPPFLAGS = -E

## Uncomment the TWO lines below for MPI (can be used together with OMP as well)
## If you experience problems with MPI_Barrier, remove -DJOHN_MPI_BARRIER
## If you experience problems with MPI_Abort, remove -DJOHN_MPI_ABORT
#CC = mpicc -DHAVE_MPI -DJOHN_MPI_BARRIER -DJOHN_MPI_ABORT
#MPIOBJ = john-mpi.o

OMPFLAGS =
# gcc with OpenMP
#OMPFLAGS = -fopenmp
#OMPFLAGS = -fopenmp -msse2
# Sun Studio with OpenMP (set the OMP_NUM_THREADS env var at runtime)
#OMPFLAGS = -xopenmp
# icc with OpenMP (for make target linux-x86-64-icc)
#ICCOMPFLAGS = -openmp

CFLAGS = -c -Wall -O2 -fomit-frame-pointer -I/usr/local/include $(OMPFLAGS)
# -DHAVE_SKEY
# CFLAGS for use on the main john.c file only
CFLAGS_MAIN = $(CFLAGS)
ASFLAGS = -c $(OMPFLAGS)
LDFLAGS = -s -L/usr/local/lib -L/usr/local/ssl/lib -lcrypto -lssl -lm -lz $(OMPFLAGS)
# -lskey
LDFLAGS_SOLARIS = -lrt -lnsl -lsocket -lm -lz -lcrypto -lssl
LDFLAGS_MKV = -s -lm
OPT_NORMAL = -funroll-loops
# Remove the "-Os" if you're using an ancient version of gcc
OPT_INLINE = -Os -funroll-loops -finline-functions

# Works with Solaris make, and GNU make
PLUGFORMATS_SRCS: sh =echo *_plug.c
PLUGFORMATS_SRCS += $(wildcard *_plug.c)
PLUGFORMATS_OBJS = $(PLUGFORMATS_SRCS:.c=.o)

JOHN_OBJS = \
	$(MPIOBJ) \
	DES_fmt.o DES_std.o DES_bs.o DES_bs_b.o \
	BSDI_fmt.o \
	MD5_fmt.o MD5_std.o \
	BF_fmt.o BF_std.o \
	AFS_fmt.o \
	LM_fmt.o \
	trip_fmt.o \
	timer.o \
	md5_go.o \
	md5_eq.o \
	md5.o \
	rc4.o \
	hmacmd5.o \
	base64.o \
	md4.o \
	dynamic_fmt.o dynamic_parser.o dynamic_preloads.o dynamic_utils.o \
	rawSHA224_fmt.o rawSHA256_fmt.o rawSHA384_fmt.o rawSHA512_fmt.o \
	XSHA512_fmt.o \
	hmailserver_fmt.o \
	SybaseASE_fmt.o \
	SKEY_fmt.o \
	ssh_fmt.o ssh2john.o \
	pdf_fmt.o pdf2john.o pdfcrack_common.o pdfcrack_md5.o pdfparser.o pdfcrack.o pdfcrack_rc4.o \
	rar_fmt.o rar2john.o \
	zip_fmt.o zip2john.o gladman_hmac.o gladman_pwd2key.o \
	$(PLUGFORMATS_OBJS) \
	plugin.o \
	dummy.o \
	batch.o bench.o charset.o common.o compiler.o config.o cracker.o \
	crc32.o external.o formats.o getopt.o idle.o inc.o john.o list.o \
	loader.o logger.o math.o memory.o misc.o options.o params.o path.o \
	recovery.o rpp.o rules.o signals.o single.o status.o tty.o wordlist.o \
	mkv.o mkvlib.o \
	unicode.o \
	unshadow.o \
	unafs.o \
	undrop.o \
	unique.o

BENCH_DES_OBJS_ORIG = \
	DES_fmt.o DES_std.o

BENCH_DES_OBJS_DEPEND = \
	$(BENCH_DES_OBJS_ORIG)

BENCH_DES_BS_OBJS_DEPEND = \
	DES_bs_b.o

BENCH_MD5_OBJS_DEPEND = \
	MD5_fmt.o MD5_std.o

BENCH_BF_OBJS_DEPEND = \
	BF_fmt.o BF_std.o

BENCH_OBJS = \
    $(MPIOBJ) \
	$(BENCH_DES_OBJS_DEPEND) \
	DES_bsg.o $(BENCH_DES_BS_OBJS_DEPEND) \
	$(BENCH_MD5_OBJS_DEPEND) \
	$(BENCH_BF_OBJS_DEPEND) \
	bench-t.o best.o common.o config_g.o formats_g.o math.o memory.o \
	miscnl.o params.o path.o signals.o tty.o

GENMKVPWD_OBJS = \
	genmkvpwd.o mkvlib.o memory.o miscnl.o

PROJ = ../run/john ../run/unshadow ../run/unafs ../run/unique ../run/undrop \
	../run/ssh2john ../run/pdf2john ../run/rar2john ../run/zip2john \
	../run/genmkvpwd ../run/mkvcalcproba ../run/calc_stat \
	../run/tgtsnarf
PROJ_DOS = ../run/john.bin ../run/john.com \
	../run/unshadow.com ../run/unafs.com ../run/unique.com \
	../run/undrop.com \
	../run/ssh2john.com ../run/pdf2john.com ../run/rar2john.com ../run/zip2john
PROJ_WIN32 = ../run/john.exe \
	../run/unshadow.exe ../run/unafs.exe ../run/unique.exe \
	../run/undrop.exe \
	../run/ssh2john.exe ../run/pdf2john.exe ../run/rar2john.exe ../run/zip2john.exe \
	../run/genmkvpwd.exe ../run/mkvcalcproba.exe ../run/calc_stat.exe
PROJ_WIN32_MINGW = ../run/john-mingw.exe \
	../run/unshadow.exe ../run/unafs.exe ../run/unique.exe \
	../run/undrop.exe \
	../run/ssh2john.exe ../run/pdf2john.exe ../run/rar2john.exe ../run/zip2john.exe \
	../run/genmkvpwd.exe ../run/mkvcalcproba.exe ../run/calc_stat.exe

default:
	@echo "To build John the Ripper, type:"
	@echo "	make clean SYSTEM"
	@echo "where SYSTEM can be one of the following:"
	@echo "([i] is an optional letter for pre-built intrinsics, eg. -sse2i vs -sse2):"
	@echo "linux-x86-64-avx         Linux, x86-64 with AVX (2011+ Intel CPUs)"
	@echo "linux-x86-64-xop         Linux, x86-64 with AVX and XOP (2011+ AMD CPUs)"
	@echo "linux-x86-64[i]          Linux, x86-64 with SSE2 (most common)"
	@echo "linux-x86-64-icc         Linux, x86-64 compiled with icc"
	@echo "linux-x86-64-clang       Linux, x86-64 compiled with clang"
#	@echo "linux-x86-64-32-sse2[i]  Linux, x86-64, 32-bit with SSE2 (for regression tests)"
#	@echo "linux-x86-64-32-mmx      Linux, x86-64, 32-bit with MMX (for regression tests)"
#	@echo "linux-x86-64-32-any      Linux, x86-64, 32-bit (for regression tests)"
	@echo "linux-x86-sse2[i]        Linux, x86 32-bit with SSE2 (most common, 32-bit)"
	@echo "linux-x86-mmx            Linux, x86 32-bit with MMX (for old computers)"
	@echo "linux-x86-any            Linux, x86 32-bit (for truly ancient computers)"
	@echo "linux-alpha              Linux, Alpha"
	@echo "linux-sparc              Linux, SPARC 32-bit"
	@echo "linux-ppc32-altivec      Linux, PowerPC w/AltiVec (best)"
	@echo "linux-ppc32              Linux, PowerPC 32-bit"
#	@echo "linux-ppc64-altivec      Linux, PowerPC 64-bit w/AltiVec"
	@echo "linux-ppc64              Linux, PowerPC 64-bit"
	@echo "linux-ia64               Linux, IA-64"
	@echo "freebsd-x86-64[i]        FreeBSD, x86-64 with SSE2 (best)"
	@echo "freebsd-x86-sse2[i]      FreeBSD, x86 with SSE2 (best if 32-bit)"
	@echo "freebsd-x86-mmx          FreeBSD, x86 with MMX"
	@echo "freebsd-x86-any          FreeBSD, x86"
	@echo "freebsd-alpha            FreeBSD, Alpha"
	@echo "openbsd-x86-64[i]        OpenBSD, x86-64 with SSE2 (best)"
	@echo "openbsd-x86-sse2[i]      OpenBSD, x86 with SSE2 (best if 32-bit)"
	@echo "openbsd-x86-mmx          OpenBSD, x86 with MMX"
	@echo "openbsd-x86-any          OpenBSD, x86"
	@echo "openbsd-alpha            OpenBSD, Alpha"
	@echo "openbsd-sparc64          OpenBSD, SPARC 64-bit (best)"
	@echo "openbsd-sparc            OpenBSD, SPARC 32-bit"
	@echo "openbsd-ppc32            OpenBSD, PowerPC 32-bit"
	@echo "openbsd-ppc64            OpenBSD, PowerPC 64-bit"
	@echo "openbsd-pa-risc          OpenBSD, PA-RISC"
	@echo "openbsd-vax              OpenBSD, VAX"
	@echo "netbsd-sparc64           NetBSD, SPARC 64-bit"
	@echo "netbsd-vax               NetBSD, VAX"
	@echo "solaris-sparc64-cc       Solaris, SPARC V9 64-bit, cc (best)"
	@echo "solaris-sparc64-gcc      Solaris, SPARC V9 64-bit, gcc"
	@echo "solaris-sparcv9-cc       Solaris, SPARC V9 32-bit, cc"
	@echo "solaris-sparcv8-cc       Solaris, SPARC V8 32-bit, cc"
	@echo "solaris-sparc-gcc        Solaris, SPARC 32-bit, gcc"
	@echo "solaris-x86-64-cc        Solaris, x86-64 with SSE2, cc"
	@echo "solaris-x86-64[i]-gcc    Solaris, x86-64 with SSE2, gcc"
	@echo "solaris-x86-sse2-cc      Solaris 9 4/04+, x86 with SSE2, cc"
	@echo "solaris-x86-sse2[i]-gcc  Solaris 9 4/04+, x86 with SSE2, gcc"
	@echo "solaris-x86-mmx-cc       Solaris, x86 with MMX, cc"
	@echo "solaris-x86-mmx-gcc      Solaris, x86 with MMX, gcc"
	@echo "solaris-x86-any-cc       Solaris, x86, cc"
	@echo "solaris-x86-any-gcc      Solaris, x86, gcc"
	@echo "sco-x86-any-gcc          SCO, x86, gcc"
	@echo "sco-x86-any-cc           SCO, x86, cc"
	@echo "tru64-alpha              Tru64 (Digital UNIX, OSF/1), Alpha"
	@echo "aix-ppc32                AIX, PowerPC 32-bit"
	@echo "macosx-x86-64            Mac OS X 10.5+, Xcode 3.0+, x86-64 with SSE2 (best)"
	@echo "macosx-x86-sse2          Mac OS X, x86 with SSE2"
	@echo "macosx-ppc32-altivec     Mac OS X, PowerPC w/AltiVec (best)"
	@echo "macosx-ppc32             Mac OS X, PowerPC 32-bit"
#	@echo "macosx-ppc64-altivec     Mac OS X, PowerPC 64-bit w/AltiVec"
	@echo "macosx-ppc64             Mac OS X 10.4+, PowerPC 64-bit"
	@echo "macosx-universal         Mac OS X, Universal Binary (x86 + x86-64 + PPC)"
	@echo "hpux-pa-risc-gcc         HP-UX, PA-RISC, gcc"
	@echo "hpux-pa-risc-cc          HP-UX, PA-RISC, ANSI cc"
	@echo "irix-mips64-r10k         IRIX, MIPS 64-bit (R10K) (best)"
	@echo "irix-mips64              IRIX, MIPS 64-bit"
	@echo "irix-mips32              IRIX, MIPS 32-bit"
	@echo "dos-djgpp-x86-mmx        DOS, DJGPP, x86 with MMX"
	@echo "dos-djgpp-x86-any        DOS, DJGPP, x86"
	@echo "win32-cygwin-x86-sse2[i] Win32, Cygwin, x86 with SSE2 (best)"
	@echo "win32-cygwin-x86-mmx     Win32, Cygwin, x86 with MMX"
	@echo "win32-cygwin-x86-any     Win32, Cygwin, x86"
	@echo "win32-mingw-x86-sse2[i]  Win32, MinGW, x86 with SSE2 (best)"
	@echo "win32-mingw-x86-mmx      Win32, MinGW, x86 with MMX"
	@echo "win32-mingw-x86-any      Win32, MinGW, x86"
	@echo "beos-x86-sse2            BeOS, x86 with SSE2 (best)"
	@echo "beos-x86-mmx             BeOS, x86 with MMX"
	@echo "beos-x86-any             BeOS, x86"
	@echo "generic                  Any other Unix-like system with gcc"

linux-x86-64-avx:
	$(LN) x86-64.h arch.h
	@echo "#define JOHN_BLD" '"'$@'"' > john_build_rule.h
	$(MAKE) $(PROJ) \
		JOHN_OBJS="$(JOHN_OBJS) c3_fmt.o x86-64.o sse-intrinsics.o" \
		CFLAGS_MAIN="$(CFLAGS) -DJOHN_AVX -DHAVE_CRYPT -DHAVE_DL" \
		CFLAGS="$(CFLAGS) -mavx -DHAVE_CRYPT -DHAVE_DL" \
		ASFLAGS="$(ASFLAGS) -mavx" \
		LDFLAGS="$(LDFLAGS) -lcrypt -ldl"

linux-x86-64-xop:
	$(LN) x86-64.h arch.h
	@echo "#define JOHN_BLD" '"'$@'"' > john_build_rule.h
	$(MAKE) $(PROJ) \
		JOHN_OBJS="$(JOHN_OBJS) c3_fmt.o x86-64.o sse-intrinsics.o" \
		CFLAGS_MAIN="$(CFLAGS) -DJOHN_XOP -DHAVE_CRYPT -DHAVE_DL" \
		CFLAGS="$(CFLAGS) -mxop -DHAVE_CRYPT -DHAVE_DL" \
		ASFLAGS="$(ASFLAGS) -mxop" \
		LDFLAGS="$(LDFLAGS) -lcrypt -ldl"

linux-x86-64:
	$(LN) x86-64.h arch.h
	@echo "#define JOHN_BLD" '"'$@'"' > john_build_rule.h
	$(MAKE) $(PROJ) \
		JOHN_OBJS="$(JOHN_OBJS) c3_fmt.o x86-64.o sse-intrinsics.o" \
		CFLAGS="$(CFLAGS) -DHAVE_CRYPT -DHAVE_DL" \
		LDFLAGS="$(LDFLAGS) -lcrypt -ldl"

linux-x86-64i:
	$(LN) x86-64.h arch.h
	@echo "#define JOHN_BLD" '"'$@'"' > john_build_rule.h
	$(MAKE) $(PROJ) \
		JOHN_OBJS="$(JOHN_OBJS) c3_fmt.o x86-64.o sse-intrinsics-64.o" \
		CFLAGS="$(CFLAGS) -DHAVE_CRYPT -DHAVE_DL -DUSING_ICC_S_FILE" \
		LDFLAGS="$(LDFLAGS) -lcrypt -ldl"

linux-x86-64-clang:
	$(LN) x86-64.h arch.h
	@echo "#define JOHN_BLD" '"'$@'"' > john_build_rule.h
	$(MAKE) $(PROJ) \
		JOHN_OBJS="$(JOHN_OBJS) c3_fmt.o x86-64.o sse-intrinsics.o" \
		CFLAGS="-c -O2 -I/usr/include -msse2 -DHAVE_CRYPT -DHAVE_DL" \
		LDFLAGS="-lm -lssl -lcrypto -lcrypt -ldl" \
		CPP="clang" CC="clang" AS="clang" LD="clang"

linux-x86-64-icc:
	$(LN) x86-64.h arch.h
	@echo "#define JOHN_BLD" '"'$@'"' > john_build_rule.h
	$(MAKE) $(PROJ) \
		JOHN_OBJS="$(JOHN_OBJS) c3_fmt.o x86-64.o sse-intrinsics.o" \
		CFLAGS="-c -fast -O2 -I/usr/include -static-intel -DHAVE_CRYPT -DHAVE_DL $(ICCOMPFLAGS)" \
		LDFLAGS="-lm -lssl -lcrypto -ipo -static-intel -lcrypt -ldl $(ICCOMPFLAGS) -s" \
		CPP="icc" CC="icc" AS="icc" LD="icc"

linux-x86-64-32-sse2:
	$(LN) x86-sse.h arch.h
	@echo "#define JOHN_BLD" '"'$@'"' > john_build_rule.h
	$(MAKE) $(PROJ) \
		JOHN_OBJS="$(JOHN_OBJS) c3_fmt.o x86.o x86-sse.o sha1-mmx.o md4-mmx.o md5-mmx.o" \
		CFLAGS="$(CFLAGS) -m32 -DHAVE_CRYPT -DHAVE_DL" \
		ASFLAGS="$(ASFLAGS) -m32" \
		LDFLAGS="$(LDFLAGS) -m32 -lcrypt -ldl"

linux-x86-64-32-sse2i:
	$(LN) x86-ssei.h arch.h
	@echo "#define JOHN_BLD" '"'$@'"' > john_build_rule.h
	$(MAKE) $(PROJ) \
		JOHN_OBJS="$(JOHN_OBJS) c3_fmt.o x86.o x86-sse.o sha1-mmx.o md4-mmx.o md5-mmx.o sse-intrinsics-32.o" \
		CFLAGS="$(CFLAGS) -m32 -msse2 -DHAVE_CRYPT -DHAVE_DL -DUSING_ICC_S_FILE" \
		ASFLAGS="$(ASFLAGS) -m32 -msse2" \
		LDFLAGS="$(LDFLAGS) -m32 -lcrypt -ldl"

linux-x86-64-32-mmx:
	$(LN) x86-mmx.h arch.h
	@echo "#define JOHN_BLD" '"'$@'"' > john_build_rule.h
	$(MAKE) $(PROJ) \
		JOHN_OBJS="$(JOHN_OBJS) c3_fmt.o x86.o x86-mmx.o sha1-mmx.o md4-mmx.o md5-mmx.o" \
		CFLAGS="$(CFLAGS) -m32 -DHAVE_CRYPT -DHAVE_DL" \
		ASFLAGS="$(ASFLAGS) -m32" \
		LDFLAGS="$(LDFLAGS) -m32 -lcrypt -ldl"

linux-x86-64-32-any:
	$(LN) x86-any.h arch.h
	@echo "#define JOHN_BLD" '"'$@'"' > john_build_rule.h
	$(MAKE) $(PROJ) \
		JOHN_OBJS="$(JOHN_OBJS) c3_fmt.o x86.o" \
		CFLAGS="$(CFLAGS) -m32 -DHAVE_CRYPT -DHAVE_DL" \
		ASFLAGS="$(ASFLAGS) -m32" \
		LDFLAGS="$(LDFLAGS) -m32 -lcrypt -ldl"

linux-x86-avx:
	$(LN) x86-sse.h arch.h
	@echo "#define JOHN_BLD" '"'$@'"' > john_build_rule.h
	$(MAKE) $(PROJ) \
		JOHN_OBJS="$(JOHN_OBJS) c3_fmt.o x86.o" \
		CFLAGS_MAIN="$(CFLAGS) -m32 -DJOHN_AVX -DHAVE_CRYPT" \
		CFLAGS="$(CFLAGS) -m32 -mavx -DHAVE_CRYPT" \
		ASFLAGS="$(ASFLAGS) -m32 -mavx" \
		LDFLAGS="$(LDFLAGS) -m32 -lcrypt"

linux-x86-xop:
	$(LN) x86-sse.h arch.h
	@echo "#define JOHN_BLD" '"'$@'"' > john_build_rule.h
	$(MAKE) $(PROJ) \
		JOHN_OBJS="$(JOHN_OBJS) c3_fmt.o x86.o" \
		CFLAGS_MAIN="$(CFLAGS) -m32 -DJOHN_XOP -DHAVE_CRYPT" \
		CFLAGS="$(CFLAGS) -m32 -mxop -DHAVE_CRYPT" \
		ASFLAGS="$(ASFLAGS) -m32 -mxop" \
		LDFLAGS="$(LDFLAGS) -m32 -lcrypt"

linux-x86-sse2:
	$(LN) x86-sse.h arch.h
	@echo "#define JOHN_BLD" '"'$@'"' > john_build_rule.h
	$(MAKE) $(PROJ) \
		JOHN_OBJS="$(JOHN_OBJS) c3_fmt.o x86.o x86-sse.o sha1-mmx.o md4-mmx.o md5-mmx.o" \
		CFLAGS="$(CFLAGS) -DHAVE_CRYPT -DHAVE_DL" \
		LDFLAGS="$(LDFLAGS) -lcrypt -ldl"

linux-x86-sse2i:
	$(LN) x86-ssei.h arch.h
	@echo "#define JOHN_BLD" '"'$@'"' > john_build_rule.h
	$(MAKE) $(PROJ) \
		JOHN_OBJS="$(JOHN_OBJS) c3_fmt.o x86.o x86-sse.o sha1-mmx.o md4-mmx.o md5-mmx.o sse-intrinsics-32.o" \
		CFLAGS="$(CFLAGS) -msse2 -DHAVE_CRYPT -DHAVE_DL -DUSING_ICC_S_FILE" \
		ASFLAGS="$(ASFLAGS) -msse2" \
		LDFLAGS="$(LDFLAGS) -lcrypt -ldl"

linux-x86-mmx:
	$(LN) x86-mmx.h arch.h
	@echo "#define JOHN_BLD" '"'$@'"' > john_build_rule.h
	$(MAKE) $(PROJ) \
		JOHN_OBJS="$(JOHN_OBJS) c3_fmt.o x86.o x86-mmx.o sha1-mmx.o md4-mmx.o md5-mmx.o" \
		CFLAGS="$(CFLAGS) -DHAVE_CRYPT -DHAVE_DL" \
		LDFLAGS="$(LDFLAGS) -lcrypt -ldl"

linux-x86-any:
	$(LN) x86-any.h arch.h
	@echo "#define JOHN_BLD" '"'$@'"' > john_build_rule.h
	$(MAKE) $(PROJ) \
		JOHN_OBJS="$(JOHN_OBJS) c3_fmt.o x86.o" \
		CFLAGS="$(CFLAGS) -DHAVE_CRYPT -DHAVE_DL" \
		LDFLAGS="$(LDFLAGS) -lcrypt -ldl"

linux-alpha:
	$(LN) alpha.h arch.h
	@echo "#define JOHN_BLD" '"'$@'"' > john_build_rule.h
	$(MAKE) $(PROJ) \
		JOHN_OBJS="$(JOHN_OBJS) c3_fmt.o alpha.o" \
		CFLAGS="$(CFLAGS) -DHAVE_CRYPT -DHAVE_DL" \
		LDFLAGS="$(LDFLAGS) -lcrypt -ldl"

# This target is currently "undocumented" as ccc generates much slower
# code for the large unrolled loops in John; let's hope it gets fixed.
linux-alpha-ccc:
	$(LN) alpha.h arch.h
	@echo "#define JOHN_BLD" '"'$@'"' > john_build_rule.h
	$(MAKE) $(PROJ) \
		JOHN_OBJS="$(JOHN_OBJS) c3_fmt.o alpha.o" \
		CC=ccc \
		CFLAGS="-c -Wf,-switch,noil_schedule -DHAVE_CRYPT -DHAVE_DL" \
		LDFLAGS="$(LDFLAGS) -lcrypt -ldl" \
		OPT_NORMAL="-fast" \
		OPT_INLINE="-O2 -arch host"

linux-sparc:
	$(LN) sparc32.h arch.h
	@echo "#define JOHN_BLD" '"'$@'"' > john_build_rule.h
	$(MAKE) $(PROJ) \
		JOHN_OBJS="$(JOHN_OBJS) c3_fmt.o" \
		CFLAGS="$(CFLAGS) -DHAVE_CRYPT -DHAVE_DL" \
		LDFLAGS="$(LDFLAGS) -lcrypt -ldl"

linux-ppc32-altivec:
	$(LN) ppc32alt.h arch.h
	@echo "#define JOHN_BLD" '"'$@'"' > john_build_rule.h
	$(MAKE) $(PROJ) \
		JOHN_OBJS="$(JOHN_OBJS) c3_fmt.o" \
		CFLAGS="$(CFLAGS) -DHAVE_CRYPT -DHAVE_DL" \
		LDFLAGS="$(LDFLAGS) -lcrypt -ldl" \
		OPT_INLINE="-finline-functions -finline-limit=4000 -maltivec"

linux-ppc32:
	$(LN) ppc32.h arch.h
	@echo "#define JOHN_BLD" '"'$@'"' > john_build_rule.h
	$(MAKE) $(PROJ) \
		JOHN_OBJS="$(JOHN_OBJS) c3_fmt.o" \
		CFLAGS="$(CFLAGS) -DHAVE_CRYPT -DHAVE_DL" \
		LDFLAGS="$(LDFLAGS) -lcrypt -ldl"

# This is slightly slower than linux-ppc32-altivec for most hash types.
linux-ppc64-altivec:
	$(LN) ppc64alt.h arch.h
	@echo "#define JOHN_BLD" '"'$@'"' > john_build_rule.h
	$(MAKE) $(PROJ) \
		JOHN_OBJS="$(JOHN_OBJS) c3_fmt.o" \
		CFLAGS="$(CFLAGS) -m64 -DHAVE_CRYPT -DHAVE_DL" \
		LDFLAGS="$(LDFLAGS) -m64 -lcrypt -ldl" \
		OPT_INLINE="-finline-functions -finline-limit=4000 -maltivec"

linux-ppc64:
	$(LN) ppc64.h arch.h
	@echo "#define JOHN_BLD" '"'$@'"' > john_build_rule.h
	$(MAKE) $(PROJ) \
		JOHN_OBJS="$(JOHN_OBJS) c3_fmt.o" \
		CFLAGS="$(CFLAGS) -m64 -DHAVE_CRYPT -DHAVE_DL" \
		LDFLAGS="$(LDFLAGS) -m64 -lcrypt -ldl" \
		OPT_INLINE="-finline-functions -finline-limit=4000"

linux-ia64:
	$(LN) ia64.h arch.h
	@echo "#define JOHN_BLD" '"'$@'"' > john_build_rule.h
	$(MAKE) $(PROJ) \
		JOHN_OBJS="$(JOHN_OBJS) c3_fmt.o" \
		CFLAGS="$(CFLAGS) -DHAVE_CRYPT -DHAVE_DL" \
		LDFLAGS="$(LDFLAGS) -lcrypt -ldl"

freebsd-x86-64:
	$(LN) x86-64.h arch.h
	@echo "#define JOHN_BLD" '"'$@'"' > john_build_rule.h
	$(MAKE) $(PROJ) \
		JOHN_OBJS="$(JOHN_OBJS) x86-64.o sse-intrinsics.o"

freebsd-x86-64i:
	$(LN) x86-64.h arch.h
	@echo "#define JOHN_BLD" '"'$@'"' > john_build_rule.h
	$(MAKE) $(PROJ) \
		JOHN_OBJS="$(JOHN_OBJS) x86-64.o sse-intrinsics-64.o" \
		CFLAGS="$(CFLAGS) -DUSING_ICC_S_FILE"

freebsd-x86-sse2:
	$(LN) x86-sse.h arch.h
	@echo "#define JOHN_BLD" '"'$@'"' > john_build_rule.h
	$(MAKE) $(PROJ) \
		JOHN_OBJS="$(JOHN_OBJS) x86.o x86-sse.o sha1-mmx.o md4-mmx.o md5-mmx.o" \
		ASFLAGS="$(ASFLAGS) -DBSD"

freebsd-x86-sse2i:
	$(LN) x86-ssei.h arch.h
	@echo "#define JOHN_BLD" '"'$@'"' > john_build_rule.h
	$(MAKE) $(PROJ) \
		JOHN_OBJS="$(JOHN_OBJS) x86.o x86-sse.o sha1-mmx.o md4-mmx.o md5-mmx.o sse-intrinsics-32.o" \
		CFLAGS="$(CFLAGS) -msse2 -DUSING_ICC_S_FILE" \
		ASFLAGS="$(ASFLAGS) -msse2 -DBSD" \

freebsd-x86-mmx:
	$(LN) x86-mmx.h arch.h
	@echo "#define JOHN_BLD" '"'$@'"' > john_build_rule.h
	$(MAKE) $(PROJ) \
		JOHN_OBJS="$(JOHN_OBJS) x86.o x86-mmx.o sha1-mmx.o md4-mmx.o md5-mmx.o" \
		ASFLAGS="$(ASFLAGS) -DBSD"

freebsd-x86-any:
	$(LN) x86-any.h arch.h
	@echo "#define JOHN_BLD" '"'$@'"' > john_build_rule.h
	$(MAKE) $(PROJ) \
		JOHN_OBJS="$(JOHN_OBJS) x86.o" \
		ASFLAGS="$(ASFLAGS) -DBSD"

freebsd-x86-any-a.out:
	$(LN) x86-any.h arch.h
	@echo "#define JOHN_BLD" '"'$@'"' > john_build_rule.h
	$(MAKE) $(PROJ) \
		JOHN_OBJS="$(JOHN_OBJS) x86.o" \
		ASFLAGS="$(ASFLAGS) -DUNDERSCORES -DALIGN_LOG -DBSD"

freebsd-alpha:
	$(LN) alpha.h arch.h
	@echo "#define JOHN_BLD" '"'$@'"' > john_build_rule.h
	$(MAKE) $(PROJ) \
		JOHN_OBJS="$(JOHN_OBJS) alpha.o"

openbsd-x86-64:
	$(LN) x86-64.h arch.h
	@echo "#define JOHN_BLD" '"'$@'"' > john_build_rule.h
	$(MAKE) $(PROJ) \
		JOHN_OBJS="$(JOHN_OBJS) x86-64.o sse-intrinsics.o"

openbsd-x86-64i:
	$(LN) x86-64.h arch.h
	@echo "#define JOHN_BLD" '"'$@'"' > john_build_rule.h
	$(MAKE) $(PROJ) \
		JOHN_OBJS="$(JOHN_OBJS) x86-64.o sse-intrinsics-64.o" \
		CFLAGS="$(CFLAGS) -DUSING_ICC_S_FILE"

openbsd-x86-sse2:
	$(LN) x86-sse.h arch.h
	@echo "#define JOHN_BLD" '"'$@'"' > john_build_rule.h
	$(MAKE) $(PROJ) \
		JOHN_OBJS="$(JOHN_OBJS) x86.o x86-sse.o sha1-mmx.o md4-mmx.o md5-mmx.o" \
		ASFLAGS="$(ASFLAGS) -DBSD"

openbsd-x86-sse2i:
	$(LN) x86-ssei.h arch.h
	@echo "#define JOHN_BLD" '"'$@'"' > john_build_rule.h
	$(MAKE) $(PROJ) \
		JOHN_OBJS="$(JOHN_OBJS) x86.o x86-sse.o sha1-mmx.o md4-mmx.o md5-mmx.o sse-intrinsics-32.o" \
		CFLAGS="$(CFLAGS) -msse2 -DUSING_ICC_S_FILE" \
		ASFLAGS="$(ASFLAGS) -msse2 -DBSD"

openbsd-x86-mmx:
	$(LN) x86-mmx.h arch.h
	@echo "#define JOHN_BLD" '"'$@'"' > john_build_rule.h
	$(MAKE) $(PROJ) \
		JOHN_OBJS="$(JOHN_OBJS) x86.o x86-mmx.o sha1-mmx.o md4-mmx.o md5-mmx.o" \
		ASFLAGS="$(ASFLAGS) -DBSD"

openbsd-x86-any:
	$(LN) x86-any.h arch.h
	@echo "#define JOHN_BLD" '"'$@'"' > john_build_rule.h
	$(MAKE) $(PROJ) \
		JOHN_OBJS="$(JOHN_OBJS) x86.o" \
		ASFLAGS="$(ASFLAGS) -DBSD"

openbsd-x86-any-a.out:
	$(LN) x86-any.h arch.h
	@echo "#define JOHN_BLD" '"'$@'"' > john_build_rule.h
	$(MAKE) $(PROJ) \
		JOHN_OBJS="$(JOHN_OBJS) x86.o" \
		ASFLAGS="$(ASFLAGS) -DUNDERSCORES -DALIGN_LOG -DBSD"

openbsd-alpha:
	$(LN) alpha.h arch.h
	@echo "#define JOHN_BLD" '"'$@'"' > john_build_rule.h
	$(MAKE) $(PROJ) \
		JOHN_OBJS="$(JOHN_OBJS) alpha.o"

openbsd-sparc64:
	$(LN) sparc64.h arch.h
	@echo "#define JOHN_BLD" '"'$@'"' > john_build_rule.h
	$(MAKE) $(PROJ) \
		CFLAGS="$(CFLAGS) -m64 -mcpu=ultrasparc" \
		LDFLAGS="$(LDFLAGS) -m64"

openbsd-sparc:
	$(LN) sparc32.h arch.h
	@echo "#define JOHN_BLD" '"'$@'"' > john_build_rule.h
	$(MAKE) $(PROJ)

openbsd-ppc32:
	$(LN) ppc32.h arch.h
	@echo "#define JOHN_BLD" '"'$@'"' > john_build_rule.h
	$(MAKE) $(PROJ)

openbsd-ppc64:
	$(LN) ppc64.h arch.h
	@echo "#define JOHN_BLD" '"'$@'"' > john_build_rule.h
	$(MAKE) $(PROJ) \
		CFLAGS="$(CFLAGS) -m64" \
		LDFLAGS="$(LDFLAGS) -m64" \
		OPT_INLINE="-finline-functions -finline-limit=4000"

openbsd-pa-risc:
	$(LN) pa-risc.h arch.h
	@echo "#define JOHN_BLD" '"'$@'"' > john_build_rule.h
	$(MAKE) $(PROJ) \
		CFLAGS="-c -Wall -O3 -fomit-frame-pointer"

openbsd-vax:
	$(LN) vax.h arch.h
	@echo "#define JOHN_BLD" '"'$@'"' > john_build_rule.h
	$(MAKE) $(PROJ)

netbsd-sparc64:
	$(LN) sparc64.h arch.h
	@echo "#define JOHN_BLD" '"'$@'"' > john_build_rule.h
	$(MAKE) $(PROJ) \
		CFLAGS="$(CFLAGS) -m64 -mcpu=ultrasparc" \
		LDFLAGS="$(LDFLAGS) -m64"

netbsd-vax:
	$(LN) vax.h arch.h
	@echo "#define JOHN_BLD" '"'$@'"' > john_build_rule.h
	$(MAKE) $(PROJ)

solaris-sparc64-cc:
	$(RM) arch.h
	$(LN) sparc64.h arch.h
	@echo "#define JOHN_BLD" '"'$@'"' > john_build_rule.h
	$(MAKE) $(PROJ) \
		JOHN_OBJS="$(JOHN_OBJS) c3_fmt.o" \
		CC=cc \
		CFLAGS="-c -fast -xarch=native64 -DHAVE_CRYPT $(OMPFLAGS)" \
		LDFLAGS="-s -xarch=native64 $(OMPFLAGS) -lc $(LDFLAGS_SOLARIS)" \
		OPT_NORMAL="" \
		OPT_INLINE="-xinline=s1,s2,s3,s4,s5,s6,s7,s8"

solaris-sparc64-gcc:
	$(RM) arch.h
	$(LN) sparc64.h arch.h
	@echo "#define JOHN_BLD" '"'$@'"' > john_build_rule.h
	$(MAKE) $(PROJ) \
		JOHN_OBJS="$(JOHN_OBJS) c3_fmt.o" \
		CFLAGS="$(CFLAGS) -m64 -mcpu=ultrasparc -DHAVE_CRYPT" \
		LDFLAGS="$(LDFLAGS) -m64 $(LDFLAGS_SOLARIS)"

solaris-sparcv9-cc:
	$(RM) arch.h
	$(LN) sparc32.h arch.h
	@echo "#define JOHN_BLD" '"'$@'"' > john_build_rule.h
	$(MAKE) $(PROJ) \
		JOHN_OBJS="$(JOHN_OBJS) c3_fmt.o" \
		CC=cc \
		CFLAGS="-c -xO4 -xarch=v8plusa -xchip=ultra -DHAVE_CRYPT $(OMPFLAGS)" \
		LDFLAGS="-s $(OMPFLAGS) -lc $(LDFLAGS_SOLARIS)" \
		OPT_NORMAL="" \
		OPT_INLINE="-xinline=s1,s2,s3,s4,s5,s6,s7,s8"

solaris-sparcv8-cc:
	$(RM) arch.h
	$(LN) sparc32.h arch.h
	@echo "#define JOHN_BLD" '"'$@'"' > john_build_rule.h
	$(MAKE) $(PROJ) \
		JOHN_OBJS="$(JOHN_OBJS) c3_fmt.o" \
		CC=cc \
		CFLAGS="-c -xO4 -xarch=v8 -DHAVE_CRYPT $(OMPFLAGS)" \
		LDFLAGS="-s $(OMPFLAGS) -lc $(LDFLAGS_SOLARIS)" \
		OPT_NORMAL="" \
		OPT_INLINE="-xinline=s1,s2,s3,s4,s5,s6,s7,s8"

solaris-sparc-gcc:
	$(RM) arch.h
	$(LN) sparc32.h arch.h
	@echo "#define JOHN_BLD" '"'$@'"' > john_build_rule.h
	$(MAKE) $(PROJ) \
		JOHN_OBJS="$(JOHN_OBJS) c3_fmt.o" \
		CFLAGS="$(CFLAGS) -DHAVE_CRYPT" \
		LDFLAGS="$(LDFLAGS) $(LDFLAGS_SOLARIS)"

solaris-x86-64-cc:
	$(RM) arch.h
	$(LN) x86-64.h arch.h
	@echo "#define JOHN_BLD" '"'$@'"' > john_build_rule.h
	$(MAKE) $(PROJ) \
		JOHN_OBJS="$(JOHN_OBJS) c3_fmt.o x86-64.o sse-intrinsics.o" \
		CC=cc \
		CFLAGS="-c -fast -xarch=native64 -DHAVE_CRYPT $(OMPFLAGS)" \
		ASFLAGS="-c -xarch=native64 $(OMPFLAGS)" \
		LDFLAGS="-s -xarch=native64 $(OMPFLAGS) $(LDFLAGS_SOLARIS)" \
		OPT_NORMAL="" \
		OPT_INLINE="-xinline=s1,s2,s3,s4,s5,s6,s7,s8"

solaris-x86-64-gcc:
	$(RM) arch.h
	$(LN) x86-64.h arch.h
	@echo "#define JOHN_BLD" '"'$@'"' > john_build_rule.h
	$(MAKE) $(PROJ) \
		JOHN_OBJS="$(JOHN_OBJS) c3_fmt.o x86-64.o sse-intrinsics.o" \
		CFLAGS="$(CFLAGS) -m64 -DHAVE_CRYPT" \
		ASFLAGS="$(CFLAGS) -m64" \
		LDFLAGS="$(LDFLAGS) -m64 $(LDFLAGS_SOLARIS)"

solaris-x86-64i-gcc:
	$(RM) arch.h
	$(LN) x86-64.h arch.h
	@echo "#define JOHN_BLD" '"'$@'"' > john_build_rule.h
	$(MAKE) $(PROJ) \
		JOHN_OBJS="$(JOHN_OBJS) c3_fmt.o x86-64.o sse-intrinsics-64.o" \
		CFLAGS="$(CFLAGS) -m64 -DHAVE_CRYPT -DUSING_ICC_S_FILE" \
		ASFLAGS="$(CFLAGS) -m64" \
		LDFLAGS="$(LDFLAGS) -m64 $(LDFLAGS_SOLARIS)"

solaris-x86-sse2-cc:
	$(RM) arch.h
	$(LN) x86-sse.h arch.h
	@echo "#define JOHN_BLD" '"'$@'"' > john_build_rule.h
	$(MAKE) $(PROJ) \
		JOHN_OBJS="$(JOHN_OBJS) c3_fmt.o solaris-x86.o x86-sse.o sha1-mmx.o md4-mmx.o md5-mmx.o" \
		CC=cc \
		CFLAGS="-c -fast -xarch=native -DHAVE_CRYPT $(OMPFLAGS)" \
		ASFLAGS="-c -xarch=native $(OMPFLAGS)" \
		LDFLAGS="-s -xarch=native $(OMPFLAGS) $(LDFLAGS_SOLARIS)" \
		OPT_NORMAL="" \
		OPT_INLINE="-xinline=s1,s2,s3,s4,s5,s6,s7,s8"

solaris-x86-sse2-gcc:
	$(RM) arch.h
	$(LN) x86-sse.h arch.h
	@echo "#define JOHN_BLD" '"'$@'"' > john_build_rule.h
	$(MAKE) $(PROJ) \
		JOHN_OBJS="$(JOHN_OBJS) c3_fmt.o solaris-x86.o x86-sse.o sha1-mmx.o md4-mmx.o md5-mmx.o" \
		CFLAGS="$(CFLAGS) -DHAVE_CRYPT" \
		LDFLAGS="$(LDFLAGS) $(LDFLAGS_SOLARIS)"

solaris-x86-sse2i-gcc:
	$(RM) arch.h
	$(LN) x86-ssei.h arch.h
	@echo "#define JOHN_BLD" '"'$@'"' > john_build_rule.h
	$(MAKE) $(PROJ) \
		JOHN_OBJS="$(JOHN_OBJS) c3_fmt.o solaris-x86.o x86-sse.o sha1-mmx.o md4-mmx.o md5-mmx.o sse-intrinsics-32.o" \
		CFLAGS="$(CFLAGS) -DHAVE_CRYPT -msse2 -DUSING_ICC_S_FILE" \
		ASFLAGS="$(ASFLAGS) -msse2" \
		LDFLAGS="$(LDFLAGS) $(LDFLAGS_SOLARIS)"

solaris-x86-mmx-cc:
	$(RM) arch.h
	$(LN) x86-mmx.h arch.h
	@echo "#define JOHN_BLD" '"'$@'"' > john_build_rule.h
	$(MAKE) $(PROJ) \
		JOHN_OBJS="$(JOHN_OBJS) c3_fmt.o solaris-x86.o x86-mmx.o sha1-mmx.o md4-mmx.o md5-mmx.o" \
		CC=cc \
		CFLAGS="-c -fast -xarch=native -DHAVE_CRYPT $(OMPFLAGS)" \
		ASFLAGS="-c -xarch=native $(OMPFLAGS)" \
		LDFLAGS="-s -xarch=native $(OMPFLAGS) $(LDFLAGS_SOLARIS)" \
		OPT_NORMAL="" \
		OPT_INLINE="-xinline=s1,s2,s3,s4,s5,s6,s7,s8"

solaris-x86-mmx-gcc:
	$(RM) arch.h
	$(LN) x86-mmx.h arch.h
	@echo "#define JOHN_BLD" '"'$@'"' > john_build_rule.h
	$(MAKE) $(PROJ) \
		JOHN_OBJS="$(JOHN_OBJS) c3_fmt.o solaris-x86.o x86-mmx.o sha1-mmx.o md4-mmx.o md5-mmx.o" \
		CFLAGS="$(CFLAGS) -DHAVE_CRYPT" \
		LDFLAGS="$(LDFLAGS) $(LDFLAGS_SOLARIS)"

solaris-x86-any-cc:
	$(RM) arch.h
	ln -s x86-any.h arch.h
	@echo "#define JOHN_BLD" '"'$@'"' > john_build_rule.h
	$(MAKE) $(PROJ) \
		SHELL=/bin/sh \
		JOHN_OBJS="$(JOHN_OBJS) c3_fmt.o solaris-x86.o" \
		CC=cc \
		CFLAGS="-c -xO4 -DHAVE_CRYPT $(OMPFLAGS)" \
		ASFLAGS="-c $(OMPFLAGS)" \
		LDFLAGS="-s $(OMPFLAGS) -lc $(LDFLAGS_SOLARIS)" \
		OPT_NORMAL="" \
		OPT_INLINE="-xinline=s1,s2,s3,s4,s5,s6,s7,s8"

solaris-x86-any-gcc:
	$(RM) arch.h
	ln -s x86-any.h arch.h
	@echo "#define JOHN_BLD" '"'$@'"' > john_build_rule.h
	$(MAKE) $(PROJ) \
		SHELL=/bin/sh \
		JOHN_OBJS="$(JOHN_OBJS) c3_fmt.o solaris-x86.o" \
		CFLAGS="$(CFLAGS) -DHAVE_CRYPT" \
		LDFLAGS="$(LDFLAGS) -lc $(LDFLAGS_SOLARIS)"

# Older versions of Sun's assembler had a line length restriction (and some
# other problems, which affect newer versions as well and which are worked
# around in x86.S).
solaris-x86.o: x86.S
	$(CPP) $(CPPFLAGS) -P -DDUMBAS x86.S | $(TR) \; \\n > tmp.s
	$(AS) $(ASFLAGS) tmp.s -o solaris-x86.o
	$(RM) tmp.s

sco-x86-any-gcc:
	$(RM) arch.h
	ln -s x86-any.h arch.h
	@echo "#define JOHN_BLD" '"'$@'"' > john_build_rule.h
	$(MAKE) $(PROJ) \
		SHELL=/bin/sh \
		JOHN_OBJS="$(JOHN_OBJS) sco-x86.o"

sco-x86-any-cc:
	$(RM) arch.h
	ln -s x86-any.h arch.h
	@echo "#define JOHN_BLD" '"'$@'"' > john_build_rule.h
	$(MAKE) $(PROJ) \
		SHELL=/bin/sh \
		JOHN_OBJS="$(JOHN_OBJS) sco-x86.o" \
		CC=cc \
		CFLAGS="-c -b elf -O3" \
		ASFLAGS="-c -b elf" \
		OPT_NORMAL="-K loop_unroll,no_inline" \
		OPT_INLINE="-K inline"

# SCO is even worse than Solaris x86
sco-x86.o: x86.S
	$(CPP) $(CPPFLAGS) -DDUMBAS x86.S | \
		$(TR) \; \\n | $(SED) 's/\([%.]\) /\1/g' > tmp.s
	$(AS) $(ASFLAGS) tmp.s -o sco-x86.o
	$(RM) tmp.s

tru64-alpha:
	$(LN) alpha.h arch.h
	@echo "#define JOHN_BLD" '"'$@'"' > john_build_rule.h
	$(MAKE) $(PROJ) \
		JOHN_OBJS="$(JOHN_OBJS) digipaq-alpha.o" \
		CC=cc \
		CFLAGS="-c -O4 -arch host" \
		OPT_NORMAL="" \
		OPT_INLINE="-inline all"

# Digital/Compaq's cc and make use the .S suffix for a different purpose...
digipaq-alpha.o: alpha.S
	$(CPP) $(CPPFLAGS) alpha.S > tmp.s
	$(AS) $(ASFLAGS) tmp.s -o digipaq-alpha.o
	$(RM) tmp.s

aix-ppc32:
	$(LN) ppc32.h arch.h
	@echo "#define JOHN_BLD" '"'$@'"' > john_build_rule.h
	$(MAKE) $(PROJ) \
		CC=cc \
		CFLAGS="-c -qunroll=2 -qarch=ppc -qchars=signed" \
		LDFLAGS="$(LDFLAGS) -lbsd" \
		OPT_NORMAL="-O2" \
		OPT_INLINE="-O3 -Q=99 -w"

macosx-x86-64:
	$(LN) x86-64.h arch.h
	@echo "#define JOHN_BLD" '"'$@'"' > john_build_rule.h
	$(MAKE) $(PROJ) \
		JOHN_OBJS="$(JOHN_OBJS) x86-64.o sse-intrinsics.o" \
		ASFLAGS="$(ASFLAGS) -m64 -DUNDERSCORES -DBSD -DALIGN_LOG" \
		CFLAGS="$(CFLAGS) -m64" \
		LDFLAGS="$(LDFLAGS) -m64"

macosx-x86-64i:
	$(LN) x86-64.h arch.h
	@echo "#define JOHN_BLD" '"'$@'"' > john_build_rule.h
	$(MAKE) $(PROJ) \
		JOHN_OBJS="$(JOHN_OBJS) x86-64.o sse-intrinsics-64.o" \
		ASFLAGS="$(ASFLAGS) -m64 -DUNDERSCORES -DBSD -DALIGN_LOG" \
		CFLAGS="$(CFLAGS) -m64 -DUSING_ICC_S_FILE" \
		LDFLAGS="$(LDFLAGS) -m64"

macosx-x86-sse2:
	$(LN) x86-sse.h arch.h
	@echo "#define JOHN_BLD" '"'$@'"' > john_build_rule.h
	$(MAKE) $(PROJ) \
		JOHN_OBJS="$(JOHN_OBJS) x86.o x86-sse.o sha1-mmx.o md4-mmx.o md5-mmx.o" \
		ASFLAGS="$(ASFLAGS) -m32 -DUNDERSCORES -DBSD -DALIGN_LOG" \
		CFLAGS="$(CFLAGS) -m32" \
		LDFLAGS="$(LDFLAGS) -m32"

macosx-x86-sse2i:
	$(LN) x86-ssei.h arch.h
	@echo "#define JOHN_BLD" '"'$@'"' > john_build_rule.h
	$(MAKE) $(PROJ) \
		JOHN_OBJS="$(JOHN_OBJS) x86.o x86-sse.o sha1-mmx.o md4-mmx.o md5-mmx.o sse-intrinsics-32.o" \
		ASFLAGS="$(ASFLAGS) -m32 -msse2 -DUNDERSCORES -DBSD -DALIGN_LOG" \
		CFLAGS="$(CFLAGS) -m32 -msse2 -DUSING_ICC_S_FILE" \
		LDFLAGS="$(LDFLAGS) -m32"

macosx-x86-mmx:
	$(LN) x86-mmx.h arch.h
	@echo "#define JOHN_BLD" '"'$@'"' > john_build_rule.h
	$(MAKE) $(PROJ) \
		JOHN_OBJS="$(JOHN_OBJS) x86.o x86-mmx.o sha1-mmx.o md4-mmx.o md5-mmx.o" \
		ASFLAGS="$(ASFLAGS) -m32 -DUNDERSCORES -DBSD -DALIGN_LOG" \
		CFLAGS="$(CFLAGS) -m32" \
		LDFLAGS="$(LDFLAGS) -m32"

macosx-ppc32-altivec:
	$(LN) ppc32alt.h arch.h
	@echo "#define JOHN_BLD" '"'$@'"' > john_build_rule.h
	$(MAKE) $(PROJ) \
		CFLAGS="-c -Wall -fomit-frame-pointer" \
		OPT_NORMAL="-fast -mcpu=7450" \
		OPT_INLINE="-fast -mcpu=7450 -finline-limit=4000 -faltivec -maltivec"

# The -cross targets can be used to compile PowerPC binaries on x86.
macosx-ppc32-altivec-cross:
	$(LN) ppc32alt.h arch.h
	@echo "#define JOHN_BLD" '"'$@'"' > john_build_rule.h
	$(MAKE) $(PROJ) \
		ASFLAGS="$(ASFLAGS) -arch ppc" \
		CFLAGS="-c -Wall -arch ppc -fomit-frame-pointer" \
		LDFLAGS="$(LDFLAGS) -arch ppc" \
		OPT_NORMAL="-fast -mcpu=7450" \
		OPT_INLINE="-fast -mcpu=7450 -finline-limit=4000 -faltivec -maltivec"

# "cc -traditional-cpp" was needed on older versions of Mac OS X; it might
# actually be problematic on current ones, but those will hopefully use other
# make targets anyway (e.g., macosx-ppc32-altivec above).
macosx-ppc32:
	$(LN) ppc32.h arch.h
	@echo "#define JOHN_BLD" '"'$@'"' > john_build_rule.h
	$(MAKE) $(PROJ) \
		CC=cc \
		CFLAGS="-c -traditional-cpp" \
		OPT_NORMAL="-O2" \
		OPT_INLINE="-O3"

macosx-ppc32-cross:
	$(LN) ppc32.h arch.h
	@echo "#define JOHN_BLD" '"'$@'"' > john_build_rule.h
	$(MAKE) $(PROJ) \
		ASFLAGS="$(ASFLAGS) -arch ppc" \
		CFLAGS="-c -Wall -arch ppc -fomit-frame-pointer" \
		LDFLAGS="$(LDFLAGS) -arch ppc" \
		OPT_NORMAL="-O2" \
		OPT_INLINE="-O3 -finline-limit=4000"

# This is slightly slower than macosx-ppc32-altivec for most hash types.
macosx-ppc64-altivec:
	$(LN) ppc64alt.h arch.h
	@echo "#define JOHN_BLD" '"'$@'"' > john_build_rule.h
	$(MAKE) $(PROJ) \
		CFLAGS="-c -m64 -Wall -fomit-frame-pointer" \
		LDFLAGS="$(LDFLAGS) -m64" \
		OPT_NORMAL="-fast" \
		OPT_INLINE="-fast -finline-limit=4000 -faltivec -maltivec"

macosx-ppc64-altivec-cross:
	$(LN) ppc64alt.h arch.h
	@echo "#define JOHN_BLD" '"'$@'"' > john_build_rule.h
	$(MAKE) $(PROJ) \
		ASFLAGS="$(ASFLAGS) -arch ppc" \
		CFLAGS="-c -arch ppc -m64 -Wall -fomit-frame-pointer" \
		LDFLAGS="$(LDFLAGS) -arch ppc -m64" \
		OPT_NORMAL="-fast" \
		OPT_INLINE="-fast -finline-limit=4000 -faltivec -maltivec"

macosx-ppc64:
	$(LN) ppc64.h arch.h
	@echo "#define JOHN_BLD" '"'$@'"' > john_build_rule.h
	$(MAKE) $(PROJ) \
		CFLAGS="-c -m64 -Wall -fomit-frame-pointer" \
		LDFLAGS="$(LDFLAGS) -m64" \
		OPT_NORMAL="-fast" \
		OPT_INLINE="-fast -finline-limit=4000"

macosx-ppc64-cross:
	$(LN) ppc64.h arch.h
	@echo "#define JOHN_BLD" '"'$@'"' > john_build_rule.h
	$(MAKE) $(PROJ) \
		ASFLAGS="$(ASFLAGS) -arch ppc" \
		CFLAGS="-c -arch ppc -m64 -Wall -fomit-frame-pointer" \
		LDFLAGS="$(LDFLAGS) -arch ppc -m64" \
		OPT_NORMAL="-fast" \
		OPT_INLINE="-fast -finline-limit=4000"

john-macosx-x86-64:
	$(RM) *.o
	$(LN) x86-64.h arch.h
	@echo "#define JOHN_BLD" '"'$@'"' > john_build_rule.h
	$(MAKE) $(PROJ) \
		JOHN_OBJS="$(JOHN_OBJS) x86-64.o sse-intrinsics.o" \
		ASFLAGS="$(ASFLAGS) -arch x86_64 -m64 -DUNDERSCORES -DBSD -DALIGN_LOG" \
		CFLAGS="$(CFLAGS) -arch x86_64 -m64" \
		LDFLAGS="$(LDFLAGS) -arch x86_64 -m64"
	mv ../run/john john-macosx-x86-64

john-macosx-x86:
	$(RM) *.o
	$(LN) x86-sse.h arch.h
	@echo "#define JOHN_BLD" '"'$@'"' > john_build_rule.h
	$(MAKE) $(PROJ) \
		JOHN_OBJS="$(JOHN_OBJS) x86.o x86-sse.o sha1-mmx.o md4-mmx.o md5-mmx.o" \
		ASFLAGS="$(ASFLAGS) -arch i386 -m32 -DUNDERSCORES -DBSD -DALIGN_LOG" \
		CFLAGS="$(CFLAGS) -arch i386 -m32" \
		LDFLAGS="$(LDFLAGS) -arch i386 -m32"
	mv ../run/john john-macosx-x86

john-macosx-ppc:
	$(RM) *.o
	$(LN) ppc32alt.h arch.h
	@echo "#define JOHN_BLD" '"'$@'"' > john_build_rule.h
	$(MAKE) $(PROJ) \
		ASFLAGS="$(ASFLAGS) -arch ppc" \
		CFLAGS="-c -Wall -arch ppc -fomit-frame-pointer" \
		LDFLAGS="$(LDFLAGS) -arch ppc" \
		OPT_NORMAL="-fast -mcpu=7450" \
		OPT_INLINE="-fast -mcpu=7450 -finline-limit=4000 -faltivec -maltivec"
	mv ../run/john john-macosx-ppc

macosx-universal: john-macosx-x86-64 john-macosx-x86 john-macosx-ppc
	lipo -create john-macosx-x86-64 john-macosx-x86 john-macosx-ppc \
		-output ../run/john

hpux-pa-risc-gcc:
	$(LN) pa-risc.h arch.h
	@echo "#define JOHN_BLD" '"'$@'"' > john_build_rule.h
	$(MAKE) $(PROJ) \
		CFLAGS="-c -Wall -O3 -fomit-frame-pointer"

hpux-pa-risc-cc:
	$(LN) pa-risc.h arch.h
	@echo "#define JOHN_BLD" '"'$@'"' > john_build_rule.h
	$(MAKE) $(PROJ) \
		CC=cc \
		CFLAGS="-c -Aa -D_HPUX_SOURCE -DANSI_CPP" \
		OPT_NORMAL="+O2" \
		OPT_INLINE="+O3 +Oinline"

irix-mips64-r10k:
	$(LN) mips64.h arch.h
	@echo "#define JOHN_BLD" '"'$@'"' > john_build_rule.h
	$(MAKE) $(PROJ) \
		CC=cc \
		CFLAGS="-c -O2 -64 -mips4 -r10000 -signed" \
		LDFLAGS="$(LDFLAGS) -64 -mips4 -r10000" \
		OPT_NORMAL="-LNO:opt=1 -OPT:Olimit=2194" \
		OPT_INLINE="-INLINE:all"

irix-mips64:
	$(LN) mips64.h arch.h
	@echo "#define JOHN_BLD" '"'$@'"' > john_build_rule.h
	$(MAKE) $(PROJ) \
		CC=cc \
		CFLAGS="-c -O2 -64 -mips3 -signed" \
		LDFLAGS="$(LDFLAGS) -64 -mips3" \
		OPT_NORMAL="-LNO:opt=1 -OPT:Olimit=2194" \
		OPT_INLINE="-INLINE:all"

irix-mips32:
	$(LN) mips32.h arch.h
	@echo "#define JOHN_BLD" '"'$@'"' > john_build_rule.h
	$(MAKE) $(PROJ) \
		CC=cc \
		CFLAGS="-c -O2 -32 -signed" \
		LDFLAGS="$(LDFLAGS) -32" \
		OPT_NORMAL="-LNO:opt=1 -OPT:Olimit=2194" \
		OPT_INLINE="-INLINE:all"

#	@echo "#define JOHN_BLD" '"'$@'"' > john_build_rule.h
# Not sure we can do the above.  Thus we set the 'no build' rule

dos-djgpp-x86-mmx:
	copy x86-mmx.h arch.h
	$(MAKE) $(PROJ_DOS) \
		JOHN_OBJS="$(JOHN_OBJS) x86.o x86-mmx.o sha1-mmx.o md4-mmx.o md5-mmx.o" \
		CFLAGS="$(CFLAGS) -DNO_JOHN_BLD -mpreferred-stack-boundary=2" \
		ASFLAGS="$(ASFLAGS) -DUNDERSCORES -DALIGN_LOG"

dos-djgpp-x86-any:
	copy x86-any.h arch.h
	$(MAKE) $(PROJ_DOS) \
		JOHN_OBJS="$(JOHN_OBJS) x86.o" \
		CFLAGS="$(CFLAGS) -DNO_JOHN_BLD -mpreferred-stack-boundary=2" \
		ASFLAGS="$(ASFLAGS) -DUNDERSCORES -DALIGN_LOG"

win32-cygwin-x86-sse2i:
	$(CP) x86-ssei.h arch.h
	@echo "#define JOHN_BLD" '"'$@'"' > john_build_rule.h
	$(MAKE) $(PROJ_WIN32) \
		JOHN_OBJS="sse-intrinsics-32.o $(JOHN_OBJS) x86.o x86-sse.o " \
		CFLAGS="$(CFLAGS) -Wall -mpreferred-stack-boundary=4 -msse2 -m32 -DUSING_ICC_S_FILE" \
		ASFLAGS="$(ASFLAGS) -msse2 -m32 -DUNDERSCORES"

win32-cygwin-x86-sse2:
	$(CP) x86-sse.h arch.h
	@echo "#define JOHN_BLD" '"'$@'"' > john_build_rule.h
	$(MAKE) $(PROJ_WIN32) \
<<<<<<< HEAD
		JOHN_OBJS="$(JOHN_OBJS) x86.o x86-sse.o sha1-mmx.o md4-mmx.o md5-mmx.o" \
		CFLAGS="$(CFLAGS) -mpreferred-stack-boundary=4 -msse2 -m32" \
		ASFLAGS="$(ASFLAGS) -msse2 -m32 -DUNDERSCORES"
=======
		JOHN_OBJS="$(JOHN_OBJS) x86.o x86-sse.o" \
		ASFLAGS="$(ASFLAGS) -DUNDERSCORES"
>>>>>>> 97c34ba3

win32-cygwin-x86-mmx:
	$(CP) x86-mmx.h arch.h
	@echo "#define JOHN_BLD" '"'$@'"' > john_build_rule.h
	$(MAKE) $(PROJ_WIN32) \
<<<<<<< HEAD
		JOHN_OBJS="$(JOHN_OBJS) x86.o x86-mmx.o sha1-mmx.o md4-mmx.o md5-mmx.o" \
=======
		JOHN_OBJS="$(JOHN_OBJS) x86.o x86-mmx.o" \
>>>>>>> 97c34ba3
		CFLAGS="$(CFLAGS) -mpreferred-stack-boundary=3" \
		ASFLAGS="$(ASFLAGS) -DUNDERSCORES"

win32-cygwin-x86-any:
	$(CP) x86-any.h arch.h
	@echo "#define JOHN_BLD" '"'$@'"' > john_build_rule.h
	$(MAKE) $(PROJ_WIN32) \
		JOHN_OBJS="$(JOHN_OBJS) x86.o" \
		CFLAGS="$(CFLAGS) -mpreferred-stack-boundary=2" \
		CFLAGS_MAIN="$(CFLAGS) -O0" \
		ASFLAGS="$(ASFLAGS) -DUNDERSCORES"

win32-mingw-x86-sse2i:
	$(CP) x86-ssei.h arch.h
	@echo "#define JOHN_BLD" '"'$@'"' > john_build_rule.h
	$(MAKE) $(PROJ_WIN32_MINGW) \
		JOHN_OBJS="sse-intrinsics-32.o $(JOHN_OBJS) x86.o x86-sse.o " \
		CFLAGS="$(CFLAGS) -Wall -mpreferred-stack-boundary=4 -msse2 -m32 -DUSING_ICC_S_FILE" \
		ASFLAGS="$(ASFLAGS) -msse2 -m32  -DUNDERSCORES"

win32-mingw-x86-sse2:
	$(CP) x86-sse.h arch.h
	@echo "#define JOHN_BLD" '"'$@'"' > john_build_rule.h
	$(MAKE) $(PROJ_WIN32_MINGW) \
		JOHN_OBJS="$(JOHN_OBJS) x86.o x86-sse.o sha1-mmx.o md4-mmx.o md5-mmx.o" \
		CFLAGS="$(CFLAGS) -Wall -mpreferred-stack-boundary=4 -msse2 -m32" \
		ASFLAGS="$(ASFLAGS) -msse2 -m32 -DUNDERSCORES"

win32-mingw-x86-mmx:
	$(CP) x86-mmx.h arch.h
	@echo "#define JOHN_BLD" '"'$@'"' > john_build_rule.h
	$(MAKE) $(PROJ_WIN32_MINGW) \
		JOHN_OBJS="$(JOHN_OBJS) x86.o x86-mmx.o sha1-mmx.o md4-mmx.o md5-mmx.o" \
		CFLAGS="$(CFLAGS) -mpreferred-stack-boundary=3 -mmmx -m32" \
		ASFLAGS="$(ASFLAGS) -DUNDERSCORES"

win32-mingw-x86-any:
	$(CP) x86-any.h arch.h
	@echo "#define JOHN_BLD" '"'$@'"' > john_build_rule.h
	$(MAKE) $(PROJ_WIN32_MINGW) \
		JOHN_OBJS="$(JOHN_OBJS) x86.o" \
		CFLAGS="$(CFLAGS) -Wall -mpreferred-stack-boundary=2 -m32" \
		ASFLAGS="$(ASFLAGS) -DUNDERSCORES"

beos-x86-sse2:
	$(LN) x86-sse.h arch.h
	@echo "#define JOHN_BLD" '"'$@'"' > john_build_rule.h
	$(MAKE) $(PROJ) \
		JOHN_OBJS="$(JOHN_OBJS) x86.o x86-sse.o sha1-mmx.o md4-mmx.o md5-mmx.o"

beos-x86-mmx:
	$(LN) x86-mmx.h arch.h
	@echo "#define JOHN_BLD" '"'$@'"' > john_build_rule.h
	$(MAKE) $(PROJ) \
		JOHN_OBJS="$(JOHN_OBJS) x86.o x86-mmx.o sha1-mmx.o md4-mmx.o md5-mmx.o"

beos-x86-any:
	$(LN) x86-any.h arch.h
	@echo "#define JOHN_BLD" '"'$@'"' > john_build_rule.h
	$(MAKE) $(PROJ) \
		JOHN_OBJS="$(JOHN_OBJS) x86.o"

generic: generic.h
	$(RM) arch.h
	ln -s generic.h arch.h
	@echo "#define JOHN_BLD" '"'$@'"' > john_build_rule.h
	$(MAKE) $(PROJ)

generic.h:
	$(RM) arch.h
	$(CC) $(CFLAGS) detect.c
	$(LD) detect.o $(LDFLAGS) -o detect
	./best.sh "$(MAKE)" \
		"$(BENCH_DES_OBJS_DEPEND)" \
		"$(BENCH_DES_BS_OBJS_DEPEND)" \
		"$(BENCH_MD5_OBJS_DEPEND)" \
		"$(BENCH_BF_OBJS_DEPEND)"

bench: $(BENCH_OBJS)
	$(LD) $(BENCH_OBJS) $(LDFLAGS) -o bench

../run/john: $(JOHN_OBJS)
	$(LD) $(JOHN_OBJS) $(LDFLAGS) -o ../run/john

../run/unshadow: ../run/john
	$(RM) ../run/unshadow
	ln -s john ../run/unshadow

../run/unafs: ../run/john
	$(RM) ../run/unafs
	ln -s john ../run/unafs

../run/undrop: ../run/john
	$(RM) ../run/undrop
	ln -s john ../run/undrop

../run/ssh2john: ../run/john
	$(RM) ../run/ssh2john
	ln -s john ../run/ssh2john

../run/zip2john: ../run/john
	$(RM) ../run/zip2john
	ln -s john ../run/zip2john

../run/pdf2john: ../run/john
	$(RM) ../run/pdf2john
	ln -s john ../run/pdf2john

../run/rar2john: ../run/john
	$(RM) ../run/rar2john
	ln -s john ../run/rar2john

../run/unique: ../run/john
	$(RM) ../run/unique
	ln -s john ../run/unique

../run/john.bin: $(JOHN_OBJS)
	$(LD) $(JOHN_OBJS) $(LDFLAGS) -o ../run/john.exe
	if exist ..\run\john.bin del ..\run\john.bin
	ren ..\run\john.exe john.bin

../run/john.com: john.com
	copy john.com ..\run\john.com

../run/unshadow.com: john.com
	copy john.com ..\run\unshadow.com

../run/unafs.com: john.com
	copy john.com ..\run\unafs.com

../run/undrop.com: john.com
	copy john.com ..\run\undrop.com

../run/ssh2john.com: john.com
	copy john.com ..\run\ssh2john.com

../run/pdf2john.com: john.com
	copy john.com ..\run\pdf2john.com

../run/rar2john.com: john.com
	copy john.com ..\run\rar2john.com

../run/zip2john.com: john.com
	copy john.com ..\run\zip2john.com

../run/unique.com: john.com
	copy john.com ..\run\unique.com

john.com: john.asm
	@echo Use Borland TASM/TLINK to make JOHN.COM

# this LD line removed from the ../run/john.exe rule (Cygwin builds)
# this change needed for full openssl linking, in 1.7.7-jumbo-6
# this comment should stay for a jumbo or 2, to make sure this does not break
# other peoples cygwin builds.
#	$(LD) $(JOHN_OBJS) -lkernel32 -lcrypto -o ../run/john.exe

../run/john.exe: $(JOHN_OBJS)
	$(LD) $(JOHN_OBJS) $(LDFLAGS) -lkernel32 -o ../run/john.exe
	strip ../run/john.exe

# this LD line removed from the ../run/john-mingw.exe rule (MinGW32 builds)
# this change needed for full openssl linking, in 1.7.7-jumbo-6
#	$(LD) $(JOHN_OBJS) -lkernel32 -leay32 -o ../run/john-mingw.exe
#	$(LD) $(JOHN_OBJS) $(LDFLAGS) -lkernel32 -o ../run/john-mingw.exe

../run/john-mingw.exe: $(JOHN_OBJS)
	$(LD) $(JOHN_OBJS) $(LDFLAGS) -lkernel32 -o ../run/john-mingw.exe
	strip ../run/john-mingw.exe
	cp ../run/john-mingw.exe ../run/john.exe

../run/unshadow.exe: symlink.c
	$(CC) symlink.c -o ../run/unshadow.exe
	strip ../run/unshadow.exe

../run/unafs.exe: symlink.c
	$(CC) symlink.c -o ../run/unafs.exe
	strip ../run/unafs.exe

../run/undrop.exe: symlink.c
	$(CC) symlink.c -o ../run/undrop.exe
	strip ../run/undrop.exe

../run/ssh2john.exe: symlink.c
	$(CC) symlink.c -o ../run/ssh2john.exe
	strip ../run/ssh2john.exe

../run/pdf2john.exe: symlink.c
	$(CC) symlink.c -o ../run/pdf2john.exe
	strip ../run/pdf2john.exe

../run/rar2john.exe: symlink.c
	$(CC) symlink.c -o ../run/rar2john.exe
	strip ../run/rar2john.exe

../run/zip2john.exe: symlink.c
	$(CC) symlink.c -o ../run/zip2john.exe
	strip ../run/zip2john.exe

../run/unique.exe: symlink.c
	$(CC) symlink.c -o ../run/unique.exe
	strip ../run/unique.exe

../run/genmkvpwd: $(GENMKVPWD_OBJS)
	$(LD) $(GENMKVPWD_OBJS) $(LDFLAGS) -o ../run/genmkvpwd

../run/genmkvpwd.exe: $(GENMKVPWD_OBJS)
	$(LD) $(GENMKVPWD_OBJS) $(LDFLAGS_MKV) -o ../run/genmkvpwd.exe

../run/mkvcalcproba: mkvcalcproba.o
	$(LD) mkvcalcproba.o $(LDFLAGS) -o ../run/mkvcalcproba

../run/mkvcalcproba.exe: mkvcalcproba.o
	$(LD) mkvcalcproba.o $(LDFLAGS_MKV) -o ../run/mkvcalcproba.exe

../run/calc_stat: calc_stat.o
	$(LD) calc_stat.o $(LDFLAGS) -o ../run/calc_stat

../run/calc_stat.exe: calc_stat.o
	$(LD) calc_stat.o $(LDFLAGS_MKV) -o ../run/calc_stat.exe

../run/tgtsnarf: tgtsnarf.o
	$(LD) tgtsnarf.o $(LDFLAGS) -o ../run/tgtsnarf

# Inlining the S-boxes produces faster code as long as they fit in the cache.
DES_bs_b.o: DES_bs_b.c sboxes.c nonstd.c sboxes-s.c
	$(CC) $(CFLAGS) $(OPT_INLINE) DES_bs_b.c

# This is for the BENCH build (to not depend upon unicode.o)
DES_bsg.o: DES_bs.c
	$(CC) $(CFLAGS) -DBENCH_BUILD DES_bs.c -o DES_bsg.o

# This is for the BENCH build (to not depend upon unicode.o)
config_g.o: config.c
	$(CC) $(CFLAGS) -DBENCH_BUILD config.c -o config_g.o

# This is for the BENCH build (to not depend upon options.o)
formats_g.o: formats.o
	$(CC) $(CFLAGS) -DBENCH_BUILD formats.c -o formats_g.o

miscnl.o: misc.c
	$(CC) $(CFLAGS) $(OPT_NORMAL) -D_JOHN_MISC_NO_LOG misc.c -o miscnl.o

bench-t.o: bench.c
	$(CC) $(CFLAGS) $(OPT_NORMAL) -D_JOHN_BENCH_TMP bench.c -o bench-t.o

fmt_externs.h: $(PLUGFORMATS_SRCS) Makefile
	$(SED) -n 's/^\(struct fmt_main [^ ]*\) =.*/extern \1;/p' *_fmt_plug.c > fmt_externs.h

fmt_registers.h: $(PLUGFORMATS_SRCS) Makefile
	$(SED) -n 's/^struct fmt_main \([^ ]*\) =.*/john_register_one(\&\1);/p' *_fmt_plug.c > fmt_registers.h

john.o: john.c fmt_externs.h fmt_registers.h
	$(CC) $(CFLAGS_MAIN) $(OPT_NORMAL) -O0 $*.c

.c.o:
	$(CC) $(CFLAGS) $(OPT_NORMAL) $*.c

.S.o:
	$(AS) $(ASFLAGS) $*.S

# We don't have any files with .s suffix, this is for compiling in DOS only
.s.o:
	$(AS) $(ASFLAGS) $*.S

check:
	../run/john --make_check

depend:
	makedepend -fMakefile.dep -Y *.c 2>> /dev/null

test:
	cd ../test && perl jtrts.pl -q

test_full:
	cd ../test && perl jtrts.pl -q -type full

test_utf8:
	cd ../test && perl jtrts.pl -q -type utf-8

test_verbose:
	cd ../test && perl jtrts.pl

test_full_verbose:
	cd ../test && perl jtrts.pl -type full

test_utf8_verbose:
	cd ../test && perl jtrts.pl -type utf-8

clean:
	$(RM) $(PROJ) $(PROJ_DOS) $(PROJ_WIN32) $(PROJ_WIN32_MINGW)
	$(RM) ../run/john.exe john-macosx-* *.o *.bak core
	$(RM) detect bench generic.h arch.h tmp.s
	$(RM) fmt_registers.h fmt_externs.h john_build_rule.h
	$(CP) $(NULL) Makefile.dep

# For the time being, icc builds a better sse-intrinsics.S but this may
# change over time. NOTE that sse-intrinsics.S is never re-built unless you
# manually do a "make intrinsics".
intrinsics: clean-intrinsics sse-intrinsics-64.S sse-intrinsics-32.S

clean-intrinsics:
	$(RM) sse-intrinsics-64.S sse-intrinsics-32.S sse-intrinsics-win32.S

sse-intrinsics-64.S:
	$(LN) x86-64.h arch.h
	icc -S -o sse-intrinsics-64.S sse-intrinsics.c -O3 -fno-builtin -fno-verbose-asm -DUSING_ICC_S_FILE -Wall

sse-intrinsics-32.S:
	$(LN) x86-ssei.h arch.h
	icc -m32 -S -o sse-intrinsics-32.S sse-intrinsics.c -O3 -fno-builtin -fno-verbose-asm -DUSING_ICC_S_FILE -Wall
	perl sse2i_winfix.pl
	mv sse-intrinsics-win32.S sse-intrinsics-32.S

include Makefile.dep<|MERGE_RESOLUTION|>--- conflicted
+++ resolved
@@ -1058,24 +1058,15 @@
 	$(CP) x86-sse.h arch.h
 	@echo "#define JOHN_BLD" '"'$@'"' > john_build_rule.h
 	$(MAKE) $(PROJ_WIN32) \
-<<<<<<< HEAD
 		JOHN_OBJS="$(JOHN_OBJS) x86.o x86-sse.o sha1-mmx.o md4-mmx.o md5-mmx.o" \
-		CFLAGS="$(CFLAGS) -mpreferred-stack-boundary=4 -msse2 -m32" \
+		CFLAGS="$(CFLAGS) -msse2 -m32" \
 		ASFLAGS="$(ASFLAGS) -msse2 -m32 -DUNDERSCORES"
-=======
-		JOHN_OBJS="$(JOHN_OBJS) x86.o x86-sse.o" \
-		ASFLAGS="$(ASFLAGS) -DUNDERSCORES"
->>>>>>> 97c34ba3
 
 win32-cygwin-x86-mmx:
 	$(CP) x86-mmx.h arch.h
 	@echo "#define JOHN_BLD" '"'$@'"' > john_build_rule.h
 	$(MAKE) $(PROJ_WIN32) \
-<<<<<<< HEAD
 		JOHN_OBJS="$(JOHN_OBJS) x86.o x86-mmx.o sha1-mmx.o md4-mmx.o md5-mmx.o" \
-=======
-		JOHN_OBJS="$(JOHN_OBJS) x86.o x86-mmx.o" \
->>>>>>> 97c34ba3
 		CFLAGS="$(CFLAGS) -mpreferred-stack-boundary=3" \
 		ASFLAGS="$(ASFLAGS) -DUNDERSCORES"
 
