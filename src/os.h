--- conflicted
+++ resolved
@@ -23,11 +23,7 @@
 
 #ifdef NEED_OS_TIMER
 
-<<<<<<< HEAD
-#if defined(__CYGWIN32__) || defined(__BEOS__) || defined(__MINGW32__) || defined(_MSC_VER) /* || (defined(AMDAPPSDK) && defined(HAVE_OPENCL)) */
-=======
-#if defined(__CYGWIN__) || defined(__BEOS__)
->>>>>>> 6f7a493d
+#if defined(__CYGWIN__) || defined(__BEOS__) || defined(__MINGW32__) || defined(_MSC_VER)
 #define OS_TIMER			0
 #else
 #ifndef _XOPEN_SOURCE
@@ -70,11 +66,7 @@
 
 #ifdef NEED_OS_FORK
 
-<<<<<<< HEAD
-#if defined(__DJGPP__) || defined(__CYGWIN32__) || defined(_MSC_VER) || defined(__MINGW32__)
-=======
-#if defined(__DJGPP__) || defined(__CYGWIN__)
->>>>>>> 6f7a493d
+#if defined(__DJGPP__) || defined(__CYGWIN__) || defined(_MSC_VER) || defined(__MINGW32__)
 #define OS_FORK				0
 #else
 #define OS_FORK				1
