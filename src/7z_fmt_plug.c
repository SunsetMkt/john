--- conflicted
+++ resolved
@@ -117,15 +117,13 @@
 	cracked   = mem_calloc(self->params.max_keys_per_crypt + 1,
 	                       sizeof(*cracked));
 	CRC32_Init(&crc);
-<<<<<<< HEAD
+
+	max_kpc = self->params.max_keys_per_crypt;
+
 #ifdef SIMD_COEF_32
 	if (pers_opts.target_enc == UTF_8)
 		self->params.plaintext_length = PLAINTEXT_LENGTH * 3;
 #endif
-=======
-
-	max_kpc = self->params.max_keys_per_crypt;
->>>>>>> aaf4b079
 }
 
 static void done(void)
@@ -459,7 +457,11 @@
 {
 	const int count = *pcount;
 	int index = 0;
-<<<<<<< HEAD
+	static unsigned char (*master)[32];
+
+	if (!master)
+		master = mem_alloc_tiny(sizeof(master) * max_kpc, MEM_ALIGN_CACHE);
+
 #ifdef SIMD_COEF_32
 	int len;
 	int *indices = mem_calloc(count*NBKEYS, sizeof(*indices));
@@ -479,12 +481,12 @@
 	for (index = 0; index < tot_todo; index += NBKEYS)
 	{
 		int j;
-		unsigned char master[NBKEYS*32];
-		sevenzip_kdf(indices + index, master);
+		if (new_keys)
+			sevenzip_kdf(indices + index, master[index]);
 
 		/* do decryption and checks */
 		for (j = 0; j < NBKEYS; ++j) {
-			if (sevenzip_decrypt(&master[j*32]) == 0)
+			if (sevenzip_decrypt(master[index + j]) == 0)
 				cracked[indices[index + j]] = 1;
 			else
 				cracked[indices[index + j]] = 0;
@@ -492,26 +494,14 @@
 	}
 	MEM_FREE(indices);
 #else
-=======
-	static unsigned char (*master)[32];
-
-	if (!master)
-		master = mem_alloc_tiny(sizeof(master) * max_kpc, MEM_ALIGN_CACHE);
-
->>>>>>> aaf4b079
 #ifdef _OPENMP
 #pragma omp parallel for
 	for (index = 0; index < count; index += MAX_KEYS_PER_CRYPT)
 #endif
 	{
 		/* derive key */
-<<<<<<< HEAD
-		unsigned char master[32];
-		sevenzip_kdf(index, master);
-=======
 		if (new_keys)
 			sevenzip_kdf((unsigned char*)saved_key[index], master[index]);
->>>>>>> aaf4b079
 
 		/* do decryption and checks */
 		if(sevenzip_decrypt(master[index]) == 0)
@@ -519,13 +509,9 @@
 		else
 			cracked[index] = 0;
 	}
-<<<<<<< HEAD
 #endif // SIMD_COEF_32
-=======
-
 	new_keys = 0;
 
->>>>>>> aaf4b079
 	return count;
 }
 
@@ -550,7 +536,6 @@
 
 static void sevenzip_set_key(char *key, int index)
 {
-<<<<<<< HEAD
 	/* Convert key to utf-16-le format (--encoding aware) */
 	int len;
 	len = enc_to_utf16(saved_key[index], PLAINTEXT_LENGTH, (UTF8*)key, strlen(key));
@@ -560,16 +545,8 @@
 	}
 	len *= 2;
 	saved_len[index] = len;
-=======
-	int saved_len = strlen(key);
-
-	if (saved_len > PLAINTEXT_LENGTH)
-		saved_len = PLAINTEXT_LENGTH;
-	memcpy(saved_key[index], key, saved_len);
-	saved_key[index][saved_len] = 0;
-
+	
 	new_keys = 1;
->>>>>>> aaf4b079
 }
 
 static char *get_key(int index)
