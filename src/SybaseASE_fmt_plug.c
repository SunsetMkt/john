--- conflicted
+++ resolved
@@ -244,30 +244,17 @@
 	int index = 0;
 
 #ifdef _OPENMP
-<<<<<<< HEAD
-#pragma omp parallel for default(none) private(index) shared(count, crypt_out, prep_key, saved_salt)
-=======
 #pragma omp parallel for default(none) private(index) shared(count, crypt_out, prep_key)
->>>>>>> 015667dd
 	for(index = 0; index < count; index++)
 #endif
 	{
 		SHA256_CTX ctx;
 
-<<<<<<< HEAD
-		/* append salt at offset 510 */
-		memcpy((unsigned char *)prep_key[index] + 510, saved_salt, 8);
-
-=======
->>>>>>> 015667dd
 		SHA256_Init(&ctx);
 		SHA256_Update(&ctx, prep_key[index], 518);
 		SHA256_Final((unsigned char *)crypt_out[index], &ctx);
 	}
-<<<<<<< HEAD
 	return count;
-=======
->>>>>>> 015667dd
 }
 
 static int cmp_all(void *binary, int count)
