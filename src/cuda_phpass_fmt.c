/*
* This software is Copyright (c) 2011,2012 Lukas Odzioba <ukasz at openwall dot net>
* and it is hereby released to the general public under the following terms:
* Redistribution and use in source and binary forms, with or without modification, are permitted.
*/
#include <string.h>
#include "arch.h"
#include "formats.h"
#include "common.h"
#include "misc.h"
#include "cuda_phpass.h"
#include "cuda_common.h"

#define FORMAT_LABEL		"phpass-cuda"
#define FORMAT_NAME		"phpass MD5"

#define ALGORITHM_NAME		"CUDA"

#define BENCHMARK_COMMENT	" ($P$9 lengths 1 to 15)"

#define BENCHMARK_LENGTH	-1

#define PLAINTEXT_LENGTH	15
#define CIPHERTEXT_LENGTH	34	/// header = 3 | loopcnt = 1 | salt = 8 | ciphertext = 22
#define BINARY_SIZE		16
#define MD5_DIGEST_LENGTH 	16

#define MIN_KEYS_PER_CRYPT	KEYS_PER_CRYPT
#define MAX_KEYS_PER_CRYPT	KEYS_PER_CRYPT

static unsigned char *inbuffer;				/** plaintext ciphertexts **/
static phpass_crack *outbuffer;				/** calculated hashes **/
static phpass_salt currentsalt;
static int any_cracked;

extern void gpu_phpass(uint8_t *, phpass_salt *, phpass_crack *);

static struct fmt_tests tests[] = {
	{"$P$900000000jPBDh/JWJIyrF0.DmP7kT.", "ala"},
	{"$P$900000000a94rg7R/nUK0icmALICKj1", "john"},
	{"$P$900000001ahWiA6cMRZxkgUxj4x/In0", "john"},
	{"$P$900000000m6YEJzWtTmNBBL4jypbHv1", "openwall"},
	{"$P$900000000zgzuX4Dc2091D8kak8RdR0", "h3ll00"},
	{"$P$900000000qZTL5A0XQUX9hq0t8SoKE0", "1234567890"},
	{"$P$900112200B9LMtPy2FSq910c1a6BrH0", "1234567890"},
	{"$P$900000000a94rg7R/nUK0icmALICKj1", "john"},
	{"$P$9sadli2.wzQIuzsR2nYVhUSlHNKgG/0", "john"},
	{"$P$90000000000tbNYOc9TwXvLEI62rPt1", ""},

	{"$P$9saltstriAcRMGl.91RgbAD6WSq64z.", "a"},
	{"$P$9saltstriMljTzvdluiefEfDeGGQEl/", "ab"},
	{"$P$9saltstrikCftjZCE7EY2Kg/pjbl8S.", "abc"},
	{"$P$9saltstriV/GXRIRi9UVeMLMph9BxF0", "abcd"},
	{"$P$9saltstri3JPgLni16rBZtI03oeqT.0", "abcde"},
	{"$P$9saltstri0D3A6JyITCuY72ZoXdejV.", "abcdef"},
	{"$P$9saltstriXeNc.xV8N.K9cTs/XEn13.", "abcdefg"},
	{"$P$9saltstrinwvfzVRP3u1gxG2gTLWqv.", "abcdefgh"},
	{"$P$9saltstriSUQTD.yC2WigjF8RU0Q.Z.", "abcdefghi"},
	{"$P$9saltstriWPpGLG.jwJkwGRwdKNEsg.", "abcdefghij"},

	{"$P$9saltstrizjDEWUMXTlQHQ3/jhpR4C.", "abcdefghijk"},
	{"$P$9saltstriGLUwnE6bl91BPJP6sxyka.", "abcdefghijkl"},
	{"$P$9saltstriq7s97e2m7dXnTEx2mtPzx.", "abcdefghijklm"},
	{"$P$9saltstriTWMzWKsEeiE7CKOVVU.rS0", "abcdefghijklmn"},
	{"$P$9saltstriXt7EDPKtkyRVOqcqEW5UU.", "abcdefghijklmno"},
	{NULL}
};

static void cleanup()
{
	free(inbuffer);
	free(outbuffer);
}

static void init(struct fmt_main *pFmt)
{
	///Alocate memory for hashes and passwords
	inbuffer =
	    (uint8_t *) calloc(MAX_KEYS_PER_CRYPT, sizeof(phpass_password));
	outbuffer =
	    (phpass_crack *) calloc(MAX_KEYS_PER_CRYPT, sizeof(phpass_crack));
	check_mem_allocation(inbuffer, outbuffer);
	atexit(cleanup);
	///Initialize CUDA
	cuda_init(gpu_id);
}

static int valid(char *ciphertext, struct fmt_main *pFmt)
{
	uint32_t i, count_log2;

	if (strlen(ciphertext) != CIPHERTEXT_LENGTH)
		return 0;
	if (strncmp(ciphertext, phpass_prefix, 3) != 0)
		return 0;

	for (i = 3; i < CIPHERTEXT_LENGTH; i++)
		if (atoi64[ARCH_INDEX(ciphertext[i])] == 0x7F)
			return 0;

	count_log2 = atoi64[ARCH_INDEX(ciphertext[3])];
	if (count_log2 < 7 || count_log2 > 31)
		return 0;

	return 1;
};

///code from historical JtR phpass patch
static void pbinary(char *ciphertext, unsigned char *out)
{
	memset(out, 0, BINARY_SIZE);
	int i, bidx = 0;
	unsigned sixbits;
	char *pos = &ciphertext[3 + 1 + 8];

	for (i = 0; i < 5; i++) {
		sixbits = atoi64[ARCH_INDEX(*pos++)];
		out[bidx] = sixbits;
		sixbits = atoi64[ARCH_INDEX(*pos++)];
		out[bidx++] |= (sixbits << 6);
		sixbits >>= 2;
		out[bidx] = sixbits;
		sixbits = atoi64[ARCH_INDEX(*pos++)];
		out[bidx++] |= (sixbits << 4);
		sixbits >>= 4;
		out[bidx] = sixbits;
		sixbits = atoi64[ARCH_INDEX(*pos++)];
		out[bidx++] |= (sixbits << 2);
	}
	sixbits = atoi64[ARCH_INDEX(*pos++)];
	out[bidx] = sixbits;
	sixbits = atoi64[ARCH_INDEX(*pos++)];
	out[bidx] |= (sixbits << 6);
}

static void *binary(char *ciphertext)
{
	static unsigned char b[BINARY_SIZE];
	pbinary(ciphertext, b);
	return (void *) b;
}

static void *salt(char *ciphertext)
{
	static phpass_salt salt;
	salt.rounds = 1 << atoi64[ARCH_INDEX(ciphertext[3])];
	memcpy(salt.salt, &ciphertext[4], 8);
	pbinary(ciphertext, (unsigned char*)salt.hash);
	return &salt;
}

static void set_salt(void *salt)
{
	memcpy(&currentsalt, salt, SALT_SIZE);
}

static void set_key(char *key, int index)
{
	int i, len = strlen(key);
	inbuffer[address(15, index)] = len;
	for (i = 0; i < len; i++)
		inbuffer[address(i, index)] = key[i];
}

static char *get_key(int index)
{
	static char r[PLAINTEXT_LENGTH + 1];
	int i;
	for (i = 0; i < PLAINTEXT_LENGTH; i++)
		r[i] = inbuffer[address(i, index)];
	r[inbuffer[address(15, index)]] = '\0';
	return r;
}

static void crypt_all(int count)
{
	int i;
	if (any_cracked) {
		memset(outbuffer, 0, sizeof(phpass_crack) * KEYS_PER_CRYPT);
		any_cracked = 0;
	}
	gpu_phpass(inbuffer, &currentsalt, outbuffer);
	for (i = 0; i < count; i++) {
		any_cracked |= outbuffer[i].cracked;
	}
}

static int cmp_all(void *binary, int count)
{
	return any_cracked;
}

static int cmp_one(void *binary, int index)
{
	return outbuffer[index].cracked;
}

static int cmp_exact(char *source, int index)
{
	return outbuffer[index].cracked;
}

struct fmt_main fmt_cuda_phpass = {
	{
		    FORMAT_LABEL,
		    FORMAT_NAME,
		    ALGORITHM_NAME,
		    BENCHMARK_COMMENT,
		    BENCHMARK_LENGTH,
		    PLAINTEXT_LENGTH,
		    BINARY_SIZE,
		    SALT_SIZE,
		    MIN_KEYS_PER_CRYPT,
		    MAX_KEYS_PER_CRYPT,
		    FMT_CASE | FMT_8_BIT,
		    tests
	},
	{
		    init,
		    fmt_default_prepare,
		    valid,
		    fmt_default_split,
		    binary,
		    salt,
		    {
			fmt_default_binary_hash
		    },
		    fmt_default_salt_hash,
		    set_salt,
		    set_key,
		    get_key,
		    fmt_default_clear_keys,
		    crypt_all,
		    {
			fmt_default_get_hash
		    },
		    cmp_all,
		    cmp_one,
<<<<<<< HEAD
	    cmp_exact,
		fmt_default_get_source
=======
		    cmp_exact
>>>>>>> a99706da
	}
};<|MERGE_RESOLUTION|>--- conflicted
+++ resolved
@@ -236,11 +236,6 @@
 		    },
 		    cmp_all,
 		    cmp_one,
-<<<<<<< HEAD
-	    cmp_exact,
-		fmt_default_get_source
-=======
 		    cmp_exact
->>>>>>> a99706da
 	}
 };