--- conflicted
+++ resolved
@@ -29,14 +29,10 @@
 	clock_t real, virtual;
 
 /* Number of ciphertexts computed */
-<<<<<<< HEAD
-	int64 crypts;
+	uint64_t crypts;
 
 /* Number of salts actually tested */
 	int salts_done;
-=======
-	uint64_t crypts;
->>>>>>> b2967a16
 };
 
 /*
