--- conflicted
+++ resolved
@@ -727,30 +727,18 @@
 
     //Send data to device.
     HANDLE_CLERROR(clEnqueueWriteBuffer(queue[ocl_gpu_id], salt_buffer, CL_FALSE, 0,
-<<<<<<< HEAD
-            sizeof(sha256_salt), salt, 0, NULL, profilingEvent),
-=======
             sizeof(sha256_salt), salt, 0, NULL, NULL),
->>>>>>> c1511f7e
             "failed in clEnqueueWriteBuffer salt_buffer");
 
     if (new_keys)
         HANDLE_CLERROR(clEnqueueWriteBuffer(queue[ocl_gpu_id], pass_buffer, CL_FALSE, 0,
-<<<<<<< HEAD
-                sizeof(sha256_password) * global_work_size, plaintext, 0, NULL, profilingEvent),
-=======
                 sizeof(sha256_password) * global_work_size, plaintext, 0, NULL, NULL),
->>>>>>> c1511f7e
                 "failed in clEnqueueWriteBuffer pass_buffer");
 
     //Enqueue the kernel
     if (gpu(source_in_use) || use_local(source_in_use)) {
         HANDLE_CLERROR(clEnqueueNDRangeKernel(queue[ocl_gpu_id], prepare_kernel, 1, NULL,
-<<<<<<< HEAD
-            &global_work_size, &local_work_size, 0, NULL, profilingEvent),
-=======
             &global_work_size, &local_work_size, 0, NULL, NULL),
->>>>>>> c1511f7e
             "failed in clEnqueueNDRangeKernel I");
 
         for (i = 0; i < (salt->rounds / HASH_LOOPS); i++) {
@@ -759,11 +747,7 @@
                 "failed in clEnqueueNDRangeKernel");
         }
         HANDLE_CLERROR(clEnqueueNDRangeKernel(queue[ocl_gpu_id], final_kernel, 1, NULL,
-<<<<<<< HEAD
-            &global_work_size, &local_work_size, 0, NULL, profilingEvent),
-=======
             &global_work_size, &local_work_size, 0, NULL, NULL),
->>>>>>> c1511f7e
             "failed in clEnqueueNDRangeKernel II");
     } else
         HANDLE_CLERROR(clEnqueueNDRangeKernel(queue[ocl_gpu_id], crypt_kernel, 1, NULL,
@@ -772,11 +756,7 @@
 
     //Read back hashes
     HANDLE_CLERROR(clEnqueueReadBuffer(queue[ocl_gpu_id], hash_buffer, CL_FALSE, 0,
-<<<<<<< HEAD
-            sizeof(sha256_hash) * global_work_size, calculated_hash, 0, NULL, profilingEvent),
-=======
             sizeof(sha256_hash) * global_work_size, calculated_hash, 0, NULL, NULL),
->>>>>>> c1511f7e
             "failed in reading data back");
 
     //Do the work
