--- conflicted
+++ resolved
@@ -810,66 +810,6 @@
 
 /* ------- Format structure ------- */
 struct fmt_main fmt_opencl_cryptsha256 = {
-<<<<<<< HEAD
-    {
-        FORMAT_LABEL,
-        FORMAT_NAME,
-        ALGORITHM_NAME,
-        BENCHMARK_COMMENT,
-        BENCHMARK_LENGTH,
-        PLAINTEXT_LENGTH,
-        BINARY_SIZE,
-#if FMT_MAIN_VERSION > 9
-		DEFAULT_ALIGN,
-#endif
-        SALT_SIZE,
-#if FMT_MAIN_VERSION > 9
-		DEFAULT_ALIGN,
-#endif
-        MIN_KEYS_PER_CRYPT,
-        MAX_KEYS_PER_CRYPT,
-        FMT_CASE | FMT_8_BIT,
-        tests
-    },
-    {
-        init,
-        fmt_default_prepare,
-        valid,
-        fmt_default_split,
-        get_binary,
-        get_salt,
-#if FMT_MAIN_VERSION > 9
-        fmt_default_source,
-#endif
-      {
-            binary_hash_0,
-            binary_hash_1,
-            binary_hash_2,
-            binary_hash_3,
-            binary_hash_4,
-            binary_hash_5,
-            binary_hash_6
-        },
-        fmt_default_salt_hash,
-        set_salt,
-        set_key,
-        get_key,
-        fmt_default_clear_keys,
-        crypt_all,
-        {
-            get_hash_0,
-            get_hash_1,
-            get_hash_2,
-            get_hash_3,
-            get_hash_4,
-            get_hash_5,
-            get_hash_6
-        },
-        cmp_all,
-        cmp_one,
-        cmp_exact
-    }
-=======
 	{
 		FORMAT_LABEL,
 		FORMAT_NAME,
@@ -918,5 +858,4 @@
 		cmp_one,
 		cmp_exact
 	}
->>>>>>> 868b5b88
 };