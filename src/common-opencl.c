/* ***
 * This file is part of John the Ripper password cracker.
 *
 * Common OpenCL functions go in this file.
 *
 * Copyright (c) 2012 FIXME,
 * Copyright (c) 2012-2013 Claudio André <claudio.andre at correios.net.br>,
 * Copyright (c) 2012-2013 magnum, and
 *
 * is hereby released to the general public under the following terms:
 *    Redistribution and use in source and binary forms, with or without
 *    modifications, are permitted.
 *** */

#include <assert.h>
#include <string.h>
#include <ctype.h>
#include <sys/stat.h>
#include <time.h>
#include "options.h"
#include "config.h"

#include "common-opencl.h"
#include "signals.h"
#include "recovery.h"
#include "status.h"
#include <signal.h>

#define LOG_SIZE 1024*16

static char opencl_log[LOG_SIZE];
static char *kernel_source;
static int kernel_loaded;
static size_t program_size;

extern volatile int bench_running;
static void opencl_get_dev_info(unsigned int sequential_id);

//Used by auto-tuning to decide how GWS should changed between trials.
extern int common_get_next_gws_size(size_t num, int step, int startup,
	int default_value);

//Settings to use for auto-tuning.
static int buffer_size;
static int default_value;
static int hash_loops;
static unsigned long long int duration_time = 0;
static const char ** warnings;
static int number_of_events;
static int * split_events;
static cl_event * to_profile_event;
static struct fmt_main * self;
void (*create_clobj)(int gws, struct fmt_main * self);
void (*release_clobj)(void);
static const char * config_name;

void opencl_process_event(void)
{
	if (!bench_running) {
#if !OS_TIMER
		sig_timer_emu_tick();
#endif
		if (event_pending) {

			event_pending = event_abort;

			if (event_save) {
				event_save = 0;
				rec_save();
			}

			if (event_status) {
				event_status = 0;
				status_print();
			}

			if (event_ticksafety) {
				event_ticksafety = 0;
				status_ticks_overflow_safety();
			}
		}
	}
}

void advance_cursor()
{
	static int pos = 0;
	char cursor[4] = { '/', '-', '\\', '|' };
	fprintf(stderr, "%c\b", cursor[pos]);
	pos = (pos + 1) % 4;
}

void handle_clerror(cl_int cl_error, const char *message, const char *file,
                    int line)
{
	if (cl_error != CL_SUCCESS) {
		fprintf(stderr,
			"OpenCL error (%s) in file (%s) at line (%d) - (%s)\n",
			get_error_name(cl_error), file, line, message);
		exit(EXIT_FAILURE);
	}
}

int get_number_of_available_platforms()
{
	int i = 0;

	while (platforms[i++].platform);

	return --i;
}

int get_number_of_available_devices()
{
	int total = 0, i = 0;

	while (platforms[i].platform)
		total += platforms[i++].num_devices;

	return total;
}

int get_devices_being_used()
{
	int i = 0;

	while (ocl_device_list[i++] != -1);

	return --i;
}

int get_platform_id(unsigned int sequential_id)
{
	int pos = 0, i = 0;

	while (platforms[i].platform) {
		pos += platforms[i].num_devices;

		if (sequential_id < pos)
			break;
		i++;
	}
	return (platforms[i].platform ? i : -1);
}

int get_device_id(unsigned int sequential_id)
{
	int pos = sequential_id, i = 0;

	while (platforms[i].platform && pos >= platforms[i].num_devices) {
		pos -= platforms[i].num_devices;
		i++;
	}
	return (platforms[i].platform ? pos : -1);
}

int get_sequential_id(unsigned int dev_id, unsigned int platform_id)
{
	int pos = 0, i = 0;

	while (platforms[i].platform && i < platform_id)
		pos += platforms[i++].num_devices;

	if (i == platform_id && dev_id >= platforms[i].num_devices)
		return -1;

	return (platforms[i].platform ? pos + dev_id : -1);
}

static void start_opencl_devices()
{
	cl_platform_id platform_list[MAX_PLATFORMS];
	static char opencl_data[LOG_SIZE];
	cl_uint num_platforms, device_num, device_pos = 0;
	cl_context_properties properties[3];
	int i;

	/* Find OpenCL enabled devices. We ignore error here, in case
	 * there is no platform and we'd like to run a non-OpenCL format. */
	clGetPlatformIDs(MAX_PLATFORMS, platform_list, &num_platforms);

	for (i = 0; i < num_platforms; i++) {
		platforms[i].platform = platform_list[i];

		HANDLE_CLERROR(clGetPlatformInfo(platforms[i].platform,
		    CL_PLATFORM_NAME, sizeof(opencl_data), opencl_data, NULL),
		    "Error querying PLATFORM_NAME");
		HANDLE_CLERROR(clGetDeviceIDs(platforms[i].platform,
		    CL_DEVICE_TYPE_ALL, MAXGPUS, &devices[device_pos],
		    &device_num), "No OpenCL device of that type exist");

		//Save platform and devices information
		platforms[i].num_devices = device_num;

		//Point to the end of the list
		device_pos += device_num;

#ifdef DEBUG
		fprintf(stderr, "OpenCL platform %d: %s, %d device(s).\n",
			i, opencl_data, device_num);
#endif
	}
	//Set NULL to the final buffer position.
	platforms[i].platform = NULL;
	devices[device_pos] = NULL;

	//Get devices information
	for (i = 0; i < get_number_of_available_devices(); i++) {
		//Get the detailed information about the device.
		opencl_get_dev_info(i);

		HANDLE_CLERROR(clGetDeviceInfo(devices[i], CL_DEVICE_NAME,
		    sizeof(opencl_data), opencl_data, NULL),
		    "Error querying DEVICE_NAME");

		HANDLE_CLERROR(clGetDeviceInfo(devices[i],
		    CL_DEVICE_MAX_WORK_GROUP_SIZE, sizeof(max_group_size),
		    &max_group_size, NULL),
		    "Error querying MAX_WORK_GROUP_SIZE");

		//Get the platform properties
		properties[0] = CL_CONTEXT_PLATFORM;
		properties[1] = (cl_context_properties) platforms[get_platform_id(i)].platform;
		properties[2] = 0;

		//Setup context and queue
		context[i] = clCreateContext(properties, 1, &devices[i],
			NULL, NULL, &ret_code);
		if (ret_code != CL_SUCCESS) {
#ifdef DEBUG
			fprintf(stderr, "Error creating context for device %d "
			        "(%d:%d): %s\n", i, get_platform_id(i),
			        get_device_id(i), get_error_name(ret_code));
#endif
			platforms[get_platform_id(i)].num_devices--;
			continue;
		}
		queue[i] = clCreateCommandQueue(context[i], devices[i],
			0, &ret_code);
		if (ret_code != CL_SUCCESS) {
#ifdef DEBUG
			fprintf(stderr, "Error creating command queue for "
			        "device %d (%d:%d): %s\n", i,
			        get_platform_id(i), get_device_id(i),
			        get_error_name(ret_code));
#endif
			platforms[get_platform_id(i)].num_devices--;
			HANDLE_CLERROR(clReleaseContext(context[i]),
			               "Release Context");
			continue;
		}
#ifdef DEBUG
		fprintf(stderr, "  Device %d: %s\n", i, opencl_data);
#endif
	}
}

static void add_device_to_list(int sequential_id)
{
	int i = 0, found = 0;

	if (sequential_id >= get_number_of_available_devices()) {
		fprintf(stderr, "Invalid OpenCL device id %d\n", sequential_id);
		exit(EXIT_FAILURE);
	}

	for (i = 0; i < get_devices_being_used() && !found; i++) {
		if (sequential_id == ocl_device_list[i])
			found = 1;
	}
	if (!found) {
		ocl_device_list[get_devices_being_used() + 1] = -1;
		ocl_device_list[get_devices_being_used()] = sequential_id;
	}
}

static void add_device_type(cl_ulong device_type)
{
	int i, j, sequence_nr = 0;
	cl_uint device_num;
	cl_ulong long_entries;
	cl_device_id devices[MAXGPUS];

	for (i = 0; platforms[i].platform; i++) {
		//Get all devices of informed type.
		HANDLE_CLERROR(clGetDeviceIDs(platforms[i].platform,
			CL_DEVICE_TYPE_ALL, MAXGPUS, devices, &device_num),
			"No OpenCL device of that type exist");

		for (j = 0; j < device_num; j++, sequence_nr++) {
			clGetDeviceInfo(devices[j], CL_DEVICE_TYPE,
					sizeof(cl_ulong), &long_entries, NULL);
			if (long_entries & device_type)
				add_device_to_list(sequence_nr);
		}
	}
}

static void build_device_list(char * device_list[MAXGPUS])
{
	int n = 0;

	while (device_list[n] && n < MAXGPUS) {
		if (!strcmp(device_list[n], "all"))
			add_device_type(CL_DEVICE_TYPE_ALL);
		else if (!strcmp(device_list[n], "cpu"))
			add_device_type(CL_DEVICE_TYPE_CPU);
		else if (!strcmp(device_list[n], "gpu"))
			add_device_type(CL_DEVICE_TYPE_GPU);
		else
			add_device_to_list(atoi(device_list[n]));
		n++;
	}
}

void init_opencl_devices(void)
{
	char * device_list[MAXGPUS], string[10];
	int n = 0;

	ocl_device_list[0] = -1;
	ocl_device_list[1] = -1;
	start_opencl_devices();

	if (options.ocl_platform) {
		struct list_entry *current;

		platform_id = atoi(options.ocl_platform);

		if (platform_id >= get_number_of_available_platforms()) {
			fprintf(stderr, "Invalid OpenCL platform id %d\n",
				platform_id);
			exit(1);
		}

		/* Legacy syntax --platform + --device */
		if ((current = options.gpu_devices->head)) {
			if (current->next) {
				fprintf(stderr, "Only one OpenCL device supported with --platform syntax.\n");
				exit(1);
			}
			if (!strcmp(current->data, "all") ||
			    !strcmp(current->data, "cpu") ||
			    !strcmp(current->data, "gpu")) {
				fprintf(stderr, "Only a single numerical --device allowed when using legacy --platform syntax.\n");
				exit(1);
			}
			if (!isdigit(current->data[0])) {
				fprintf(stderr, "Invalid OpenCL device id %s\n",
				        current->data);
				exit(1);
			}
			ocl_gpu_id = get_sequential_id(atoi(current->data),
			                               platform_id);

			if (ocl_gpu_id < 0) {
				fprintf(stderr, "Invalid OpenCL device id %s\n",
					current->data);
				exit(1);
			}
			sprintf(string, "%d", ocl_gpu_id);
			device_list[n++] = string;
			device_list[n] = NULL;
			build_device_list(device_list);
		} else
			ocl_gpu_id = get_sequential_id(0, platform_id);;
	} else 	{
		struct list_entry *current;

		/* New syntax, sequential --device */
		if ((current = options.gpu_devices->head)) {
			do {
				device_list[n++] = current->data;
			} while ((current = current->next));

			device_list[n] = NULL;
			build_device_list(device_list);
			ocl_gpu_id = ocl_device_list[0]; // FIXME?
			platform_id = get_platform_id(ocl_gpu_id);
		} else {
			ocl_gpu_id = -1;
			platform_id = -1;
		}
	}

	//Use configuration file only JtR knows nothing about the environment.
	if (!options.ocl_platform && platform_id < 0) {
		char *devcfg;

		if ((devcfg = cfg_get_param(SECTION_OPTIONS, SUBSECTION_OPENCL,
		                            "Platform")))
			platform_id = atoi(devcfg);
	}

	if (!options.gpu_devices && ocl_gpu_id < 0) {
		char *devcfg;

		if ((devcfg = cfg_get_param(SECTION_OPTIONS, SUBSECTION_OPENCL,
		                            "Device"))) {
			ocl_gpu_id = atoi(devcfg);
			ocl_device_list[0] = ocl_gpu_id;
		}
	}

	if (platform_id == -1 || ocl_gpu_id == -1) {
		opencl_find_gpu(&ocl_gpu_id, &platform_id);
		ocl_device_list[0] = ocl_gpu_id;
	}

	//Use the sequential number on ocl_gpu_id.
	device_id = get_device_id(ocl_gpu_id);
}

void clean_opencl_devices()
{
	int i;

	for (i = 0; i < get_number_of_available_devices(); i++) {
		HANDLE_CLERROR(clReleaseCommandQueue(queue[i]), "Release Queue");
		HANDLE_CLERROR(clReleaseContext(context[i]), "Release Context");
	}
}

static char * opencl_get_config_name(char * format, char * config_name)
{
	static char full_name[128];

	full_name[0] = '\0';
	strcat(full_name, format);
	strcat(full_name, config_name);

	return full_name;
}

void opencl_get_user_preferences(char * format)
{
	char * tmp_value;

	if ((tmp_value = cfg_get_param(SECTION_OPTIONS, SUBSECTION_OPENCL,
		opencl_get_config_name(format, LWS_CONFIG_NAME))))
		local_work_size = atoi(tmp_value);

	if ((tmp_value = getenv("LWS")))
		local_work_size = atoi(tmp_value);

	if ((tmp_value = cfg_get_param(SECTION_OPTIONS, SUBSECTION_OPENCL,
		opencl_get_config_name(format, GWS_CONFIG_NAME))))
		global_work_size = atoi(tmp_value);

	if ((tmp_value = getenv("GWS")))
		global_work_size = atoi(tmp_value);

	if (local_work_size)
		//Check if a valid multiple is used.
		global_work_size = GET_MULTIPLE(global_work_size, local_work_size);

	if ((tmp_value = cfg_get_param(SECTION_OPTIONS, SUBSECTION_OPENCL,
		opencl_get_config_name(format, DUR_CONFIG_NAME))))
		duration_time = atoi(tmp_value) * 1000000000ULL;

	//Save the format config string.
	config_name = format;
}

static void dev_init(unsigned int sequential_id)
{
	char device_name[MAX_OCLINFO_STRING_LEN];

	HANDLE_CLERROR(clGetDeviceInfo(devices[sequential_id], CL_DEVICE_NAME,
		sizeof(device_name), device_name, NULL),
		"Error querying DEVICE_NAME");
	fprintf(stderr, "Device %d: %s ", sequential_id, device_name);

#ifdef CL_DEVICE_BOARD_NAME_AMD
	{
		cl_int ret_code;
		int len;

		ret_code = clGetDeviceInfo(devices[sequential_id],
			CL_DEVICE_BOARD_NAME_AMD,
			sizeof(opencl_log), opencl_log, NULL);

		if (ret_code == CL_SUCCESS && (len = strlen(opencl_log))) {

			while (len > 0 && isspace(opencl_log[len]))
				len--;

			opencl_log[len-1] = '\0';
			fprintf(stderr, "(%s)", opencl_log);
		}
	}
#endif
	fprintf(stderr, "\n");
}

static char *include_source(char *pathname, unsigned int sequential_id, char *options)
{
	static char include[PATH_BUFFER_SIZE];

	sprintf(include, "-I %s %s %s%d %s %s", path_expand(pathname),
		get_device_type(sequential_id) == CL_DEVICE_TYPE_CPU ?
		"-DDEVICE_IS_CPU" : "",
		"-DDEVICE_INFO=", device_info[sequential_id],
#ifdef __APPLE__
		"-DAPPLE",
#else
		gpu_nvidia(device_info[sequential_id]) ? "-cl-nv-verbose" : "",
#endif
		OPENCLBUILDOPTIONS);

	if (options) {
		strcat(include, " ");
		strcat(include, options);
	}

#ifdef DEBUG
	fprintf(stderr, "Options used: %s\n", include);
#endif
	return include;
}

static void build_kernel(unsigned int sequential_id, char *options, int save, char * file_name)
{
	cl_int build_code;
	char * build_log; size_t log_size;
	const char *srcptr[] = { kernel_source };
	assert(kernel_loaded);
	program[sequential_id] =
		clCreateProgramWithSource(context[sequential_id], 1, srcptr, NULL,
		&ret_code);
	HANDLE_CLERROR(ret_code, "Error while creating program");

	build_code = clBuildProgram(program[sequential_id], 0, NULL,
		include_source("$JOHN/kernels", sequential_id, options), NULL, NULL);

	HANDLE_CLERROR(clGetProgramBuildInfo(program[sequential_id], devices[sequential_id],
		CL_PROGRAM_BUILD_LOG, 0, NULL,
		&log_size), "Error while getting build info I");
	build_log = (char *) mem_alloc((log_size + 1));

	HANDLE_CLERROR(clGetProgramBuildInfo(program[sequential_id], devices[sequential_id],
		CL_PROGRAM_BUILD_LOG, log_size + 1, (void *) build_log,
		NULL), "Error while getting build info");

	///Report build errors and warnings
	if (build_code != CL_SUCCESS) {
		// Give us much info about error and exit
		fprintf(stderr, "Build log: %s\n", build_log);
		fprintf(stderr, "Error %d building kernel. DEVICE_INFO=%d\n", build_code, device_info[sequential_id]);
		HANDLE_CLERROR (build_code, "clBuildProgram failed.");
	}
#if defined(REPORT_OPENCL_WARNINGS) || defined(DEBUG)
	else if (strlen(build_log) > 1) // Nvidia may return a single '\n'
		fprintf(stderr, "Build log: %s\n", build_log);
#endif
	MEM_FREE(build_log);

	if (save) {
		FILE *file;
		size_t source_size;
		char *source;

		HANDLE_CLERROR(clGetProgramInfo(program[sequential_id],
			CL_PROGRAM_BINARY_SIZES,
			sizeof(size_t), &source_size, NULL), "error");
#ifdef DEBUG
		fprintf(stderr, "binary size %zu\n", source_size);
#endif
		source = mem_alloc(source_size);

		HANDLE_CLERROR(clGetProgramInfo(program[sequential_id],
			CL_PROGRAM_BINARIES, sizeof(char *), &source, NULL), "error");

		file = fopen(path_expand(file_name), "w");

		if (file == NULL)
			fprintf(stderr, "Error creating binary file %s\n", file_name);
		else {
			if (fwrite(source, source_size, 1, file) != 1)
				fprintf(stderr, "error writing binary\n");
			fclose(file);
		}
		MEM_FREE(source);
	}
}

static void build_kernel_from_binary(unsigned int sequential_id)
{
	cl_int build_code;
	const char *srcptr[] = { kernel_source };
	assert(kernel_loaded);
	program[sequential_id] = clCreateProgramWithBinary(context[sequential_id], 1,
		&devices[sequential_id], &program_size, (const unsigned char**)srcptr,
		NULL, &ret_code);
	HANDLE_CLERROR(ret_code,
			   "Error while creating program (using cached binary)");

	build_code = clBuildProgram(program[sequential_id], 0, NULL, NULL, NULL, NULL);

	HANDLE_CLERROR(clGetProgramBuildInfo(program[sequential_id], devices[sequential_id],
		CL_PROGRAM_BUILD_LOG, sizeof(opencl_log), (void *) opencl_log,
		NULL), "Error while getting build info (using cached binary)");

	///Report build errors and warnings
	if (build_code != CL_SUCCESS) {
		// Give us much info about error and exit
		fprintf(stderr, "Binary build log: %s\n", opencl_log);
		fprintf(stderr, "Error %d building kernel using cached binary."
			" DEVICE_INFO=%d\n", build_code, device_info[sequential_id]);
		HANDLE_CLERROR (build_code, "clBuildProgram failed.");
	}
#if defined(REPORT_OPENCL_WARNINGS) || defined(DEBUG)
	else if (strlen(opencl_log) > 1) // Nvidia may return a single '\n'
		fprintf(stderr, "Binary build log: %s\n", opencl_log);
#endif
}

/*
 *   NOTE: Requirements for using this function:
 *
 * - Your kernel (or main kernel) should be crypt_kernel.
 * - Use profilingEvent in your crypt_all() when enqueueing crypt_kernel.
 * - Do not use profilingEvent for transfers or other subkernels.
 * - For split kernels, use firstEvent and lastEvent instead.
 */
void opencl_find_best_workgroup(struct fmt_main *self)
{
	opencl_find_best_workgroup_limit(self, UINT_MAX, ocl_gpu_id, crypt_kernel);
}

void opencl_find_best_workgroup_limit(struct fmt_main *self, size_t group_size_limit,
	unsigned int sequential_id, cl_kernel crypt_kernel)
{
	cl_ulong startTime, endTime, kernelExecTimeNs = CL_ULONG_MAX;
	size_t my_work_group, optimal_work_group;
	cl_int ret_code;
	int i, numloops;
	size_t max_group_size, wg_multiple, sumStartTime, sumEndTime;
	cl_event benchEvent[2];
	size_t gws;
	int count;

	gws = global_work_size ? global_work_size : self->params.max_keys_per_crypt;

	if (get_device_version(sequential_id) < 110) {
		if (get_device_type(sequential_id) == CL_DEVICE_TYPE_GPU)
			wg_multiple = 32;
		else if (get_platform_vendor_id(sequential_id) == DEV_INTEL)
			wg_multiple = 8;
		else
			wg_multiple = 1;
	} else {
		HANDLE_CLERROR(clGetKernelWorkGroupInfo(crypt_kernel, devices[sequential_id],
			CL_KERNEL_PREFERRED_WORK_GROUP_SIZE_MULTIPLE,
			sizeof(wg_multiple), &wg_multiple, NULL),
			"Error while getting CL_KERNEL_PREFERRED_WORK_GROUP_SIZE_MULTIPLE");
	}

	HANDLE_CLERROR(clGetKernelWorkGroupInfo(crypt_kernel, devices[sequential_id],
		CL_KERNEL_WORK_GROUP_SIZE, sizeof(max_group_size),
		&max_group_size, NULL),
		"Error while getting CL_KERNEL_WORK_GROUP_SIZE");

	if (max_group_size > group_size_limit)
		//Needed to deal (at least) with cryptsha512-opencl limits.
		max_group_size = group_size_limit;

	// Safety harness
	if (wg_multiple > max_group_size)
		wg_multiple = max_group_size;

	///Command Queue changing:
	///1) Delete old CQ
	clReleaseCommandQueue(queue[sequential_id]);
	///2) Create new CQ with profiling enabled
	queue[sequential_id] =
		clCreateCommandQueue(context[sequential_id], devices[sequential_id],
		CL_QUEUE_PROFILING_ENABLE, &ret_code);
	HANDLE_CLERROR(ret_code, "Error creating command queue");

	//fprintf(stderr, "Max local work size %d, ", (int) max_group_size);

	/// Set keys - first key from tests will be benchmarked
	for (i = 0; i < self->params.max_keys_per_crypt; i++) {
		self->methods.set_key(self->params.tests[0].plaintext, i);
	}
	/// Set salt
	self->methods.set_salt(self->methods.salt(self->params.tests[0].
		ciphertext));

	/// Warm-up run
	local_work_size = wg_multiple;
	count = self->params.max_keys_per_crypt;
	self->methods.crypt_all(&count, NULL);

	// Activate events
	benchEvent[0] = benchEvent[1] = NULL;
	firstEvent = profilingEvent = &benchEvent[0];
	lastEvent = &benchEvent[1];

	// Some formats need this for "keys_dirty"
	self->methods.set_key(self->params.tests[0].plaintext, self->params.max_keys_per_crypt - 1);

	// Timing run
	self->methods.crypt_all(&count, NULL);

	if (*lastEvent == NULL)
		lastEvent = firstEvent;

	HANDLE_CLERROR(clFinish(queue[sequential_id]), "clFinish error");
	HANDLE_CLERROR(clGetEventProfilingInfo(*firstEvent,
			CL_PROFILING_COMMAND_SUBMIT, sizeof(cl_ulong), &startTime,
			NULL), "Failed to get profiling info");
	HANDLE_CLERROR(clGetEventProfilingInfo(*lastEvent,
			CL_PROFILING_COMMAND_END, sizeof(cl_ulong), &endTime,
			NULL), "Failed to get profiling info");
	numloops = (int)(size_t)(500000000ULL / (endTime-startTime));

	if (numloops < 1)
		numloops = 1;
	else if (numloops > 10)
		numloops = 10;
	//fprintf(stderr, "%zu, %zu, time: %zu, loops: %d\n", endTime, startTime, (endTime-startTime), numloops);

	/// Find minimum time
	for (optimal_work_group = my_work_group = wg_multiple;
		(int) my_work_group <= (int) max_group_size;
		my_work_group += wg_multiple) {

		if (gws % my_work_group != 0)
			continue;

		sumStartTime = 0;
		sumEndTime = 0;

		for (i = 0; i < numloops; i++) {
			advance_cursor();
			local_work_size = my_work_group;

			clReleaseEvent(benchEvent[0]);

			if (*lastEvent != *firstEvent)
				clReleaseEvent(benchEvent[1]);

			// Some formats need this for "keys_dirty"
			self->methods.set_key(self->params.tests[0].plaintext, self->params.max_keys_per_crypt - 1);

			self->methods.crypt_all(&count, NULL);

			HANDLE_CLERROR(clFinish(queue[sequential_id]), "clFinish error");
			HANDLE_CLERROR(clGetEventProfilingInfo(*firstEvent,
					   CL_PROFILING_COMMAND_SUBMIT, sizeof(cl_ulong), &startTime,
					   NULL), "Failed to get profiling info");
			HANDLE_CLERROR(clGetEventProfilingInfo(*lastEvent,
					   CL_PROFILING_COMMAND_END, sizeof(cl_ulong), &endTime,
					   NULL), "Failed to get profiling info");
			//fprintf(stderr, "%zu, %zu, time: %zu\n", endTime, startTime, (endTime-startTime));
			sumStartTime += startTime;
			sumEndTime += endTime;
		}
		if ((sumEndTime - sumStartTime) < kernelExecTimeNs) {
			kernelExecTimeNs = sumEndTime - sumStartTime;
			optimal_work_group = my_work_group;
		}
		//fprintf(stderr, "LWS %d time=%llu ns\n",(int) my_work_group, (unsigned long long)sumEndTime-sumStartTime);
	}
	///Release profiling queue and create new with profiling disabled
	clReleaseCommandQueue(queue[sequential_id]);
	queue[sequential_id] =
		clCreateCommandQueue(context[sequential_id], devices[sequential_id], 0,
		&ret_code);
	HANDLE_CLERROR(ret_code, "Error creating command queue");
	local_work_size = optimal_work_group;


	//fprintf(stderr, "Optimal local work size = %d\n", (int) local_work_size);
	// Release events
	clReleaseEvent(benchEvent[0]);
	if (benchEvent[1])
		clReleaseEvent(benchEvent[1]);

	// These ensure we don't get events from crypt_all() in real use
	profilingEvent = firstEvent = lastEvent = NULL;
}

//Do the proper test using different global work sizes.
static void release_profiling_events()
{
	int i;

	// Release events
	for (i = 0; i < EVENTS; i++) {
		if (multi_profilingEvent[i])
			HANDLE_CLERROR(clReleaseEvent(multi_profilingEvent[i]), "Failed in clReleaseEvent");
		multi_profilingEvent[i] = NULL;
	}
}

//Do the proper test using different global work sizes.
static cl_ulong gws_test(
	size_t num, int show_details, unsigned int rounds)
{
	cl_ulong startTime, endTime, runtime = 0, looptime = 0;
	int i, count;

	//Prepare buffers.
	create_clobj(num, self);

	// Set keys (only the key[0] from tests will be benchmarked)
	for (i = 0; i < num; i++)
		self->methods.set_key(self->params.tests[0].plaintext, i);

	// Set salt
	self->methods.set_salt(self->methods.salt(self->params.tests[0].ciphertext));

	// Timing run
	count = self->params.max_keys_per_crypt;
	self->methods.crypt_all(&count, NULL);

	//** Get execution time **//
	for (i = 0; i < number_of_events; i++) {
		HANDLE_CLERROR(clGetEventProfilingInfo(multi_profilingEvent[i], CL_PROFILING_COMMAND_START,
			sizeof (cl_ulong), &startTime, NULL), "Failed in clGetEventProfilingInfo I");
		HANDLE_CLERROR(clGetEventProfilingInfo(multi_profilingEvent[i], CL_PROFILING_COMMAND_END,
			sizeof (cl_ulong), &endTime, NULL), "Failed in clGetEventProfilingInfo II");

		if ((split_events) && (i == split_events[0] || i == split_events[1] || i == split_events[2]))
			looptime += (endTime - startTime);
		else
			runtime += (endTime - startTime);

		if (show_details)
			fprintf(stderr, "%s%.2f ms", warnings[i], (double) (endTime - startTime) / 1000000.);
	}
	if (show_details)
		fprintf(stderr, "\n");

	if (split_events)
		runtime += ((looptime / 3) * (rounds / hash_loops));

	release_profiling_events();
	release_clobj();
	return runtime;
}

void opencl_init_auto_setup(
	int p_default_value, int p_hash_loops, int p_number_of_events,
	int * p_split_events, const char ** p_warnings,
	cl_event * p_to_profile_event, struct fmt_main * p_self,
	void (*p_create_clobj)(int gws, struct fmt_main * self),
	void (*p_release_clobj)(void), int p_buffer_size)
{
	int i;

	// Initialize events
	for (i = 0; i < EVENTS; i++)
		multi_profilingEvent[i] = NULL;

	// Get parameters
	buffer_size = p_buffer_size;
	default_value = p_default_value;
	hash_loops = p_hash_loops;
	number_of_events = p_number_of_events;
	split_events = p_split_events;
	warnings = p_warnings;
	to_profile_event = p_to_profile_event;
	self = p_self;
	create_clobj = p_create_clobj;
	release_clobj = p_release_clobj;
}

void opencl_find_best_lws(
	size_t group_size_limit, unsigned int sequential_id, cl_kernel crypt_kernel)
{
	size_t gws;
	cl_int ret_code;
	int i, numloops, count;
	size_t my_work_group, optimal_work_group;
	size_t max_group_size, wg_multiple, sumStartTime, sumEndTime;
	cl_ulong startTime, endTime, kernelExecTimeNs = CL_ULONG_MAX;
	char config_string[128];

	fprintf(stderr, "Max local worksize %zd, ", group_size_limit);

	gws = global_work_size ? global_work_size : self->params.max_keys_per_crypt;

	if (get_device_version(sequential_id) < 110) {
		if (get_device_type(sequential_id) == CL_DEVICE_TYPE_GPU)
			wg_multiple = 32;
		else if (get_platform_vendor_id(sequential_id) == DEV_INTEL)
			wg_multiple = 8;
		else
			wg_multiple = 1;
	} else
		wg_multiple = get_kernel_preferred_work_group_size(sequential_id, crypt_kernel);

	max_group_size = get_current_work_group_size(sequential_id, crypt_kernel);

	if (max_group_size > group_size_limit)
		//Needed to deal (at least) with cryptsha512-opencl limits.
		max_group_size = group_size_limit;

	// Safety harness
	if (wg_multiple > max_group_size)
		wg_multiple = max_group_size;

	//Change command queue to be used by crypt_all (profile needed)
	clReleaseCommandQueue(queue[sequential_id]);

	//Create a new queue with profiling enabled
	queue[sequential_id] =
		clCreateCommandQueue(context[sequential_id], devices[sequential_id],
		CL_QUEUE_PROFILING_ENABLE, &ret_code);
	HANDLE_CLERROR(ret_code, "Error creating command queue");

	// Set keys (only the key[0] from tests will be benchmarked)
	for (i = 0; i < self->params.max_keys_per_crypt; i++)
		self->methods.set_key(self->params.tests[0].plaintext, i);

	// Set salt
	self->methods.set_salt(self->methods.salt(self->params.tests[0].ciphertext));

	// Warm-up run
	local_work_size = wg_multiple;
	count = self->params.max_keys_per_crypt;
	self->methods.crypt_all(&count, NULL);

	// Activate events
	profilingEvent = to_profile_event;

	// Timing run
	self->methods.crypt_all(&count, NULL);

	HANDLE_CLERROR(clFinish(queue[sequential_id]), "clFinish error");
	HANDLE_CLERROR(clGetEventProfilingInfo(*profilingEvent,
			CL_PROFILING_COMMAND_START, sizeof(cl_ulong), &startTime,
			NULL), "Failed to get profiling info");
	HANDLE_CLERROR(clGetEventProfilingInfo(*profilingEvent,
			CL_PROFILING_COMMAND_END, sizeof(cl_ulong), &endTime,
			NULL), "Failed to get profiling info");
	numloops = (int)(size_t)(500000000ULL / (endTime-startTime));

	release_profiling_events();

	if (numloops < 1)
		numloops = 1;
	else if (numloops > 10)
		numloops = 10;

	/// Find minimum time
	for (optimal_work_group = my_work_group = wg_multiple;
		(int) my_work_group <= (int) max_group_size;
		my_work_group += wg_multiple) {

		if (gws % my_work_group != 0)
			continue;

		sumStartTime = 0;
		sumEndTime = 0;

		for (i = 0; i < numloops; i++) {
			advance_cursor();
			local_work_size = my_work_group;

			self->methods.crypt_all(&count, NULL);

			HANDLE_CLERROR(clFinish(queue[sequential_id]), "clFinish error");
			HANDLE_CLERROR(clGetEventProfilingInfo(*profilingEvent,
					   CL_PROFILING_COMMAND_START, sizeof(cl_ulong), &startTime,
					   NULL), "Failed to get profiling info");
			HANDLE_CLERROR(clGetEventProfilingInfo(*profilingEvent,
					   CL_PROFILING_COMMAND_END, sizeof(cl_ulong), &endTime,
					   NULL), "Failed to get profiling info");

			sumStartTime += startTime;
			sumEndTime += endTime;

			release_profiling_events();
		}
		if ((sumEndTime - sumStartTime) < kernelExecTimeNs) {
			kernelExecTimeNs = sumEndTime - sumStartTime;
			optimal_work_group = my_work_group;
		}
	}
	///Release profiling queue and create new with profiling disabled
	HANDLE_CLERROR(clReleaseCommandQueue(queue[sequential_id]), "Failed in clReleaseCommandQueue");
	queue[sequential_id] =
		clCreateCommandQueue(context[sequential_id], devices[sequential_id], 0,
		&ret_code);
	HANDLE_CLERROR(ret_code, "Error creating command queue");
	local_work_size = optimal_work_group;

	// These ensure we don't get events from crypt_all() in real use
	profilingEvent = NULL;

	config_string[0] = '\0';
	strcat(config_string, config_name);
	strcat(config_string, LWS_CONFIG_NAME);

	fprintf(stderr, "Optimal local worksize %zd\n", local_work_size);
	fprintf(stderr, "(to avoid this test on next run, put \""
		"%s = %zd\" in john.conf, section [" SECTION_OPTIONS
		SUBSECTION_OPENCL "])\n", config_string, local_work_size);
}

void opencl_find_best_gws(
	int step, int show_speed, int show_details,
	unsigned long long int max_run_time, int sequential_id,
	unsigned int rounds)
{
	size_t num = 0;
	int optimal_gws = local_work_size;
	unsigned int speed, best_speed = 0;
	cl_ulong run_time, min_time = CL_ULONG_MAX;
	char config_string[128];

	if (duration_time)
		max_run_time = duration_time;

<<<<<<< HEAD
	fprintf(stderr, "Calculating best global worksize (GWS) for LWS=%zd and max. %2.1f s duration.\n\n",
		local_work_size, (float) max_run_time / 1000000000.);
=======
	if (show_details)
		fprintf(stderr, "Calculating best global worksize (GWS) for "
		        "LWS=%zd and max. %llu s duration.\n\n",
		        local_work_size, max_run_time / 1000000000ULL);
>>>>>>> 508ec7f8

	if (show_speed)
		fprintf(stderr, "Raw speed figures including buffer transfers:\n");

	//Change command queue to be used by crypt_all (profile needed)
	clReleaseCommandQueue(queue[sequential_id]); // Delete old queue

	//Create a new queue with profiling enabled
	queue[sequential_id] =
		clCreateCommandQueue(context[sequential_id], devices[sequential_id],
		CL_QUEUE_PROFILING_ENABLE, &ret_code);
	HANDLE_CLERROR(ret_code, "Error creating command queue");

	for (num = common_get_next_gws_size(num, step, 1, default_value);;
		num = common_get_next_gws_size(num, step, 0, default_value)) {

		//Check if hardware can handle the size we are going to try now.
		if (buffer_size * num * 1.2 > get_max_mem_alloc_size(ocl_gpu_id))
			break;

		if (!(run_time = gws_test(num, show_details, rounds)))
			continue;

		if (!show_speed && !show_details)
			advance_cursor();

		speed = rounds * num / (run_time / 1000000000.);

		if (run_time < min_time)
			min_time = run_time;

		if (show_speed) {

			if (rounds > 1)
				fprintf(stderr, "gws: %9zu\t%10lu c/s%12u rounds/s%8.3f sec per crypt_all()",
					num, (long) (num / (run_time / 1000000000.)), speed,
					(float) run_time / 1000000000.);
			else
				fprintf(stderr, "gws: %9zu\t%10lu c/s %8.3f ms per crypt_all()",
					num, (long) (num / (run_time / 1000000000.)),
					(float) run_time / 1000000.);

			if (run_time > max_run_time) {
				fprintf(stderr, " - too slow\n");
				break;
			}
		} else {
			if (run_time > max_run_time)
				break;
		}
		if (speed > (1.01 * best_speed)) {
			if (show_speed)
				fprintf(stderr, "+");
			best_speed = speed;
			optimal_gws = num;
		}
		if (show_speed)
			fprintf(stderr, "\n");
	}
	///Release profiling queue and create new with profiling disabled
	HANDLE_CLERROR(clReleaseCommandQueue(queue[sequential_id]), "Failed in clReleaseCommandQueue");
	queue[sequential_id] =
		clCreateCommandQueue(context[sequential_id], devices[sequential_id], 0,
		&ret_code);
	HANDLE_CLERROR(ret_code, "Error creating command queue");
	global_work_size = optimal_gws;

	config_string[0] = '\0';
	strcat(config_string, config_name);
	strcat(config_string, GWS_CONFIG_NAME);

	if (show_details) {
		fprintf(stderr, "Optimal global worksize %zd\n",
		        global_work_size);
		fprintf(stderr, "(to avoid this test on next run, put \""
		        "%s = %zd\" in john.conf, section [" SECTION_OPTIONS
		        SUBSECTION_OPENCL "])\n", config_string, global_work_size);
	}
}

static void opencl_get_dev_info(unsigned int sequential_id)
{
	cl_device_type device;

	device = get_device_type(sequential_id);

	if (device == CL_DEVICE_TYPE_CPU)
		device_info[sequential_id] = DEV_CPU;
	else if (device == CL_DEVICE_TYPE_GPU)
		device_info[sequential_id] = DEV_GPU;
	else if (device == CL_DEVICE_TYPE_ACCELERATOR)
		device_info[sequential_id] = DEV_ACCELERATOR;

	device_info[sequential_id] += get_vendor_id(sequential_id);
	device_info[sequential_id] += get_processor_family(sequential_id);
	device_info[sequential_id] += get_byte_addressable(sequential_id);
}

void opencl_find_gpu(int *dev_id, int *platform_id)
{
	cl_platform_id platform[MAX_PLATFORMS];
	cl_device_id devices[MAXGPUS];
	cl_uint num_platforms, num_devices;
	cl_ulong long_entries;
	int i, d;

	if (clGetPlatformIDs(MAX_PLATFORMS, platform, &num_platforms) != CL_SUCCESS)
		goto err;

	if (*platform_id == -1)
		*platform_id = 0;
	else
		num_platforms = *platform_id + 1;

	for (i = *platform_id; i < num_platforms; i++) {
		clGetDeviceIDs(platform[i], CL_DEVICE_TYPE_ALL, MAXGPUS,
			devices, &num_devices);

		if (!num_devices)
			continue;
		d = 0;
		if (*dev_id >= 0) {
			if (num_devices < *dev_id)
				continue;
			else
				*platform_id = i;
			d = *dev_id;
			num_devices = *dev_id + 1;
		}
		for (; d < num_devices; ++d) {
			clGetDeviceInfo(devices[d], CL_DEVICE_TYPE,
					sizeof(cl_ulong), &long_entries, NULL);
			if (long_entries & CL_DEVICE_TYPE_GPU) {
				*platform_id = i;
				*dev_id = d;
				return;
			}
		}
	}
err:
	if (*platform_id < 0)
		*platform_id = 0;
	if (*dev_id < 0)
		*dev_id = 0;
	return;
}

static void read_kernel_source(char *kernel_filename)
{
	char *kernel_path = path_expand(kernel_filename);
	FILE *fp = fopen(kernel_path, "r");
	size_t source_size, read_size;

	if (!fp)
		fp = fopen(kernel_path, "rb");

	if (!fp)
		HANDLE_CLERROR(!CL_SUCCESS, "Source kernel not found!");

	fseek(fp, 0, SEEK_END);
	source_size = ftell(fp);
	fseek(fp, 0, SEEK_SET);
	MEM_FREE(kernel_source);
	kernel_source = mem_calloc(source_size + 1);
	read_size = fread(kernel_source, sizeof(char), source_size, fp);
	if (read_size != source_size)
		fprintf(stderr,
			"Error reading source: expected %zu, got %zu bytes.\n",
			source_size, read_size);
	fclose(fp);
	program_size = source_size;
	kernel_loaded = 1;
}

void opencl_build_kernel_opt(char *kernel_filename, unsigned int sequential_id, char *options)
{
	read_kernel_source(kernel_filename);
	build_kernel(sequential_id, options, 0, NULL);
}

// Only AMD gpu code, and OSX (including with nvidia)
// will benefit from this routine.
void opencl_build_kernel_save(char *kernel_filename, unsigned int sequential_id, char *options, int save, int warn) {
	struct stat source_stat, bin_stat;
	char dev_name[128], bin_name[128];
	char * p;
	uint64_t startTime, runtime;

	kernel_loaded = 0;

	if ((!cpu(device_info[sequential_id]) && !gpu_amd(device_info[sequential_id]) && !platform_apple(platform_id)) || !save || stat(path_expand(kernel_filename), &source_stat))
		opencl_build_kernel_opt(kernel_filename, sequential_id, options);

	else {
		startTime = (unsigned long) time(NULL);

		//Get device name.
		HANDLE_CLERROR(clGetDeviceInfo(devices[sequential_id], CL_DEVICE_NAME,
			sizeof (dev_name), dev_name, NULL), "Error querying DEVICE_NAME");

		//Decide the binary name.
		strncpy(bin_name, kernel_filename, sizeof(bin_name));
		p = strstr(bin_name, ".cl");
		if (p) *p = 0;
		strcat(bin_name, "_");
		if (options) {
			strcat(bin_name, options);
			strcat(bin_name, "_");
		}
		strcat(bin_name, dev_name);
		strcat(bin_name, ".bin");

		// Change spaces to '_'
		while (p && *p) {
			if (isspace((unsigned char)(*p)))
				*p = '_';
			p++;
		}

		//Select the kernel to run.
		if (!stat(path_expand(bin_name), &bin_stat) && (source_stat.st_mtime < bin_stat.st_mtime)) {
			read_kernel_source(bin_name);
			build_kernel_from_binary(sequential_id);

		} else {

			if (warn) {
				fprintf(stderr, "Building the kernel, this could take a while\n");
				fflush(stdout);
			}
			read_kernel_source(kernel_filename);
			build_kernel(sequential_id, options, 1, bin_name);
		}
		if (warn) {
			if ((runtime = (unsigned long) (time(NULL) - startTime)) > 2UL)
				fprintf(stderr, "Build time: %lu seconds\n", (unsigned long)runtime);
			fflush(stdout);
		}
	}
}

void opencl_init_dev(unsigned int sequential_id)
{
	profilingEvent = firstEvent = lastEvent = NULL;
	dev_init(sequential_id);
}

void opencl_init_Sayantan(char *kernel_filename, unsigned int dev_id, unsigned int platform_id, char *options)
{
	//Shows the information about in use device(s).
	int sequential_id = get_sequential_id(dev_id, platform_id);

	kernel_loaded=0;
	opencl_init_dev(sequential_id);
	opencl_build_kernel_save(kernel_filename, sequential_id, options, 1, 0);
}

void opencl_init_opt(char *kernel_filename, unsigned int sequential_id, char *options)
{
	kernel_loaded=0;
	opencl_init_dev(sequential_id);
	opencl_build_kernel_save(kernel_filename, sequential_id, options, 1, 0);
}

void opencl_init(char *kernel_filename, unsigned int sequential_id)
{
	opencl_init_opt(kernel_filename, sequential_id, NULL);
}

cl_device_type get_device_type(unsigned int sequential_id)
{
	cl_device_type type;
	HANDLE_CLERROR(clGetDeviceInfo(devices[sequential_id], CL_DEVICE_TYPE,
		sizeof(cl_device_type), &type, NULL),
		"Error querying CL_DEVICE_TYPE");

	return type;
}

cl_ulong get_local_memory_size(unsigned int sequential_id)
{
	cl_ulong size;
	HANDLE_CLERROR(clGetDeviceInfo(devices[sequential_id],
		CL_DEVICE_LOCAL_MEM_SIZE, sizeof(cl_ulong), &size, NULL),
		"Error querying CL_DEVICE_LOCAL_MEM_SIZE");

	return size;
}

cl_ulong get_global_memory_size(unsigned int sequential_id)
{
	cl_ulong size;
	HANDLE_CLERROR(clGetDeviceInfo(devices[sequential_id],
		CL_DEVICE_GLOBAL_MEM_SIZE, sizeof(cl_ulong), &size, NULL),
		"Error querying CL_DEVICE_GLOBAL_MEM_SIZE");

	return size;
}

size_t get_max_work_group_size(unsigned int sequential_id)
{
	size_t max_group_size;

	HANDLE_CLERROR(clGetDeviceInfo(devices[sequential_id],
		CL_DEVICE_MAX_WORK_GROUP_SIZE, sizeof(max_group_size),
		&max_group_size, NULL),
		"Error querying CL_DEVICE_MAX_WORK_GROUP_SIZE");

	return max_group_size;
}

cl_ulong get_max_mem_alloc_size(unsigned int sequential_id)
{
	cl_ulong max_alloc_size;

	HANDLE_CLERROR(clGetDeviceInfo(devices[sequential_id],
		CL_DEVICE_MAX_MEM_ALLOC_SIZE, sizeof(max_alloc_size),
		&max_alloc_size, NULL),
		"Error querying CL_DEVICE_MAX_MEM_ALLOC_SIZE");

	return max_alloc_size;
}

size_t get_current_work_group_size(unsigned int sequential_id, cl_kernel crypt_kernel)
{
	size_t max_group_size;

	HANDLE_CLERROR(clGetKernelWorkGroupInfo(crypt_kernel, devices[sequential_id],
		CL_KERNEL_WORK_GROUP_SIZE, sizeof(max_group_size),
		&max_group_size, NULL),
		"Error querying clGetKernelWorkGroupInfo");

	return max_group_size;
}

cl_uint get_max_compute_units(unsigned int sequential_id)
{
	cl_uint size;
	HANDLE_CLERROR(clGetDeviceInfo(devices[sequential_id],
		CL_DEVICE_MAX_COMPUTE_UNITS, sizeof(cl_uint), &size, NULL),
		"Error querying CL_DEVICE_MAX_COMPUTE_UNITS");

	return size;
}

size_t get_kernel_preferred_work_group_size(unsigned int sequential_id, cl_kernel crypt_kernel)
{
	size_t size;

	HANDLE_CLERROR(clGetKernelWorkGroupInfo(crypt_kernel, devices[sequential_id],
			CL_KERNEL_PREFERRED_WORK_GROUP_SIZE_MULTIPLE,
			sizeof(size), &size, NULL),
		"Error while getting CL_KERNEL_PREFERRED_WORK_GROUP_SIZE_MULTIPLE");

	return size;
}

#ifdef CL_DEVICE_COMPUTE_CAPABILITY_MAJOR_NV
void get_compute_capability(unsigned int sequential_id, unsigned int *major,
	unsigned int *minor)
{
	HANDLE_CLERROR(clGetDeviceInfo(devices[sequential_id],
		CL_DEVICE_COMPUTE_CAPABILITY_MAJOR_NV,
		sizeof(cl_uint), major, NULL),
		"Error querying CL_DEVICE_COMPUTE_CAPABILITY_MAJOR_NV");
	HANDLE_CLERROR(clGetDeviceInfo(devices[sequential_id],
		CL_DEVICE_COMPUTE_CAPABILITY_MINOR_NV,
		sizeof(cl_uint), minor, NULL),
		"Error querying CL_DEVICE_COMPUTE_CAPABILITY_MINOR_NV");
}
#endif

cl_uint get_processors_count(unsigned int sequential_id)
{
	cl_uint core_count = get_max_compute_units(sequential_id);

	cores_per_MP[sequential_id] = 0;
	if (gpu_nvidia(device_info[sequential_id])) {
#ifdef CL_DEVICE_COMPUTE_CAPABILITY_MAJOR_NV
		unsigned int major = 0, minor = 0;

		get_compute_capability(sequential_id, &major, &minor);
		if (major == 1)
			core_count *= (cores_per_MP[sequential_id] = 8);
		else if (major == 2 && minor == 0)
			core_count *= (cores_per_MP[sequential_id] = 32);	//2.0
		else if (major == 2 && minor >= 1)
			core_count *= (cores_per_MP[sequential_id] = 48);	//2.1
		else if (major == 3)
			core_count *= (cores_per_MP[sequential_id] = 192);	//3.0
#else
		/* Apple does not expose get_compute_capability() so we need
		   to find out using mory hacky approaches. This needs more
		   much more clauses to be correct but it's a MESS:
		   http://en.wikipedia.org/wiki/Comparison_of_Nvidia_graphics_processing_units

		   Anything that not hits these will be listed as x8, right
		   or wrong. Note that --list=cuda-devices will show the right
		   figure even under OSX. */
		char dname[MAX_OCLINFO_STRING_LEN];

		HANDLE_CLERROR(clGetDeviceInfo(devices[sequential_id], CL_DEVICE_NAME,
						   sizeof(dname), dname, NULL), "Error querying CL_DEVICE_NAME");

		if (strstr(dname, "GT 65") || strstr(dname, "GTX 65") ||
			strstr(dname, "GT 66") || strstr(dname, "GTX 66") ||
			strstr(dname, "GT 67") || strstr(dname, "GTX 67") ||
			strstr(dname, "GT 68") || strstr(dname, "GTX 68") ||
			strstr(dname, "GT 69") || strstr(dname, "GTX 69"))
			core_count *= (cores_per_MP[sequential_id] = 192); // Kepler
#endif
	} else
	if (gpu_amd(device_info[sequential_id])) {
		core_count *= (cores_per_MP[sequential_id] = (16 *	//16 thread proc * 5 SP
			((amd_gcn(device_info[sequential_id]) ||
				amd_vliw4(device_info[sequential_id])) ? 4 : 5)));
	} else if (gpu(device_info[sequential_id]))	//Any other GPU
		core_count *= (cores_per_MP[sequential_id] = 8);

	return core_count;
}

cl_uint get_processor_family(unsigned int sequential_id)
{
	char dname[MAX_OCLINFO_STRING_LEN];

	HANDLE_CLERROR(clGetDeviceInfo(devices[sequential_id], CL_DEVICE_NAME,
		sizeof(dname), dname, NULL), "Error querying CL_DEVICE_NAME");

	if gpu_amd(device_info[sequential_id]) {

		if ((strstr(dname, "Cedar") ||
			strstr(dname, "Redwood") ||
			strstr(dname, "Juniper") ||
			strstr(dname, "Cypress") ||
			strstr(dname, "Hemlock") ||
			strstr(dname, "Caicos") ||
			strstr(dname, "Turks") ||
			strstr(dname, "Barts") ||
			strstr(dname, "Cayman") ||
			strstr(dname, "Antilles") ||
			strstr(dname, "Wrestler") ||
			strstr(dname, "Zacate") ||
			strstr(dname, "WinterPark") ||
			strstr(dname, "BeaverCreek"))) {

			if (strstr(dname, "Cayman") ||
				strstr(dname, "Antilles"))
				return DEV_AMD_VLIW4;
			else
				return DEV_AMD_VLIW5;

		} else
			return DEV_AMD_GCN;
	}
	return DEV_UNKNOWN;
}

int get_byte_addressable(unsigned int sequential_id)
{
	char dname[MAX_OCLINFO_STRING_LEN];

	HANDLE_CLERROR(clGetDeviceInfo(devices[sequential_id], CL_DEVICE_EXTENSIONS,
		sizeof(dname), dname, NULL),
		"Error querying CL_DEVICE_EXTENSIONS");

	if (strstr(dname, "cl_khr_byte_addressable_store") == NULL)
		return DEV_NO_BYTE_ADDRESSABLE;

	return DEV_UNKNOWN;
}

int get_vendor_id(unsigned int sequential_id)
{
	char dname[MAX_OCLINFO_STRING_LEN];

	HANDLE_CLERROR(clGetDeviceInfo(devices[sequential_id], CL_DEVICE_VENDOR,
		sizeof(dname), dname, NULL),
		"Error querying CL_DEVICE_VENDOR");

	if (strstr(dname, "NVIDIA") != NULL)
		return DEV_NVIDIA;

	if (strstr(dname, "Intel") != NULL)
		return DEV_INTEL;

	if (strstr(dname, "Advanced Micro") != NULL ||
		strstr(dname, "AMD") != NULL || strstr(dname, "ATI") != NULL)
		return DEV_AMD;

	return DEV_UNKNOWN;
}

int get_platform_vendor_id(int platform_id)
{
	char dname[MAX_OCLINFO_STRING_LEN];
	cl_platform_id platform[MAX_PLATFORMS];
	cl_uint num_platforms;

	HANDLE_CLERROR(
		clGetPlatformIDs(MAX_PLATFORMS, platform,
				 &num_platforms),
		"No OpenCL platform found");

	HANDLE_CLERROR(
		clGetPlatformInfo(platform[platform_id], CL_PLATFORM_NAME,
				  sizeof(dname), dname, NULL),
		"Error querying CL_DEVICE_VENDOR");

	if (strstr(dname, "NVIDIA") != NULL)
		return DEV_NVIDIA;

	if (strstr(dname, "Apple") != NULL)
		return PLATFORM_APPLE;

	if (strstr(dname, "Intel") != NULL)
		return DEV_INTEL;

	if (strstr(dname, "Advanced Micro") != NULL ||
		strstr(dname, "AMD") != NULL || strstr(dname, "ATI") != NULL)
		return DEV_AMD;

	return DEV_UNKNOWN;
}

int get_device_version(unsigned int sequential_id)
{
	char dname[MAX_OCLINFO_STRING_LEN];

	clGetDeviceInfo(devices[sequential_id], CL_DEVICE_VERSION,
		MAX_OCLINFO_STRING_LEN, dname, NULL);

	if (strstr(dname, "1.0"))
		return 100;
	if (strstr(dname, "1.1"))
		return 110;
	if (strstr(dname, "1.2"))
		return 120;

	return DEV_UNKNOWN;
}

char *get_error_name(cl_int cl_error)
{
	static char *err_1[] =
		{ "CL_SUCCESS", "CL_DEVICE_NOT_FOUND", "CL_DEVICE_NOT_AVAILABLE",
		"CL_COMPILER_NOT_AVAILABLE",
		"CL_MEM_OBJECT_ALLOCATION_FAILURE", "CL_OUT_OF_RESOURCES",
		"CL_OUT_OF_HOST_MEMORY",
		"CL_PROFILING_INFO_NOT_AVAILABLE", "CL_MEM_COPY_OVERLAP",
		"CL_IMAGE_FORMAT_MISMATCH",
		"CL_IMAGE_FORMAT_NOT_SUPPORTED", "CL_BUILD_PROGRAM_FAILURE",
		"CL_MAP_FAILURE"
	};
	static char *err_invalid[] = {
		"CL_INVALID_VALUE", "CL_INVALID_DEVICE_TYPE",
		"CL_INVALID_PLATFORM", "CL_INVALID_DEVICE",
		"CL_INVALID_CONTEXT", "CL_INVALID_QUEUE_PROPERTIES",
		"CL_INVALID_COMMAND_QUEUE", "CL_INVALID_HOST_PTR",
		"CL_INVALID_MEM_OBJECT", "CL_INVALID_IMAGE_FORMAT_DESCRIPTOR",
		"CL_INVALID_IMAGE_SIZE", "CL_INVALID_SAMPLER",
		"CL_INVALID_BINARY", "CL_INVALID_BUILD_OPTIONS",
		"CL_INVALID_PROGRAM", "CL_INVALID_PROGRAM_EXECUTABLE",
		"CL_INVALID_KERNEL_NAME", "CL_INVALID_KERNEL_DEFINITION",
		"CL_INVALID_KERNEL", "CL_INVALID_ARG_INDEX",
		"CL_INVALID_ARG_VALUE", "CL_INVALID_ARG_SIZE",
		"CL_INVALID_KERNEL_ARGS", "CL_INVALID_WORK_DIMENSION",
		"CL_INVALID_WORK_GROUP_SIZE", "CL_INVALID_WORK_ITEM_SIZE",
		"CL_INVALID_GLOBAL_OFFSET", "CL_INVALID_EVENT_WAIT_LIST",
		"CL_INVALID_EVENT", "CL_INVALID_OPERATION",
		"CL_INVALID_GL_OBJECT", "CL_INVALID_BUFFER_SIZE",
		"CL_INVALID_MIP_LEVEL", "CL_INVALID_GLOBAL_WORK_SIZE"
	};

	if (cl_error <= 0 && cl_error >= -12) {
		cl_error = -cl_error;
		return err_1[cl_error];
	}
	if (cl_error <= -30 && cl_error >= -63) {
		cl_error = -cl_error;
		return err_invalid[cl_error - 30];
	}

	return "UNKNOWN ERROR :(";
}

static char *human_format(size_t size)
{
	char pref[] = { ' ', 'K', 'M', 'G', 'T', 'P', 'E', 'Z', 'Y' };
	int prefid = 0;
	static char ret[32];

	while (size > 1024) {
		size /= 1024;
		prefid++;
	}
	sprintf(ret, "%zd.%zd %cB", size, (size % 1024) / 100, pref[prefid]);
	return ret;
}

void listOpenCLdevices(void)
{
	char dname[MAX_OCLINFO_STRING_LEN];
	cl_uint entries;
	cl_ulong long_entries;
	int i, j, sequence_nr = 0;
	size_t p_size;

	start_opencl_devices();

	/* Obtain list of platforms available */
	if (! platforms[0].platform) {
		fprintf(stderr, "Error: No OpenCL-capable devices were detected by the installed OpenCL driver.\n\n");
	}

	for (i = 0; platforms[i].platform; i++) {
		/* Obtain information about platform */
		clGetPlatformInfo(platforms[i].platform, CL_PLATFORM_NAME,
			sizeof(dname), dname, NULL);
		printf("Platform #%d name: %s\n", i, dname);
		clGetPlatformInfo(platforms[i].platform, CL_PLATFORM_VERSION,
			sizeof(dname), dname, NULL);
		printf("Platform version: %s\n", dname);

		/* Obtain list of devices available on platform */
		if (!platforms[i].num_devices)
			printf("%d devices found\n", platforms[i].num_devices);

		/* Query devices for information */
		for (j = 0; j < platforms[i].num_devices; j++, sequence_nr++) {
			cl_device_local_mem_type memtype;
			cl_bool boolean;
			char *p;
			int ret;

			clGetDeviceInfo(devices[sequence_nr], CL_DEVICE_NAME,
				sizeof(dname), dname, NULL);
			p = dname;
			while (isspace(*p)) /* Intel quirk */
				p++;
			printf("\tDevice #%d (%d) name:\t%s\n", j, sequence_nr, p);
#ifdef CL_DEVICE_BOARD_NAME_AMD
			ret = clGetDeviceInfo(devices[sequence_nr],
						  CL_DEVICE_BOARD_NAME_AMD,
						  sizeof(dname), dname, NULL);
			if (ret == CL_SUCCESS && strlen(dname))
				printf("\tBoard name:\t\t%s\n", dname);
#endif
			clGetDeviceInfo(devices[sequence_nr], CL_DEVICE_VENDOR,
				sizeof(dname), dname, NULL);
			printf("\tDevice vendor:\t\t%s\n", dname);
			clGetDeviceInfo(devices[sequence_nr], CL_DEVICE_TYPE,
				sizeof(cl_ulong), &long_entries, NULL);
			printf("\tDevice type:\t\t");
			if (long_entries & CL_DEVICE_TYPE_CPU)
				printf("CPU ");
			if (long_entries & CL_DEVICE_TYPE_GPU)
				printf("GPU ");
			if (long_entries & CL_DEVICE_TYPE_ACCELERATOR)
				printf("Accelerator ");
			if (long_entries & CL_DEVICE_TYPE_DEFAULT)
				printf("Default ");
			if (long_entries & ~(CL_DEVICE_TYPE_DEFAULT |
				CL_DEVICE_TYPE_ACCELERATOR | CL_DEVICE_TYPE_GPU
				| CL_DEVICE_TYPE_CPU))
				printf("Unknown ");
			clGetDeviceInfo(devices[sequence_nr], CL_DEVICE_ENDIAN_LITTLE,
				sizeof(cl_bool), &boolean, NULL);
			printf("(%s)\n", boolean == CL_TRUE ? "LE" : "BE");
			clGetDeviceInfo(devices[sequence_nr], CL_DEVICE_VERSION,
				sizeof(dname), dname, NULL);
			printf("\tDevice version:\t\t%s\n", dname);
			clGetDeviceInfo(devices[sequence_nr], CL_DRIVER_VERSION,
				sizeof(dname), dname, NULL);
			printf("\tDriver version:\t\t%s\n", dname);
			clGetDeviceInfo(devices[sequence_nr], CL_DEVICE_GLOBAL_MEM_SIZE,
				sizeof(cl_ulong), &long_entries, NULL);
			clGetDeviceInfo(devices[sequence_nr],
				CL_DEVICE_ERROR_CORRECTION_SUPPORT,
				sizeof(cl_bool), &boolean, NULL);
			printf("\tGlobal Memory:\t\t%s%s\n",
				human_format((unsigned long long) long_entries),
				boolean == CL_TRUE ? " (ECC)" : "");
#ifdef DEBUG
			clGetDeviceInfo(devices[sequence_nr], CL_DEVICE_EXTENSIONS,
					sizeof(dname), dname, NULL);
			printf("\tDevice extensions:\t%s\n", dname);
#endif
			clGetDeviceInfo(devices[sequence_nr],
				CL_DEVICE_GLOBAL_MEM_CACHE_SIZE, sizeof(cl_ulong),
				&long_entries, NULL);
			if (long_entries)
				printf("\tGlobal Memory Cache:\t%s\n",
					   human_format((unsigned long long) long_entries));
			clGetDeviceInfo(devices[sequence_nr], CL_DEVICE_LOCAL_MEM_SIZE,
				sizeof(cl_ulong), &long_entries, NULL);
			clGetDeviceInfo(devices[sequence_nr], CL_DEVICE_LOCAL_MEM_TYPE,
				sizeof(cl_device_local_mem_type), &memtype, NULL);
			printf("\tLocal Memory:\t\t%s (%s)\n",
				human_format((unsigned long long) long_entries),
				memtype == CL_LOCAL ? "Local" : "Global");
			clGetDeviceInfo(devices[sequence_nr], CL_DEVICE_MAX_MEM_ALLOC_SIZE,
				sizeof(long_entries), &long_entries, NULL);
			printf("\tMax memory alloc. size:\t%s\n",
				   human_format(long_entries));
			ret = clGetDeviceInfo(devices[sequence_nr],
				CL_DEVICE_MAX_CLOCK_FREQUENCY, sizeof(cl_ulong),
				&long_entries, NULL);
			if (ret == CL_SUCCESS && long_entries)
				printf("\tMax clock (MHz) :\t%llu\n",
					   (unsigned long long) long_entries);
			clGetDeviceInfo(devices[sequence_nr],
				CL_DEVICE_MAX_WORK_GROUP_SIZE, sizeof(size_t),
				&p_size, NULL);
			printf("\tMax Work Group Size:\t%d\n", (int) p_size);
			clGetDeviceInfo(devices[sequence_nr],
				CL_DEVICE_MAX_COMPUTE_UNITS, sizeof(cl_uint),
				&entries, NULL);
			printf("\tParallel compute cores:\t%d\n", entries);

			long_entries = get_processors_count(sequence_nr);
			if (cores_per_MP[sequence_nr])
				printf
					("\tStream processors:\t%llu  (%d x %d)\n",
					(unsigned long long)long_entries, entries,
					 cores_per_MP[sequence_nr]);

#ifdef CL_DEVICE_REGISTERS_PER_BLOCK_NV
			ret = clGetDeviceInfo(devices[sequence_nr],
				CL_DEVICE_WARP_SIZE_NV, sizeof(cl_uint),
				&long_entries, NULL);
			if (ret == CL_SUCCESS)
				printf("\tWarp size:\t\t%llu\n",
					   (unsigned long long)long_entries);

			ret = clGetDeviceInfo(devices[sequence_nr],
				  CL_DEVICE_REGISTERS_PER_BLOCK_NV,
				  sizeof(cl_uint), &long_entries, NULL);
			if (ret == CL_SUCCESS)
				printf("\tMax. GPRs/work-group:\t%llu\n",
					   (unsigned long long)long_entries);

			if (gpu_nvidia(device_info[sequence_nr])) {
				unsigned int major = 0, minor = 0;
				get_compute_capability(j, &major, &minor);
				printf
					("\tCompute capability:\t%u.%u (sm_%u%u)\n",
					major, minor, major, minor);
			}
			ret = clGetDeviceInfo(devices[sequence_nr],
				CL_DEVICE_KERNEL_EXEC_TIMEOUT_NV,
				sizeof(cl_bool), &boolean, NULL);
			if (ret == CL_SUCCESS)
				printf("\tKernel exec. timeout:\t%s\n",
					   boolean ? "yes" : "no");
#endif
#if defined(CL_DEVICE_TOPOLOGY_AMD) && CL_DEVICE_TOPOLOGY_TYPE_PCIE_AMD == 1
			{
				cl_device_topology_amd topo;

				ret = clGetDeviceInfo(devices[sequence_nr],
					CL_DEVICE_TOPOLOGY_AMD, sizeof(topo),
					&topo, NULL);
				if (ret == CL_SUCCESS)
				printf("\tPCI device topology:\t%02d:%02d.%d\n",
					   topo.pcie.bus, topo.pcie.device,
					   topo.pcie.function);
			}
#endif
			puts("");
		}
	}
	return;
}

#undef LOG_SIZE
#undef SRC_SIZE<|MERGE_RESOLUTION|>--- conflicted
+++ resolved
@@ -1017,15 +1017,10 @@
 	if (duration_time)
 		max_run_time = duration_time;
 
-<<<<<<< HEAD
-	fprintf(stderr, "Calculating best global worksize (GWS) for LWS=%zd and max. %2.1f s duration.\n\n",
-		local_work_size, (float) max_run_time / 1000000000.);
-=======
 	if (show_details)
 		fprintf(stderr, "Calculating best global worksize (GWS) for "
-		        "LWS=%zd and max. %llu s duration.\n\n",
-		        local_work_size, max_run_time / 1000000000ULL);
->>>>>>> 508ec7f8
+			"LWS=%zd and max. %2.1f s duration.\n\n",
+			local_work_size, (float) max_run_time / 1000000000.);
 
 	if (show_speed)
 		fprintf(stderr, "Raw speed figures including buffer transfers:\n");
@@ -1067,15 +1062,15 @@
 				fprintf(stderr, "gws: %9zu\t%10lu c/s %8.3f ms per crypt_all()",
 					num, (long) (num / (run_time / 1000000000.)),
 					(float) run_time / 1000000.);
-
-			if (run_time > max_run_time) {
+		}
+
+		if (run_time > max_run_time) {
+
+			if (show_speed)
 				fprintf(stderr, " - too slow\n");
-				break;
-			}
-		} else {
-			if (run_time > max_run_time)
-				break;
-		}
+			break;
+		}
+
 		if (speed > (1.01 * best_speed)) {
 			if (show_speed)
 				fprintf(stderr, "+");
