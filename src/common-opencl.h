#ifndef _COMMON_OPENCL_H
#define _COMMON_OPENCL_H

#ifdef __APPLE__
#include <OpenCL/opencl.h>
/* Should there be an alternative cl_ext.h here? */
#else
#include <CL/cl.h>
#include <CL/cl_ext.h>
#endif

#include "arch.h"
#include "misc.h"
#include "memory.h"
#include "common.h"
#include "formats.h"
#include "path.h"

#define MAXGPUS	8
#define MAX_PLATFORMS	8
#define SUBSECTION_OPENCL	":OpenCL"
#define MAX_OCLINFO_STRING_LEN	2048

/* Comment if you do not want to see OpenCL warnings during kernel compilation */
//#define REPORT_OPENCL_WARNINGS

/* Common OpenCL variables */
int gpu_id, platform_id;
cl_platform_id platform[MAX_PLATFORMS];
cl_device_id devices[MAXGPUS];
cl_context context[MAXGPUS];
cl_program program[MAXGPUS];
cl_command_queue queue[MAXGPUS];
cl_int ret_code;
cl_kernel crypt_kernel;
cl_event profilingEvent;
size_t local_work_size;
size_t global_work_size;
size_t max_group_size;

int device_info[MAXGPUS];
int cores_per_MP[MAXGPUS];

cl_int oclGetDevCap(cl_device_id device, cl_int *iComputeCapMajor, cl_int *iComputeCapMinor);

void opencl_init_dev(unsigned int dev_id, unsigned int platform_id);
void opencl_init(char *kernel_filename, unsigned int dev_id,
                 unsigned int platform_id);
void opencl_build_kernel(char *kernel_filename, unsigned int dev_id);
void opencl_find_best_workgroup(struct fmt_main *pFmt);
void opencl_find_best_workgroup_limit(struct fmt_main *pFmt, size_t group_size_limit);

cl_device_type get_device_type(int dev_id);
cl_ulong get_local_memory_size(int dev_id);
size_t get_max_work_group_size(int dev_id);
size_t get_current_work_group_size(int dev_id, cl_kernel crypt_kernel);
cl_uint get_max_compute_units(int dev_id);
cl_uint get_processors_count(int dev_id);
cl_uint get_processor_family(int dev_id);
int get_vendor_id(int dev_id);
int get_device_version(int dev_id);
<<<<<<< HEAD
=======
int get_byte_addressable(int dev_id);
>>>>>>> 55170ec2

#define UNKNOWN                 0
#define CPU                     1
#define GPU                     2
#define ACCELERATOR             4
#define AMD                     64
#define NVIDIA                  128
#define INTEL                   256
#define AMD_GCN                 1024
#define AMD_VLIW4               2048
#define AMD_VLIW5               4096
#define NO_BYTE_ADDRESSABLE     8192

#define cpu(n)                  ((n & CPU) == (CPU))
#define gpu(n)                  ((n & GPU) == (GPU))
#define gpu_amd(n)              ((n & AMD) && gpu(n))
#define gpu_amd_64(n)           (0)
#define gpu_nvidia(n)           ((n & NVIDIA) && gpu(n))
#define gpu_intel(n)            ((n & INTEL) && gpu(n))
#define cpu_amd(n)              ((n & AMD) && cpu(n))
#define amd_gcn(n)              ((n & AMD_GCN) && gpu_amd(n))
#define amd_vliw4(n)            ((n & AMD_VLIW4) && gpu_amd(n))
#define amd_vliw5(n)            ((n & AMD_VLIW5) && gpu_amd(n))
#define no_byte_addressable(n)  (n & NO_BYTE_ADDRESSABLE)

char *get_error_name(cl_int cl_error);

void handle_clerror(cl_int cl_error, const char *message, const char *file, int line);

void advance_cursor() ;
/* Use this macro for OpenCL Error handling */
#define HANDLE_CLERROR(cl_error, message) (handle_clerror(cl_error,message,__FILE__,__LINE__))

void listOpenCLdevices();

#endif<|MERGE_RESOLUTION|>--- conflicted
+++ resolved
@@ -59,10 +59,7 @@
 cl_uint get_processor_family(int dev_id);
 int get_vendor_id(int dev_id);
 int get_device_version(int dev_id);
-<<<<<<< HEAD
-=======
 int get_byte_addressable(int dev_id);
->>>>>>> 55170ec2
 
 #define UNKNOWN                 0
 #define CPU                     1
