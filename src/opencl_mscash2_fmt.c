--- conflicted
+++ resolved
@@ -1,4 +1,3 @@
-<<<<<<< HEAD
 /*
 * This software is Copyright (c) 2012 Sayantan Datta <std2048 at gmail dot com>
 * and it is hereby released to the general public under the following terms:
@@ -329,7 +328,7 @@
 		return 0; 
 	  
 		saltlength++; 
-		*pos++;
+		pos++;
 	      } 
 	
 	return 1;
@@ -711,718 +710,3 @@
 		    fmt_default_get_source
 	}
 };
-
-=======
-/*
-* This software is Copyright (c) 2012 Sayantan Datta <std2048 at gmail dot com>
-* and it is hereby released to the general public under the following terms:
-* Redistribution and use in source and binary forms, with or without modification, are permitted.
-* Based on S3nf implementation http://openwall.info/wiki/john/MSCash2
-* This format supports salts upto 19 characters.
-* Minor bugs in original S3nf implementation limits salts upto 8 characters.
-* 
-* Note: When cracking in single mode keep set MAX_KEYS_PER_CRYPT equal to 65536 or less or use the cpu version instead.  
-*/
-
-#include "formats.h"
-#include "common.h"
-#include <stdlib.h>
-#include <ctype.h>
-#include <string.h>
-#include <sys/time.h>
-#include "unicode.h"
-#include "common_opencl_pbkdf2.h"
-
-
-#define INIT_MD4_A                  0x67452301
-
-#define INIT_MD4_B                  0xefcdab89
-
-#define INIT_MD4_C                  0x98badcfe
-
-#define INIT_MD4_D                  0x10325476
-
-#define SQRT_2                      0x5a827999
-
-#define SQRT_3                      0x6ed9eba1
-
-
-#define FORMAT_LABEL	           "mscash2-opencl"
-
-#define FORMAT_NAME		   "MSCASH2-OPENCL"
-
-#define KERNEL_NAME		   "PBKDF2"
-
-#define ALGORITHM_NAME		   "PBKDF2_HMAC_SHA1"
-
-
-#define BENCHMARK_COMMENT	   ""
-
-#define BENCHMARK_LENGTH	  -1
-
-
-#define MSCASH2_PREFIX            "$DCC2$"
-
-
-#define MAX_PLAINTEXT_LENGTH      31
-
-#define MAX_CIPHERTEXT_LENGTH     7 + MAX_SALT_LENGTH + 32
-
-
-#define BINARY_SIZE               4
-
-
-# define SWAP(n) \
-    (((n) << 24) | (((n) & 0xff00) << 8) | (((n) >> 8) & 0xff00) | ((n) >> 24))
-
-
-typedef struct 
-{ 
-	unsigned char username[MAX_SALT_LENGTH+1];
-   
-	unsigned int length;
-	
-} 	ms_cash2_salt;
-
-
-
-static struct fmt_tests tests[] = {
-	{"$DCC2$test#a86012faf7d88d1fc037a69764a92cac", "password"},
-	{"$DCC2$test3#360e51304a2d383ea33467ab0b639cc4", "test3" },
-	{"$DCC2$test4#6f79ee93518306f071c47185998566ae", "test4" },
-	{"$DCC2$january#26b5495b21f9ad58255d99b5e117abe2", "verylongpassword" },
-	{"$DCC2$february#469375e08b5770b989aa2f0d371195ff", "(##)(&#*%%" },
-	{"$DCC2$nineteen_characters#c4201b8267d74a2db1d5d19f5c9f7b57", "verylongpassword" }, //max salt_length
-	{"$DCC2$nineteen_characters#87136ae0a18b2dafe4a41d555425b2ed", "w00t"},
-	{"$DCC2$administrator#56f8c24c5a914299db41f70e9b43f36d", "w00t" },
-	{"$DCC2$AdMiNiStRaToR#56f8C24c5A914299Db41F70e9b43f36d", "w00t" },                   //Salt and hash are lowercased
-	{"$DCC2$TEST2#c6758e5be7fc943d00b97972a8a97620", "test2" },                          // salt is lowercased before hashing
-	{"$DCC2$eighteencharacters#fc5df74eca97afd7cd5abb0032496223", "w00t" },
-	{"$DCC2$john-the-ripper#495c800a038d11e55fafc001eb689d1d", "batman#$@#1991" },
-	{"$DCC2$#59137848828d14b1fca295a5032b52a1", "a" },                                   //Empty Salt
-		
-	{NULL}
-};
-
-
-	static cl_uint *dcc_hash_host;
-
-	static cl_uint *dcc2_hash_host;
-
-	static unsigned char key_host[MAX_KEYS_PER_CRYPT][MAX_PLAINTEXT_LENGTH+1]; 
-
-	static ms_cash2_salt currentsalt;
-
-
-static void md4_crypt(unsigned int *buffer, unsigned int *hash)
-{
-    unsigned int a;
-    
-    unsigned int b;
-    
-    unsigned int c;
-    
-    unsigned int d;
- 
-    // round 1
-    a = 0xFFFFFFFF  +  buffer[0]; a = (a << 3 ) | (a >> 29);
-    d = INIT_MD4_D + (INIT_MD4_C ^ (a & 0x77777777)) + buffer[1]; d = (d << 7 ) | (d >> 25);
-    c = INIT_MD4_C + (INIT_MD4_B ^ (d & (a ^ INIT_MD4_B))) + buffer[2]; c = (c << 11) | (c >> 21);
-    b = INIT_MD4_B + (a ^ (c & (d ^ a))) + buffer[3]; b = (b << 19) | (b >> 13); 
- 
-    
-    a += (d ^ (b & (c ^ d)))  +  buffer[4];  a = (a << 3 ) | (a >> 29);
-    d += (c ^ (a & (b ^ c)))  +  buffer[5];  d = (d << 7 ) | (d >> 25);
-    c += (b ^ (d & (a ^ b)))  +  buffer[6];  c = (c << 11) | (c >> 21);
-    b += (a ^ (c & (d ^ a)))  +  buffer[7];  b = (b << 19) | (b >> 13);
- 
-    
-    a += (d ^ (b & (c ^ d)))  + buffer[8] ;  a = (a << 3 ) | (a >> 29);
-    d += (c ^ (a & (b ^ c)))  + buffer[9] ;  d = (d << 7 ) | (d >> 25);
-    c += (b ^ (d & (a ^ b)))  + buffer[10];  c = (c << 11) | (c >> 21);
-    b += (a ^ (c & (d ^ a)))  + buffer[11];  b = (b << 19) | (b >> 13);
- 
-    
-    a += (d ^ (b & (c ^ d)))  + buffer[12]; a = (a << 3 ) | (a >> 29);
-    d += (c ^ (a & (b ^ c)))  + buffer[13]; d = (d << 7 ) | (d >> 25);
-    c += (b ^ (d & (a ^ b)))  + buffer[14]; c = (c << 11) | (c >> 21);
-    b += (a ^ (c & (d ^ a)))  + buffer[15]; b = (b << 19) | (b >> 13);
- 
-    // round 2
-    
-    a += ((b & (c | d)) | (c & d)) + buffer[0]  + SQRT_2; a = (a<<3 ) | (a>>29);
-    d += ((a & (b | c)) | (b & c)) + buffer[4]  + SQRT_2; d = (d<<5 ) | (d>>27);
-    c += ((d & (a | b)) | (a & b)) + buffer[8]  + SQRT_2; c = (c<<9 ) | (c>>23);
-    b += ((c & (d | a)) | (d & a)) + buffer[12] + SQRT_2; b = (b<<13) | (b>>19);
- 
-    
-    a += ((b & (c | d)) | (c & d)) + buffer[1]  + SQRT_2; a = (a<<3 ) | (a>>29);
-    d += ((a & (b | c)) | (b & c)) + buffer[5]  + SQRT_2; d = (d<<5 ) | (d>>27);
-    c += ((d & (a | b)) | (a & b)) + buffer[9]  + SQRT_2; c = (c<<9 ) | (c>>23);
-    b += ((c & (d | a)) | (d & a)) + buffer[13] + SQRT_2; b = (b<<13) | (b>>19);
- 
-    
-    a += ((b & (c | d)) | (c & d)) + buffer[2]  + SQRT_2; a = (a<<3 ) | (a>>29);
-    d += ((a & (b | c)) | (b & c)) + buffer[6]  + SQRT_2; d = (d<<5 ) | (d>>27);
-    c += ((d & (a | b)) | (a & b)) + buffer[10] + SQRT_2; c = (c<<9 ) | (c>>23);
-    b += ((c & (d | a)) | (d & a)) + buffer[14] + SQRT_2; b = (b<<13) | (b>>19);
- 
-    
-    a += ((b & (c | d)) | (c & d)) + buffer[3]  + SQRT_2; a = (a<<3 ) | (a>>29);
-    d += ((a & (b | c)) | (b & c)) + buffer[7]  + SQRT_2; d = (d<<5 ) | (d>>27);
-    c += ((d & (a | b)) | (a & b)) + buffer[11] + SQRT_2; c = (c<<9 ) | (c>>23);
-    b += ((c & (d | a)) | (d & a)) + buffer[15] + SQRT_2; b = (b<<13) | (b>>19);         
- 
-    // round 3
-    
-    a += (d ^ c ^ b) + buffer[0]  +  SQRT_3; a = (a << 3 ) | (a >> 29);
-    d += (c ^ b ^ a) + buffer[8]  +  SQRT_3; d = (d << 9 ) | (d >> 23);
-    c += (b ^ a ^ d) + buffer[4]  +  SQRT_3; c = (c << 11) | (c >> 21);
-    b += (a ^ d ^ c) + buffer[12] +  SQRT_3; b = (b << 15) | (b >> 17);
- 
-    
-    a += (d ^ c ^ b) + buffer[2]  +  SQRT_3; a = (a << 3 ) | (a >> 29);
-    d += (c ^ b ^ a) + buffer[10] +  SQRT_3; d = (d << 9 ) | (d >> 23);
-    c += (b ^ a ^ d) + buffer[6]  +  SQRT_3; c = (c << 11) | (c >> 21);
-    b += (a ^ d ^ c) + buffer[14] +  SQRT_3; b = (b << 15) | (b >> 17);
- 
-    
-    a += (d ^ c ^ b) + buffer[1]  +  SQRT_3; a = (a << 3 ) | (a >> 29);
-    d += (c ^ b ^ a) + buffer[9]  +  SQRT_3; d = (d << 9 ) | (d >> 23);
-    c += (b ^ a ^ d) + buffer[5]  +  SQRT_3; c = (c << 11) | (c >> 21);
-    b += (a ^ d ^ c) + buffer[13] +  SQRT_3; b = (b << 15) | (b >> 17);
- 
-    
-    a += (d ^ c ^ b) + buffer[3]  +  SQRT_3; a = (a << 3 ) | (a >> 29);
-    d += (c ^ b ^ a) + buffer[11] +  SQRT_3; d = (d << 9 ) | (d >> 23);
-    c += (b ^ a ^ d) + buffer[7]  +  SQRT_3; c = (c << 11) | (c >> 21);
-    b += (a ^ d ^ c) + buffer[15] +  SQRT_3; b = (b << 15) | (b >> 17);
- 
-    
-    hash[0] = a + INIT_MD4_A;
-    
-    hash[1] = b + INIT_MD4_B;
-    
-    hash[2] = c + INIT_MD4_C;
-    
-    hash[3] = d + INIT_MD4_D;
-}
-
-static 	void set_key(char*,int);
-static 	void cleanup(void);
-static  void crypt_all(int);
-
-
-static void init(struct fmt_main *pFmt)
-{
-	///Alocate memory  
-	dcc_hash_host=(cl_uint*)malloc(4*sizeof(cl_uint)*MAX_KEYS_PER_CRYPT);
-  
-	dcc2_hash_host=(cl_uint*)malloc(4*sizeof(cl_uint)*MAX_KEYS_PER_CRYPT);
-  
-	memset(dcc_hash_host,0,4*sizeof(cl_uint)*MAX_KEYS_PER_CRYPT);
-  
-	memset(dcc2_hash_host,0,4*sizeof(cl_uint)*MAX_KEYS_PER_CRYPT);
-	
-	///Select devices select_device(int platform_no, int device_no)
-	//select_device(1,0);
-	//select_device(1,1);
-	///select default platform=0 and default device=0
-	select_default_device();
-	
-	
-	atexit(cleanup);
-  
-}
-
-
-static void DCC(unsigned char *salt,unsigned char *username,unsigned int username_len,unsigned char *password,unsigned int *dcc_hash,unsigned int id)
-{
-	unsigned int i;
-    
-	unsigned int buffer[16];
-    
-	unsigned int nt_hash[16];
-    
-	unsigned int password_len = strlen((const char*)password);
-   
-	memset(nt_hash, 0, 64);
-    
-	memset(buffer, 0, 64);
-   
-    
-    // convert ASCII password to Unicode
-	for(i = 0; i < password_len  >> 1; i++)  
-	    buffer[i] = password[2 * i] | (password[2 * i + 1] << 16);
-    
-  
-     // MD4 padding
-	if(password_len % 2 == 1)
-	    buffer[i] = password[password_len - 1] | 0x800000;
-	else
-	    buffer[i]=0x80;
-     
-    
-    // put password length at end of buffer
-	buffer[14] = password_len << 4;
-    
-    
-    // generate MD4 hash of the password (NT hash)
-	md4_crypt(buffer, nt_hash);
- 
-    
-    // concatenate NT hash and the username (salt)
-	memcpy((unsigned char *)nt_hash + 16, salt, username_len << 1); 
-   
-    
-	i = username_len + 8;
- 
-    
-    // MD4 padding
-	if(username_len % 2 == 1)
-	  nt_hash[i >> 1] = username[username_len - 1] | 0x800000;
-	else
-	  nt_hash[i >> 1] = 0x80;
- 
-    
-    // put length at end of buffer
-	nt_hash[14] = i << 4; 
-     
-    
-	md4_crypt(nt_hash, (dcc_hash+4*id));
-	
-}
-
-
-static void cleanup()
-{	
-	free(dcc_hash_host);
-	
-	free(dcc2_hash_host);
-	
-	clean_all_buffer();
-	
-			
-}
-
-static int valid(char *ciphertext,struct fmt_main *pFmt)
-{   
-	char *hash;
-	
-	char *pos;
-    
-	int hashlength = 0;
-	
-	int saltlength = 0;
-	
-	if(strncmp(ciphertext, MSCASH2_PREFIX, strlen(MSCASH2_PREFIX)) != 0) 		return 0;
-	
-	hash = strrchr(ciphertext, '#') + 1;
-	
-	if (hash == NULL)
-	    return 0;
-
-	
-	while (hash < ciphertext + strlen(ciphertext))
-	      {
-		  if (atoi16[ARCH_INDEX(*hash++)] == 0x7f)
-			  return 0;
-		
-		  hashlength++;
-	      }
-	
-	if (hashlength != 32)  return 0;
-	
-	saltlength=0;
-  
-	pos=ciphertext + strlen(MSCASH2_PREFIX);
-  
-	while (*pos != '#')
-	      {   
-		if(saltlength==(MAX_SALT_LENGTH))
-		return 0; 
-	  
-		saltlength++; 
-		pos++;
-	      } 
-	
-	return 1;
-}
-
-static char * split(char *ciphertext, int index)
-{
-	static char out[MAX_CIPHERTEXT_LENGTH + 1];
-	int i = 0;
-
-	for(; ciphertext[i] && i < MAX_CIPHERTEXT_LENGTH; i++)
-		out[i] = ciphertext[i];
-
-	out[i] = 0;
-
-	// lowercase salt as well as hash, encoding-aware
-	enc_strlwr(&out[6]);
-
-	return out;
-}
-
-static void *binary(char *ciphertext)
-{
-	static unsigned int binary[4];
-	
-	int i;
-	
-	char *hash ;
-	
-	hash= strrchr(ciphertext, '#') + 1;
-	
-	if (hash == NULL)
-		return binary;
-	
-	for (i = 0; i < 4; i++) {
-	        
-	  sscanf(hash + (8 * i), "%08x", &binary[i]);
-	
-	  binary[i] = SWAP(binary[i]);
-		  
-	}
-	
-	return binary;
-
-}
-
-
-
-static void *salt(char *ciphertext)
-{   
-	static ms_cash2_salt salt;
-  
-	unsigned int length;
-  
-	char *pos ; 
-  
-	length=0;
-  
-	pos=ciphertext + strlen(MSCASH2_PREFIX);
-  
-	while (*pos != '#')
-	      {   
-		if(length==MAX_SALT_LENGTH)
-		return NULL; 
-	  
-		salt.username[length++] = *pos++;
-	      } 
-  
-	salt.username[length] = 0;
-  
-	salt.length=length;
-  
-	return &salt;
-}
-
-
-
-static void set_salt(void *salt)
-{
-	memcpy(&currentsalt, salt, sizeof(ms_cash2_salt));
-}
-
-
-
-static void set_key(char *key, int index)
-{   
-	int strlength,i;
-   
-	strlength=strlen(key);
-
-	for(i=0;i<=strlength;++i)
-	    key_host[index][i]=key[i];
-
-}
-
-
-
-static  char *get_key(int index )
-{
-	return (char *)key_host[index];
-}
-
-static void crypt_all(int count)
-{    
-	unsigned int i;
-#ifdef _DEBUG     	
-	struct timeval startc,endc,startg,endg;
-	gettimeofday(&startc,NULL);
-#endif          
-	unsigned char salt_unicode[MAX_SALT_LENGTH*2+1];
-     
-	cl_uint salt_host[MAX_SALT_LENGTH/2 +1];
-     
-	memset(salt_unicode,0,MAX_SALT_LENGTH*2+1);
-     
-	memset(salt_host,0,(MAX_SALT_LENGTH/2 +1)*sizeof(cl_uint));
-     
-	if(currentsalt.length%2==1)
-     
-	for(i = 0; i < (currentsalt.length >> 1) + 1; i++)
-	    ((unsigned int *)salt_unicode)[i] = currentsalt.username[2 * i] | (currentsalt.username[2 * i + 1] << 16);
-     
-	else
-       
-	for(i = 0; i < (currentsalt.length >> 1) ; i++)
-	   ((unsigned int *)salt_unicode)[i] = currentsalt.username[2 * i] | (currentsalt.username[2 * i + 1] << 16);
-	
-	memcpy(salt_host,salt_unicode,MAX_SALT_LENGTH*2+1);
-	
-	for(i=0;i<count;i++)    DCC(salt_unicode,currentsalt.username,currentsalt.length,key_host[i],dcc_hash_host,i);
-	
-#ifdef _DEBUG
-	gettimeofday(&startg,NULL);
-#endif	
-	
-	///defined in common_opencl_pbkdf2.c. Details provided in common_opencl_pbkdf2.h
-	pbkdf2_divide_work(dcc_hash_host,salt_host,currentsalt.length,dcc2_hash_host,count);
-	
-	
-#ifdef _DEBUG	
-	gettimeofday(&endg,NULL);
-	gettimeofday(&endc, NULL);
-	printf("\nGPU:%f  ",(endg.tv_sec-startg.tv_sec)+(double)(endg.tv_usec-startg.tv_usec)/1000000.000);
-	printf("CPU:%f  ",(endc.tv_sec-startc.tv_sec)+(double)(endc.tv_usec-startc.tv_usec)/1000000.000 - ((endg.tv_sec-startg.tv_sec)+(double)(endg.tv_usec-startg.tv_usec)/1000000.000));
-#endif	
-}
-
-
-
-static int binary_hash_0(void *binary)
-{
-#ifdef _DEBUG
-	puts("binary");
-	unsigned int i, *b = binary;
-	for (i = 0; i < 4; i++)
-		printf("%08x ", b[i]);
-	puts("");
-#endif
-	return (((unsigned int *) binary)[0] & 0xf);
-}
-
-static int binary_hash_1(void *binary)
-{
-	return ((unsigned int *) binary)[0] & 0xff;
-}
-
-static int binary_hash_2(void *binary)
-{
-	return ((unsigned int *) binary)[0] & 0xfff;
-}
-
-static int binary_hash_3(void *binary)
-{
-	return ((unsigned int *) binary)[0] & 0xffff;
-}
-
-static int binary_hash_4(void *binary)
-{
-	return ((unsigned int *) binary)[0] & 0xfffff;
-}
-
-static int binary_hash_5(void *binary)
-{
-	return ((unsigned int *) binary)[0] & 0xffffff;
-}
-
-static int binary_hash_6(void *binary)
-{
-	return ((unsigned int *) binary)[0] & 0x7ffffff;
-}
-
-
-
-static int get_hash_0(int index)
-{
-#ifdef _DEBUG
-	int i;
-	puts("get_hash");
-	for (i = 0; i < 4; i++)
-		printf("%08x ", dcc2_hash_host[index]);
-	puts("");
-#endif
-	return dcc2_hash_host[4*index]& 0xf;
-}
-
-static int get_hash_1(int index)
-{
-	return dcc2_hash_host[4*index] & 0xff;
-}
-
-static int get_hash_2(int index)
-{
-	return dcc2_hash_host[4*index] & 0xfff;
-}
-
-static int get_hash_3(int index)
-{
-	return dcc2_hash_host[4*index] & 0xffff;
-}
-
-static int get_hash_4(int index)
-{
-	return dcc2_hash_host[4*index] & 0xfffff;
-}
-
-static int get_hash_5(int index)
-{
-	return dcc2_hash_host[4*index] & 0xffffff;
-}
-
-static int get_hash_6(int index)
-{
-	return dcc2_hash_host[4*index] & 0x7ffffff;
-}
-
-static int cmp_all(void *binary, int count)
-{
-	unsigned int i, b = ((unsigned int *) binary)[0];
-	
-	for (i = 0; i < count; i++)
-	     if (b == dcc2_hash_host[4*i])
-		 return 1;
-	
-	return 0;
-}
-
-
-
-static int cmp_one(void *binary, int index)
-{
-	return 1;
-}
-
-
-
-static int cmp_exact(char *source, int count)
-{   
-      unsigned int *bin,i;
-      
-      bin=(unsigned int*)binary(source);
-      
-      i=4*count+1;
-      
-      if(bin[1]!=dcc2_hash_host[i++])   return 0;
-      
-      if(bin[2]!=dcc2_hash_host[i++]) return 0;
-      
-      if(bin[3]!=dcc2_hash_host[i]) return 0;
-      
-      return 1;
-    
-      
-}
-
-
-
-static char *prepare(char *split_fields[10], struct fmt_main *pFmt)
-{	
-	char *cp;
-	
-	if (!strncmp(split_fields[1], "$DCC2$", 6) && valid(split_fields[1], pFmt))
-	   return split_fields[1];
-	
-	if (!split_fields[0])
-	   return split_fields[1];
-	
-	cp = mem_alloc(strlen(split_fields[0]) + strlen(split_fields[1]) + 14);
-	
-	sprintf (cp, "$DCC2$%s#%s", split_fields[0], split_fields[1]);
-	
-	if (valid(cp, pFmt))
-	{
-		char *cipher = str_alloc_copy(cp);
-		
-		MEM_FREE(cp);
-		
-		return cipher;
-	}
-	
-	MEM_FREE(cp);
-	
-	return split_fields[1];
-}
-
-void clear_keys()
-{ 
-	int i;
-	
-	memset(dcc2_hash_host,0,MAX_KEYS_PER_CRYPT);
-	
-	for(i=0;i<MAX_KEYS_PER_CRYPT;i++)
-		memset(key_host[i],0,MAX_PLAINTEXT_LENGTH );
-  
-}
-static int salt_hash(void *salt)
-{       
-	ms_cash2_salt *_s=(ms_cash2_salt *)salt;   
-	
-	unsigned char *s = _s->username;
-	
-	unsigned int hash = 5381;
-
-	while (*s != '\0')
-		hash = ((hash << 5) + hash) ^ *s++;
-
-	return hash & (SALT_HASH_SIZE - 1);
-}
-
-struct fmt_main fmt_opencl_mscash2 = {
-	{
-		    FORMAT_LABEL,
-		    FORMAT_NAME,
-		    ALGORITHM_NAME,
-		    BENCHMARK_COMMENT,
-		    BENCHMARK_LENGTH,
-		    MAX_PLAINTEXT_LENGTH,
-		    BINARY_SIZE,
-		    sizeof(ms_cash2_salt),
-		    MAX_KEYS_PER_CRYPT,
-		    MAX_KEYS_PER_CRYPT,
-		    FMT_CASE | FMT_8_BIT | FMT_SPLIT_UNIFIES_CASE ,
-	            tests
-	},{
-		    init,
-		    prepare,
-		    valid,
-		    split,
-		    binary,
-		    salt,
-		    {
-				binary_hash_0,
-				binary_hash_1,
-				binary_hash_2,
-				binary_hash_3,
-	        		binary_hash_4,
-		                binary_hash_5,
-		                binary_hash_6
-		      
-		    },
-		    salt_hash,
-		    set_salt,
-		    set_key,
-		    get_key,
-		    clear_keys,
-		    crypt_all,
-		    {
-				get_hash_0,
-				get_hash_1,
-				get_hash_2,
-				get_hash_3,
-			        get_hash_4,
-		                get_hash_5,
-		                get_hash_6
-		      
-		    },
-		    cmp_all,
-		    cmp_one,
-	            cmp_exact
-	  
-	}
-};
->>>>>>> 860ff13e
