/*
* This software is Copyright (c) 2012 Sayantan Datta <std2048 at gmail dot com>
* and it is hereby released to the general public under the following terms:
* Redistribution and use in source and binary forms, with or without modification, are permitted.
* Based on S3nf implementation http://openwall.info/wiki/john/MSCash2
* This format supports salts upto 19 characters.
* Minor bugs in original S3nf implementation limits salts upto 8 characters.
*
* Note: When cracking in single mode keep set MAX_KEYS_PER_CRYPT equal to 65536 or less or use the cpu version instead.
*/

#include "formats.h"
#include "common.h"
#include <stdlib.h>
#include <ctype.h>
#include <string.h>
#include <sys/time.h>
#include "unicode.h"
#include "common_opencl_pbkdf2.h"


#define INIT_MD4_A                  0x67452301

#define INIT_MD4_B                  0xefcdab89

#define INIT_MD4_C                  0x98badcfe

#define INIT_MD4_D                  0x10325476

#define SQRT_2                      0x5a827999

#define SQRT_3                      0x6ed9eba1


#define FORMAT_LABEL	           "mscash2-opencl"
#define FORMAT_NAME		   "M$ Cache Hash 2 (DCC2) PBKDF2-HMAC-SHA-1"

#define KERNEL_NAME		   "PBKDF2"

#define ALGORITHM_NAME		   "OpenCL"


#define BENCHMARK_COMMENT	   ""

#define BENCHMARK_LENGTH	  -1


#define MSCASH2_PREFIX            "$DCC2$"


#define MAX_PLAINTEXT_LENGTH      31

#define MAX_CIPHERTEXT_LENGTH     7 + MAX_SALT_LENGTH + 32


#define BINARY_SIZE               4


# define SWAP(n) \
    (((n) << 24) | (((n) & 0xff00) << 8) | (((n) >> 8) & 0xff00) | ((n) >> 24))


typedef struct
{
	unsigned char username[MAX_SALT_LENGTH+1];

	unsigned int length;

} 	ms_cash2_salt;



static struct fmt_tests tests[] = {
	{"$DCC2$test#a86012faf7d88d1fc037a69764a92cac", "password"},
	{"$DCC2$test3#360e51304a2d383ea33467ab0b639cc4", "test3" },
	{"$DCC2$test4#6f79ee93518306f071c47185998566ae", "test4" },
	{"$DCC2$january#26b5495b21f9ad58255d99b5e117abe2", "verylongpassword" },
	{"$DCC2$february#469375e08b5770b989aa2f0d371195ff", "(##)(&#*%%" },
	{"$DCC2$nineteen_characters#c4201b8267d74a2db1d5d19f5c9f7b57", "verylongpassword" }, //max salt_length
	{"$DCC2$nineteen_characters#87136ae0a18b2dafe4a41d555425b2ed", "w00t"},
	{"$DCC2$administrator#56f8c24c5a914299db41f70e9b43f36d", "w00t" },
	{"$DCC2$AdMiNiStRaToR#56f8C24c5A914299Db41F70e9b43f36d", "w00t" },                   //Salt and hash are lowercased
	{"$DCC2$TEST2#c6758e5be7fc943d00b97972a8a97620", "test2" },                          // salt is lowercased before hashing
	{"$DCC2$eighteencharacters#fc5df74eca97afd7cd5abb0032496223", "w00t" },
	{"$DCC2$john-the-ripper#495c800a038d11e55fafc001eb689d1d", "batman#$@#1991" },
	{"$DCC2$#59137848828d14b1fca295a5032b52a1", "a" },                                   //Empty Salt

	{NULL}
};


	static cl_uint *dcc_hash_host;

	static cl_uint *dcc2_hash_host;

	static unsigned char key_host[MAX_KEYS_PER_CRYPT][MAX_PLAINTEXT_LENGTH+1];

	static ms_cash2_salt currentsalt;


static void md4_crypt(unsigned int *buffer, unsigned int *hash)
{
    unsigned int a;

    unsigned int b;

    unsigned int c;

    unsigned int d;

    // round 1
    a = 0xFFFFFFFF  +  buffer[0]; a = (a << 3 ) | (a >> 29);
    d = INIT_MD4_D + (INIT_MD4_C ^ (a & 0x77777777)) + buffer[1]; d = (d << 7 ) | (d >> 25);
    c = INIT_MD4_C + (INIT_MD4_B ^ (d & (a ^ INIT_MD4_B))) + buffer[2]; c = (c << 11) | (c >> 21);
    b = INIT_MD4_B + (a ^ (c & (d ^ a))) + buffer[3]; b = (b << 19) | (b >> 13);


    a += (d ^ (b & (c ^ d)))  +  buffer[4];  a = (a << 3 ) | (a >> 29);
    d += (c ^ (a & (b ^ c)))  +  buffer[5];  d = (d << 7 ) | (d >> 25);
    c += (b ^ (d & (a ^ b)))  +  buffer[6];  c = (c << 11) | (c >> 21);
    b += (a ^ (c & (d ^ a)))  +  buffer[7];  b = (b << 19) | (b >> 13);


    a += (d ^ (b & (c ^ d)))  + buffer[8] ;  a = (a << 3 ) | (a >> 29);
    d += (c ^ (a & (b ^ c)))  + buffer[9] ;  d = (d << 7 ) | (d >> 25);
    c += (b ^ (d & (a ^ b)))  + buffer[10];  c = (c << 11) | (c >> 21);
    b += (a ^ (c & (d ^ a)))  + buffer[11];  b = (b << 19) | (b >> 13);


    a += (d ^ (b & (c ^ d)))  + buffer[12]; a = (a << 3 ) | (a >> 29);
    d += (c ^ (a & (b ^ c)))  + buffer[13]; d = (d << 7 ) | (d >> 25);
    c += (b ^ (d & (a ^ b)))  + buffer[14]; c = (c << 11) | (c >> 21);
    b += (a ^ (c & (d ^ a)))  + buffer[15]; b = (b << 19) | (b >> 13);

    // round 2

    a += ((b & (c | d)) | (c & d)) + buffer[0]  + SQRT_2; a = (a<<3 ) | (a>>29);
    d += ((a & (b | c)) | (b & c)) + buffer[4]  + SQRT_2; d = (d<<5 ) | (d>>27);
    c += ((d & (a | b)) | (a & b)) + buffer[8]  + SQRT_2; c = (c<<9 ) | (c>>23);
    b += ((c & (d | a)) | (d & a)) + buffer[12] + SQRT_2; b = (b<<13) | (b>>19);


    a += ((b & (c | d)) | (c & d)) + buffer[1]  + SQRT_2; a = (a<<3 ) | (a>>29);
    d += ((a & (b | c)) | (b & c)) + buffer[5]  + SQRT_2; d = (d<<5 ) | (d>>27);
    c += ((d & (a | b)) | (a & b)) + buffer[9]  + SQRT_2; c = (c<<9 ) | (c>>23);
    b += ((c & (d | a)) | (d & a)) + buffer[13] + SQRT_2; b = (b<<13) | (b>>19);


    a += ((b & (c | d)) | (c & d)) + buffer[2]  + SQRT_2; a = (a<<3 ) | (a>>29);
    d += ((a & (b | c)) | (b & c)) + buffer[6]  + SQRT_2; d = (d<<5 ) | (d>>27);
    c += ((d & (a | b)) | (a & b)) + buffer[10] + SQRT_2; c = (c<<9 ) | (c>>23);
    b += ((c & (d | a)) | (d & a)) + buffer[14] + SQRT_2; b = (b<<13) | (b>>19);


    a += ((b & (c | d)) | (c & d)) + buffer[3]  + SQRT_2; a = (a<<3 ) | (a>>29);
    d += ((a & (b | c)) | (b & c)) + buffer[7]  + SQRT_2; d = (d<<5 ) | (d>>27);
    c += ((d & (a | b)) | (a & b)) + buffer[11] + SQRT_2; c = (c<<9 ) | (c>>23);
    b += ((c & (d | a)) | (d & a)) + buffer[15] + SQRT_2; b = (b<<13) | (b>>19);

    // round 3

    a += (d ^ c ^ b) + buffer[0]  +  SQRT_3; a = (a << 3 ) | (a >> 29);
    d += (c ^ b ^ a) + buffer[8]  +  SQRT_3; d = (d << 9 ) | (d >> 23);
    c += (b ^ a ^ d) + buffer[4]  +  SQRT_3; c = (c << 11) | (c >> 21);
    b += (a ^ d ^ c) + buffer[12] +  SQRT_3; b = (b << 15) | (b >> 17);


    a += (d ^ c ^ b) + buffer[2]  +  SQRT_3; a = (a << 3 ) | (a >> 29);
    d += (c ^ b ^ a) + buffer[10] +  SQRT_3; d = (d << 9 ) | (d >> 23);
    c += (b ^ a ^ d) + buffer[6]  +  SQRT_3; c = (c << 11) | (c >> 21);
    b += (a ^ d ^ c) + buffer[14] +  SQRT_3; b = (b << 15) | (b >> 17);


    a += (d ^ c ^ b) + buffer[1]  +  SQRT_3; a = (a << 3 ) | (a >> 29);
    d += (c ^ b ^ a) + buffer[9]  +  SQRT_3; d = (d << 9 ) | (d >> 23);
    c += (b ^ a ^ d) + buffer[5]  +  SQRT_3; c = (c << 11) | (c >> 21);
    b += (a ^ d ^ c) + buffer[13] +  SQRT_3; b = (b << 15) | (b >> 17);


    a += (d ^ c ^ b) + buffer[3]  +  SQRT_3; a = (a << 3 ) | (a >> 29);
    d += (c ^ b ^ a) + buffer[11] +  SQRT_3; d = (d << 9 ) | (d >> 23);
    c += (b ^ a ^ d) + buffer[7]  +  SQRT_3; c = (c << 11) | (c >> 21);
    b += (a ^ d ^ c) + buffer[15] +  SQRT_3; b = (b << 15) | (b >> 17);


    hash[0] = a + INIT_MD4_A;

    hash[1] = b + INIT_MD4_B;

    hash[2] = c + INIT_MD4_C;

    hash[3] = d + INIT_MD4_D;
}

static 	void set_key(char*,int);
static 	void cleanup(void);
static  void crypt_all(int);


static void init(struct fmt_main *self)
{
	///Alocate memory
	dcc_hash_host=(cl_uint*)malloc(4*sizeof(cl_uint)*MAX_KEYS_PER_CRYPT);

	dcc2_hash_host=(cl_uint*)malloc(4*sizeof(cl_uint)*MAX_KEYS_PER_CRYPT);

	memset(dcc_hash_host,0,4*sizeof(cl_uint)*MAX_KEYS_PER_CRYPT);

	memset(dcc2_hash_host,0,4*sizeof(cl_uint)*MAX_KEYS_PER_CRYPT);

	select_device(platform_id,gpu_id);
	///Select devices select_device(int platform_no, int device_no). You may select multiple devices for faster cracking spped. Please See common_opencl_pbkdf2.h
	//select_device(1,0);
	//select_device(0,0);
	///select default platform=0 and default device=0
	//select_default_device();


	atexit(cleanup);

}


static void DCC(unsigned char *salt,unsigned char *username,unsigned int username_len,unsigned char *password,unsigned int *dcc_hash,unsigned int id)
{
	unsigned int i;

	unsigned int buffer[16];

	unsigned int nt_hash[16];

	unsigned int password_len = strlen((const char*)password);

	memset(nt_hash, 0, 64);

	memset(buffer, 0, 64);


    // convert ASCII password to Unicode
	for(i = 0; i < password_len  >> 1; i++)
	    buffer[i] = password[2 * i] | (password[2 * i + 1] << 16);


     // MD4 padding
	if(password_len % 2 == 1)
	    buffer[i] = password[password_len - 1] | 0x800000;
	else
	    buffer[i]=0x80;


    // put password length at end of buffer
	buffer[14] = password_len << 4;


    // generate MD4 hash of the password (NT hash)
	md4_crypt(buffer, nt_hash);


    // concatenate NT hash and the username (salt)
	memcpy((unsigned char *)nt_hash + 16, salt, username_len << 1);


	i = username_len + 8;


    // MD4 padding
	if(username_len % 2 == 1)
	  nt_hash[i >> 1] = username[username_len - 1] | 0x800000;
	else
	  nt_hash[i >> 1] = 0x80;


    // put length at end of buffer
	nt_hash[14] = i << 4;


	md4_crypt(nt_hash, (dcc_hash+4*id));

}


static void cleanup()
{
	free(dcc_hash_host);

	free(dcc2_hash_host);

	clean_all_buffer();


}

static int valid(char *ciphertext,struct fmt_main *self)
{
	char *hash;

	char *pos;

	int hashlength = 0;

	int saltlength = 0;

	if(strncmp(ciphertext, MSCASH2_PREFIX, strlen(MSCASH2_PREFIX)) != 0) 		return 0;

	hash = strrchr(ciphertext, '#') + 1;

	if (hash == NULL)
	    return 0;


	while (hash < ciphertext + strlen(ciphertext))
	      {
		  if (atoi16[ARCH_INDEX(*hash++)] == 0x7f)
			  return 0;

		  hashlength++;
	      }

	if (hashlength != 32)  return 0;

	saltlength=0;

	pos=ciphertext + strlen(MSCASH2_PREFIX);

	while (*pos != '#')
	      {
		if(saltlength==(MAX_SALT_LENGTH))
		return 0;

		saltlength++;
		pos++;
	      }

	return 1;
}

static char * split(char *ciphertext, int index, struct fmt_main *self)
{
	static char out[MAX_CIPHERTEXT_LENGTH + 1];
	int i = 0;

	for(; ciphertext[i] && i < MAX_CIPHERTEXT_LENGTH; i++)
		out[i] = ciphertext[i];

	out[i] = 0;

	// lowercase salt as well as hash, encoding-aware
	enc_strlwr(&out[6]);

	return out;
}

static void *binary(char *ciphertext)
{
	static unsigned int binary[4];

	int i;

	char *hash ;

	hash= strrchr(ciphertext, '#') + 1;

	if (hash == NULL)
		return binary;

	for (i = 0; i < 4; i++) {

	  sscanf(hash + (8 * i), "%08x", &binary[i]);

	  binary[i] = SWAP(binary[i]);

	}

	return binary;

}



static void *salt(char *ciphertext)
{
	static ms_cash2_salt salt;

	unsigned int length;

	char *pos ;

	length=0;

	pos=ciphertext + strlen(MSCASH2_PREFIX);

	while (*pos != '#')
	      {
		if(length==MAX_SALT_LENGTH)
		return NULL;

		salt.username[length++] = *pos++;
	      }

	salt.username[length] = 0;

	salt.length=length;

	return &salt;
}



static void set_salt(void *salt)
{
	memcpy(&currentsalt, salt, sizeof(ms_cash2_salt));
}



static void set_key(char *key, int index)
{
	int strlength,i;

	strlength=strlen(key);

	for(i=0;i<=strlength;++i)
	    key_host[index][i]=key[i];

}



static  char *get_key(int index )
{
	return (char *)key_host[index];
}

static void crypt_all(int count)
{
	unsigned int i;
#ifdef _DEBUG
	struct timeval startc,endc,startg,endg;
	gettimeofday(&startc,NULL);
#endif
	unsigned char salt_unicode[MAX_SALT_LENGTH*2+1];

	cl_uint salt_host[MAX_SALT_LENGTH/2 +1];

	memset(salt_unicode,0,MAX_SALT_LENGTH*2+1);

	memset(salt_host,0,(MAX_SALT_LENGTH/2 +1)*sizeof(cl_uint));

	if(currentsalt.length%2==1)

	for(i = 0; i < (currentsalt.length >> 1) + 1; i++)
	    ((unsigned int *)salt_unicode)[i] = currentsalt.username[2 * i] | (currentsalt.username[2 * i + 1] << 16);

	else

	for(i = 0; i < (currentsalt.length >> 1) ; i++)
	   ((unsigned int *)salt_unicode)[i] = currentsalt.username[2 * i] | (currentsalt.username[2 * i + 1] << 16);

	memcpy(salt_host,salt_unicode,MAX_SALT_LENGTH*2+1);

	for(i=0;i<count;i++)    DCC(salt_unicode,currentsalt.username,currentsalt.length,key_host[i],dcc_hash_host,i);

#ifdef _DEBUG
	gettimeofday(&startg,NULL);
#endif

	///defined in common_opencl_pbkdf2.c. Details provided in common_opencl_pbkdf2.h
	pbkdf2_divide_work(dcc_hash_host,salt_host,currentsalt.length,dcc2_hash_host,count);


#ifdef _DEBUG
	gettimeofday(&endg,NULL);
	gettimeofday(&endc, NULL);
	fprintf(stderr, "\nGPU:%f  ",(endg.tv_sec-startg.tv_sec)+(double)(endg.tv_usec-startg.tv_usec)/1000000.000);
	fprintf(stderr, "CPU:%f  ",(endc.tv_sec-startc.tv_sec)+(double)(endc.tv_usec-startc.tv_usec)/1000000.000 - ((endg.tv_sec-startg.tv_sec)+(double)(endg.tv_usec-startg.tv_usec)/1000000.000));
#endif
}



static int binary_hash_0(void *binary)
{
#ifdef _DEBUG
	puts("binary");
	unsigned int i, *b = binary;
	for (i = 0; i < 4; i++)
		fprintf(stderr, "%08x ", b[i]);
	puts("");
#endif
	return (((unsigned int *) binary)[0] & 0xf);
}

static int binary_hash_1(void *binary)
{
	return ((unsigned int *) binary)[0] & 0xff;
}

static int binary_hash_2(void *binary)
{
	return ((unsigned int *) binary)[0] & 0xfff;
}

static int binary_hash_3(void *binary)
{
	return ((unsigned int *) binary)[0] & 0xffff;
}

static int binary_hash_4(void *binary)
{
	return ((unsigned int *) binary)[0] & 0xfffff;
}

static int binary_hash_5(void *binary)
{
	return ((unsigned int *) binary)[0] & 0xffffff;
}

static int binary_hash_6(void *binary)
{
	return ((unsigned int *) binary)[0] & 0x7ffffff;
}



static int get_hash_0(int index)
{
#ifdef _DEBUG
	int i;
	puts("get_hash");
	for (i = 0; i < 4; i++)
		fprintf(stderr, "%08x ", dcc2_hash_host[index]);
	puts("");
#endif
	return dcc2_hash_host[4*index]& 0xf;
}

static int get_hash_1(int index)
{
	return dcc2_hash_host[4*index] & 0xff;
}

static int get_hash_2(int index)
{
	return dcc2_hash_host[4*index] & 0xfff;
}

static int get_hash_3(int index)
{
	return dcc2_hash_host[4*index] & 0xffff;
}

static int get_hash_4(int index)
{
	return dcc2_hash_host[4*index] & 0xfffff;
}

static int get_hash_5(int index)
{
	return dcc2_hash_host[4*index] & 0xffffff;
}

static int get_hash_6(int index)
{
	return dcc2_hash_host[4*index] & 0x7ffffff;
}

static int cmp_all(void *binary, int count)
{
	unsigned int i, b = ((unsigned int *) binary)[0];

	for (i = 0; i < count; i++)
	     if (b == dcc2_hash_host[4*i])
		 return 1;

	return 0;
}



static int cmp_one(void *binary, int index)
{
	return 1;
}



static int cmp_exact(char *source, int count)
{
      unsigned int *bin,i;

      bin=(unsigned int*)binary(source);

      i=4*count+1;

      if(bin[1]!=dcc2_hash_host[i++])   return 0;

      if(bin[2]!=dcc2_hash_host[i++]) return 0;

      if(bin[3]!=dcc2_hash_host[i]) return 0;

      return 1;


}



static char *prepare(char *split_fields[10], struct fmt_main *self)
{
	char *cp;

	if (!strncmp(split_fields[1], "$DCC2$", 6) && valid(split_fields[1], self))
	   return split_fields[1];

	if (!split_fields[0])
	   return split_fields[1];

	cp = mem_alloc(strlen(split_fields[0]) + strlen(split_fields[1]) + 14);

	sprintf (cp, "$DCC2$%s#%s", split_fields[0], split_fields[1]);

	if (valid(cp, self))
	{
		char *cipher = str_alloc_copy(cp);

		MEM_FREE(cp);

		return cipher;
	}

	MEM_FREE(cp);

	return split_fields[1];
}

static int salt_hash(void *salt)
{
	ms_cash2_salt *_s=(ms_cash2_salt *)salt;

	unsigned char *s = _s->username;

	unsigned int hash = 5381;

	while (*s != '\0')
		hash = ((hash << 5) + hash) ^ *s++;

	return hash & (SALT_HASH_SIZE - 1);
}

struct fmt_main fmt_opencl_mscash2 = {
	{
		FORMAT_LABEL,
		FORMAT_NAME,
		ALGORITHM_NAME,
		BENCHMARK_COMMENT,
		BENCHMARK_LENGTH,
		MAX_PLAINTEXT_LENGTH,
		BINARY_SIZE,
		DEFAULT_ALIGN,
		sizeof(ms_cash2_salt),
		DEFAULT_ALIGN,
		MAX_KEYS_PER_CRYPT,
		MAX_KEYS_PER_CRYPT,
		FMT_CASE | FMT_8_BIT | FMT_SPLIT_UNIFIES_CASE | FMT_UNICODE,
		tests
	},{
<<<<<<< HEAD
		init,
		prepare,
		valid,
		split,
		binary,
		salt,
		fmt_default_source,
		{
			binary_hash_0,
			binary_hash_1,
			binary_hash_2,
			binary_hash_3,
			binary_hash_4,
			binary_hash_5,
			binary_hash_6

		},
		salt_hash,
		set_salt,
		set_key,
		get_key,
		clear_keys,
		crypt_all,
		{
			get_hash_0,
			get_hash_1,
			get_hash_2,
			get_hash_3,
			get_hash_4,
			get_hash_5,
			get_hash_6

		},
		cmp_all,
		cmp_one,
		cmp_exact
=======
		    init,
		    prepare,
		    valid,
		    split,
		    binary,
		    salt,
		    {
				binary_hash_0,
				binary_hash_1,
				binary_hash_2,
				binary_hash_3,
	        		binary_hash_4,
		                binary_hash_5,
		                binary_hash_6

		    },
		    salt_hash,
		    set_salt,
		    set_key,
		    get_key,
		    fmt_default_clear_keys,
		    crypt_all,
		    {
				get_hash_0,
				get_hash_1,
				get_hash_2,
				get_hash_3,
			        get_hash_4,
		                get_hash_5,
		                get_hash_6

		    },
		    cmp_all,
		    cmp_one,
	            cmp_exact

>>>>>>> e1c314aa
	}
};<|MERGE_RESOLUTION|>--- conflicted
+++ resolved
@@ -664,7 +664,6 @@
 		FMT_CASE | FMT_8_BIT | FMT_SPLIT_UNIFIES_CASE | FMT_UNICODE,
 		tests
 	},{
-<<<<<<< HEAD
 		init,
 		prepare,
 		valid,
@@ -686,7 +685,7 @@
 		set_salt,
 		set_key,
 		get_key,
-		clear_keys,
+		fmt_default_clear_keys,
 		crypt_all,
 		{
 			get_hash_0,
@@ -701,43 +700,5 @@
 		cmp_all,
 		cmp_one,
 		cmp_exact
-=======
-		    init,
-		    prepare,
-		    valid,
-		    split,
-		    binary,
-		    salt,
-		    {
-				binary_hash_0,
-				binary_hash_1,
-				binary_hash_2,
-				binary_hash_3,
-	        		binary_hash_4,
-		                binary_hash_5,
-		                binary_hash_6
-
-		    },
-		    salt_hash,
-		    set_salt,
-		    set_key,
-		    get_key,
-		    fmt_default_clear_keys,
-		    crypt_all,
-		    {
-				get_hash_0,
-				get_hash_1,
-				get_hash_2,
-				get_hash_3,
-			        get_hash_4,
-		                get_hash_5,
-		                get_hash_6
-
-		    },
-		    cmp_all,
-		    cmp_one,
-	            cmp_exact
-
->>>>>>> e1c314aa
 	}
 };