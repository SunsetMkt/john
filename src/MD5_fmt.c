/*
 * This file is part of John the Ripper password cracker,
 * Copyright (c) 1996-2001,2008,2010-2012 by Solar Designer
 *
 * ...with changes in the jumbo patch, by bartavelle and magnum.
 */

#include <string.h>

#include "arch.h"
#include "misc.h"
#include "common.h"
#include "formats.h"

<<<<<<< HEAD
#include "sse-intrinsics.h"
#include "MD5_std.h"

#if defined(_OPENMP) && defined(MD5_SSE_PARA)
#define OMP_SCALE			4
#include <omp.h>
#endif

=======
>>>>>>> dfef98e2
#define FORMAT_LABEL			"md5crypt"
#define FORMAT_NAME			""

#define BENCHMARK_COMMENT		""
#define BENCHMARK_LENGTH		-1

#define PLAINTEXT_LENGTH		15
#define CIPHERTEXT_LENGTH		22

#ifdef MD5_SSE_PARA
#define BINARY_SIZE			16
#else
#define BINARY_SIZE			4
#endif
#define BINARY_ALIGN			4
#define SALT_SIZE			9
#define SALT_ALIGN			1

#define MIN_KEYS_PER_CRYPT		MD5_N
#define MAX_KEYS_PER_CRYPT		MD5_N

static struct fmt_tests tests[] = {
	{"$1$12345678$aIccj83HRDBo6ux1bVx7D1", "0123456789ABCDE"},
	{"$apr1$Q6ZYh...$RV6ft2bZ8j.NGrxLYaJt9.", "test"},
	{"$1$12345678$f8QoJuo0DpBRfQSD0vglc1", "12345678"},
	{"$1$$qRPK7m23GJusamGpoGLby/", ""},
	{"$apr1$a2Jqm...$grFrwEgiQleDr0zR4Jx1b.", "15 chars is max"},
	{"$1$$AuJCr07mI7DSew03TmBIv/", "no salt"},
	{"$1$`!@#%^&*$E6hD76/pKTS8qToBCkux30", "invalid salt"},
	{"$1$12345678$xek.CpjQUVgdf/P2N9KQf/", ""},
	{"$1$1234$BdIMOAWFOV2AQlLsrN/Sw.", "1234"},
	{"$apr1$rBXqc...$NlXxN9myBOk95T0AyLAsJ0", "john"},
	{"$apr1$Grpld/..$qp5GyjwM2dnA5Cdej9b411", "the"},
	{"$apr1$GBx.D/..$yfVeeYFCIiEXInfRhBRpy/", "ripper"},
	{"$1$bb$19smCEBG0Q1pVil0/HqK./", "aaaaa"},
	{"$1$coin$rebm0t9KJ56mgGWJF5o5M0", "lapin"},
	{"$1$pouet$/Ecz/vyk.zCYvrr6wB78h0", "canard"},
	{"$1$test2$02MCIATVoxq3IhgK6XRkb1", "test1"},
	{"$1$aussi$X67z3kXsWo92F15uChx1H1", "felicie"},
	{"$1$boire$gf.YM2y3InYEu9.NbVr.v0", "manger"},
	{"$1$bas$qvkmmWnVHRCSv/6LQ1doH/", "haut"},
	{"$1$gauche$EPvd6LZlrgb0MMFPxUrJN1", "droite"},
	/* following hashes are AIX non-standard smd5 hashes */
	{"{smd5}s8/xSJ/v$uGam4GB8hOjTLQqvBfxJ2/", "password"},
	{"{smd5}alRJaSLb$aKM3H1.h1ycXl5GEVDH1e1", "aixsucks?"},
	{"{smd5}eLB0QWeS$Eg.YfWY8clZuCxF0xNrKg.", "0123456789ABCDE"},
	/* following hashes are AIX standard smd5 hashes (with corrected tag)
	 * lpa_options = std_hash=true */
	{"$1$JVDbGx8K$T9h8HK4LZxeLPMTAxCfpc1", "password"},
	{"$1$1Cu6fEvv$42kuaJ5fMEqyVStPuFG040", "0123456789ABCDE"},
	{"$1$ql5x.xXL$vYVDhExol2xUBBpERRWcn1", "jtr>hashcat"},
	{NULL}
};

static char (*saved_key)[PLAINTEXT_LENGTH + 1];
#ifdef MD5_SSE_PARA
static unsigned char cursalt[SALT_SIZE];
static int CryptType;
static MD5_word (*sout);
static int omp_para = 1;
#endif

static void init(struct fmt_main *self)
{
	MD5_std_init(self);
#if defined(_OPENMP) && defined(MD5_SSE_PARA)
	omp_para = omp_get_max_threads();
	if (omp_para < 1)
		omp_para = 1;
	self->params.min_keys_per_crypt = MD5_N * omp_para;
	omp_para *= OMP_SCALE;
	self->params.max_keys_per_crypt = MD5_N * omp_para;
#elif MD5_std_mt
	self->params.min_keys_per_crypt = MD5_std_min_kpc;
	self->params.max_keys_per_crypt = MD5_std_max_kpc;
#endif

	saved_key = mem_calloc_tiny(
	    sizeof(*saved_key) * self->params.max_keys_per_crypt,
	    MEM_ALIGN_CACHE);
#ifdef MD5_SSE_PARA
	sout = mem_calloc_tiny(sizeof(*sout) *
	                       self->params.max_keys_per_crypt *
	                       BINARY_SIZE, sizeof(MD5_word));
#endif
}

static int valid(char *ciphertext, struct fmt_main *self)
{
	char *pos, *start;

	if (strncmp(ciphertext, "$1$", 3)) {
		if (strncmp(ciphertext, "$apr1$", 6) &&
		    strncmp(ciphertext, "{smd5}", 6))
			return 0;
		ciphertext += 3;
	}

	for (pos = &ciphertext[3]; *pos && *pos != '$'; pos++);
	if (!*pos || pos < &ciphertext[3] || pos > &ciphertext[11]) return 0;

	start = ++pos;
	while (atoi64[ARCH_INDEX(*pos)] != 0x7F) pos++;
	if (*pos || pos - start != CIPHERTEXT_LENGTH) return 0;

	if (atoi64[ARCH_INDEX(*(pos - 1))] & 0x3C) return 0;

	return 1;
}

static int binary_hash_0(void *binary)
{
	return *(MD5_word *)binary & 0xF;
}

static int binary_hash_1(void *binary)
{
	return *(MD5_word *)binary & 0xFF;
}

static int binary_hash_2(void *binary)
{
	return *(MD5_word *)binary & 0xFFF;
}

static int binary_hash_3(void *binary)
{
	return *(MD5_word *)binary & 0xFFFF;
}

static int binary_hash_4(void *binary)
{
	return *(MD5_word *)binary & 0xFFFFF;
}

static int binary_hash_5(void *binary)
{
	return *(MD5_word *)binary & 0xFFFFFF;
}

static int binary_hash_6(void *binary)
{
	return *(MD5_word *)binary & 0x7FFFFFF;
}

static int get_hash_0(int index)
{
#ifdef MD5_SSE_PARA
	unsigned int x,y;
	x = index&3;
	y = index/4;
	return ((MD5_word *)sout)[x+y*MMX_COEF*4] & 0xF;
#else
	init_t();
	return MD5_out[index][0] & 0xF;
#endif
}

static int get_hash_1(int index)
{
#ifdef MD5_SSE_PARA
	unsigned int x,y;
	x = index&3;
	y = index/4;
	return ((MD5_word *)sout)[x+y*MMX_COEF*4] & 0xFF;
#else
	init_t();
	return MD5_out[index][0] & 0xFF;
#endif
}

static int get_hash_2(int index)
{
#ifdef MD5_SSE_PARA
	unsigned int x,y;
	x = index&3;
	y = index/4;
	return ((MD5_word *)sout)[x+y*MMX_COEF*4] & 0xFFF;
#else
	init_t();
	return MD5_out[index][0] & 0xFFF;
#endif
}

static int get_hash_3(int index)
{
#ifdef MD5_SSE_PARA
	unsigned int x,y;
	x = index&3;
	y = index/4;
	return ((MD5_word *)sout)[x+y*MMX_COEF*4] & 0xFFFF;
#else
	init_t();
	return MD5_out[index][0] & 0xFFFF;
#endif
}

static int get_hash_4(int index)
{
#ifdef MD5_SSE_PARA
	unsigned int x,y;
	x = index&3;
	y = index/4;
	return ((MD5_word *)sout)[x+y*MMX_COEF*4] & 0xFFFFF;
#else
	init_t();
	return MD5_out[index][0] & 0xFFFFF;
#endif
}

static int get_hash_5(int index)
{
#ifdef MD5_SSE_PARA
	unsigned int x,y;
	x = index&3;
	y = index/4;
	return ((MD5_word *)sout)[x+y*MMX_COEF*4] & 0xFFFFFF;
#else
	init_t();
	return MD5_out[index][0] & 0xFFFFFF;
#endif
}

static int get_hash_6(int index)
{
#ifdef MD5_SSE_PARA
	unsigned int x,y;
	x = index&3;
	y = index/4;
	return ((MD5_word *)sout)[x+y*MMX_COEF*4] & 0x7FFFFFF;
#else
	init_t();
	return MD5_out[index][0] & 0x7FFFFFF;
#endif
}

static int salt_hash(void *salt)
{
	unsigned int i, h, retval;

	retval = 0;
	for (i = 0; i <= 6; i += 2) {
		h = (unsigned char)atoi64[ARCH_INDEX(((char *)salt)[i])];
		h ^= ((unsigned char *)salt)[i + 1];
		h <<= 6;
		h ^= (unsigned char)atoi64[ARCH_INDEX(((char *)salt)[i + 1])];
		h ^= ((unsigned char *)salt)[i];
		retval += h;
	}

	retval ^= retval >> SALT_HASH_LOG;
	retval &= SALT_HASH_SIZE - 1;

	return retval;
}

static void set_key(char *key, int index)
{
#ifndef MD5_SSE_PARA
	MD5_std_set_key(key, index);
#endif

	strnfcpy(saved_key[index], key, PLAINTEXT_LENGTH);
}

static char *get_key(int index)
{
	saved_key[index][PLAINTEXT_LENGTH] = 0;

	return saved_key[index];
}

static int crypt_all(int *pcount, struct db_salt *salt)
{
	int count = *pcount;
#ifdef MD5_SSE_PARA
#ifdef _OPENMP
	int t;
#pragma omp parallel for
	for (t = 0; t < omp_para; t++)
		md5cryptsse((unsigned char *)(&saved_key[t*MD5_N]), cursalt, (char *)(&sout[t*MD5_N*BINARY_SIZE/sizeof(MD5_word)]), CryptType);
#else
	md5cryptsse((unsigned char *)saved_key, cursalt, (char *)sout, CryptType);
#endif
#else
	MD5_std_crypt(count);
#endif
	return count;
}

static int cmp_all(void *binary, int count)
{
#ifdef MD5_SSE_PARA
	unsigned int x,y;

	for(y=0;y<MD5_SSE_PARA*omp_para;y++) for(x=0;x<MMX_COEF;x++)
	{
		if( ((MD5_word *)binary)[0] == ((MD5_word *)sout)[x+y*MMX_COEF*4] )
			return 1;
	}
	return 0;
#else
#if MD5_std_mt
	int t, n = (count + (MD5_N - 1)) / MD5_N;
#endif
	for_each_t(n) {
#if MD5_X2
		if (*(MD5_word *)binary == MD5_out[0][0] ||
		    *(MD5_word *)binary == MD5_out[1][0])
			return 1;
#else
		if (*(MD5_word *)binary == MD5_out[0][0])
			return 1;
#endif
	}
	return 0;
#endif
}

static int cmp_one(void *binary, int index)
{
#ifdef MD5_SSE_PARA
	unsigned int x,y;
	x = index&3;
	y = index/4;

	if( ((unsigned int *)binary)[0] != ((unsigned int *)sout)[x+y*MMX_COEF*4] )
		return 0;
	if( ((unsigned int *)binary)[1] != ((unsigned int *)sout)[x+y*MMX_COEF*4+4] )
		return 0;
	if( ((unsigned int *)binary)[2] != ((unsigned int *)sout)[x+y*MMX_COEF*4+8] )
		return 0;
	if( ((unsigned int *)binary)[3] != ((unsigned int *)sout)[x+y*MMX_COEF*4+12] )
		return 0;
	return 1;
#else
	init_t();
	return *(MD5_word *)binary == MD5_out[index][0];
#endif
}

static int cmp_exact(char *source, int index)
{
#ifdef MD5_SSE_PARA
	return 1;
#else
	init_t();
	return !memcmp(MD5_std_get_binary(source), MD5_out[index],
	    sizeof(MD5_binary));
#endif
}

static void set_salt(void *salt)
{
#ifdef MD5_SSE_PARA
	memcpy(cursalt, salt, SALT_SIZE);
	CryptType = cursalt[8];
	cursalt[8] = 0;
#endif
	MD5_std_set_salt(salt);
}

static void *get_salt(char *ciphertext) {
	return MD5_std_get_salt(ciphertext);
}

static void *get_binary(char *ciphertext) {
	return MD5_std_get_binary(ciphertext);
}

struct fmt_main fmt_MD5 = {
	{
		FORMAT_LABEL,
		FORMAT_NAME,
		MD5_ALGORITHM_NAME,
		BENCHMARK_COMMENT,
		BENCHMARK_LENGTH,
		PLAINTEXT_LENGTH,
		BINARY_SIZE,
		BINARY_ALIGN,
		SALT_SIZE,
		SALT_ALIGN,
		MIN_KEYS_PER_CRYPT,
		MAX_KEYS_PER_CRYPT,
#if MD5_std_mt || defined(MD5_SSE_PARA)
		FMT_OMP |
#endif
		FMT_CASE | FMT_8_BIT,
		tests
	}, {
		init,
		fmt_default_done,
		fmt_default_reset,
		fmt_default_prepare,
		valid,
		fmt_default_split,
		get_binary,
		get_salt,
		fmt_default_source,
		{
			binary_hash_0,
			binary_hash_1,
			binary_hash_2,
			binary_hash_3,
			binary_hash_4,
			binary_hash_5,
			binary_hash_6
		},
		salt_hash,
		set_salt,
		set_key,
		get_key,
		fmt_default_clear_keys,
		crypt_all,
		{
			get_hash_0,
			get_hash_1,
			get_hash_2,
			get_hash_3,
			get_hash_4,
			get_hash_5,
			get_hash_6
		},
		cmp_all,
		cmp_one,
		cmp_exact
	}
};<|MERGE_RESOLUTION|>--- conflicted
+++ resolved
@@ -9,20 +9,16 @@
 
 #include "arch.h"
 #include "misc.h"
+#include "sse-intrinsics.h"
+#include "MD5_std.h"
 #include "common.h"
 #include "formats.h"
-
-<<<<<<< HEAD
-#include "sse-intrinsics.h"
-#include "MD5_std.h"
 
 #if defined(_OPENMP) && defined(MD5_SSE_PARA)
 #define OMP_SCALE			4
 #include <omp.h>
 #endif
 
-=======
->>>>>>> dfef98e2
 #define FORMAT_LABEL			"md5crypt"
 #define FORMAT_NAME			""
 
