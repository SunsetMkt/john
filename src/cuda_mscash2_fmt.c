--- conflicted
+++ resolved
@@ -316,11 +316,7 @@
 		    },
 		    cmp_all,
 		    cmp_one,
-<<<<<<< HEAD
 	    cmp_exact,
 		fmt_default_get_source
-=======
-		    cmp_exact
->>>>>>> b2f6edc9
 	}
 };