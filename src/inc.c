/*
 * This file is part of John the Ripper password cracker,
 * Copyright (c) 1996-2006,2010-2013 by Solar Designer
 *
 * ...with a change in the jumbo patch, by JoMo-Kun
 */

#include <stdio.h>
#include <string.h>

#include "arch.h"
#include "misc.h"
#include "params.h"
#include "path.h"
#include "memory.h"
#include "signals.h"
#include "formats.h"
#include "loader.h"
#include "logger.h"
#include "status.h"
#include "recovery.h"
#include "options.h"
#include "config.h"
#include "charset.h"
#include "external.h"
#include "cracker.h"
#include "options.h"

extern struct fmt_main fmt_LM;
extern struct fmt_main fmt_NETLM;
extern struct fmt_main fmt_NETHALFLM;

#ifdef HAVE_MPI
#include "john-mpi.h"
#endif
#include <math.h>

static unsigned long long try, cand;

static int get_progress(int *hundth_perc)
{
	int hundredXpercent, percent;

	if (!cand)
		return -1;

	if (try > 1844674407370955LL) {
		*hundth_perc = percent = 99;
	} else {
		hundredXpercent = (int)((unsigned long long)(10000 * (try)) / (unsigned long long)cand);
		percent = hundredXpercent / 100;
		*hundth_perc = hundredXpercent - (percent*100);
	}
	return percent;
}

typedef char (*char2_table)
	[CHARSET_SIZE + 1][CHARSET_SIZE + 1];
typedef char (*chars_table)
	[CHARSET_SIZE + 1][CHARSET_SIZE + 1][CHARSET_SIZE + 1];

static int rec_entry;
static int rec_length;
static unsigned char rec_numbers[CHARSET_LENGTH];

static unsigned char numbers[CHARSET_LENGTH];
static int counts[CHARSET_LENGTH][CHARSET_LENGTH];

static unsigned int real_count, real_minc, real_min, real_max, real_size;
static unsigned char real_chars[CHARSET_SIZE];

static void save_state(FILE *file)
{
	int pos;
	unsigned tmp;
	unsigned long long tmpLL;

	fprintf(file, "%d\n2\n%d\n", rec_entry, rec_length);
	for (pos = 0; pos < rec_length; pos++)
		fprintf(file, "%u\n", (unsigned int)rec_numbers[pos]);

	// number added 'after' array, to preserve the try count, so that we can later know the
	// values tested, to report progress.  Before this, we could NOT report.
	if (cand) {
		tmpLL = try;
		tmp = (unsigned) (tmpLL>>32);
		fprintf(file, "%u\n", tmp);
		tmp = (unsigned)tmpLL;
		fprintf(file, "%u\n", tmp);
	}
}

static int restore_state(FILE *file)
{
	int compat;
	int pos;
	unsigned tmp;

	if (rec_version < 2)
		return 1;

	if (fscanf(file, "%d\n%d\n%d\n", &rec_entry, &compat, &rec_length) != 3)
		return 1;
	if (compat != 2 || (unsigned int)rec_length > CHARSET_LENGTH)
		return 1;
	for (pos = 0; pos < rec_length; pos++) {
		unsigned int number;
		if (fscanf(file, "%u\n", &number) != 1)
			return 1;
		if (number >= CHARSET_SIZE)
			return 1;
		rec_numbers[pos] = number;
	}

	// Jumbo restoring "cand" for progress.
	tmp = 0;
	if (fscanf(file, "%u\n", &tmp) != 1) { cand = 0; return 0; } // progress reporting don't work after resume so we mute it
	try = tmp;
	try <<= 32;
	tmp = 0;
	if (fscanf(file, "%u\n", &tmp) != 1) { cand = 0; try = 0; return 0; } // progress reporting don't work after resume so we mute it
	try += tmp;

	return 0;
}

static void fix_state(void)
{
	memcpy(rec_numbers, numbers, rec_length);
}

static void inc_format_error(char *charset)
{
	log_event("! Incorrect charset file format: %.100s", charset);
#ifdef HAVE_MPI
	if (mpi_id == 0)
#endif
	fprintf(stderr, "Incorrect charset file format: %s\n", charset);
	error();
}

static int is_mixedcase(char *chars)
{
	char present[0x100];
	char *ptr, c;

	memset(present, 0, sizeof(present));
	ptr = chars;
	while ((c = *ptr++))
		present[ARCH_INDEX(c)] = 1;

	ptr = chars;
	while ((c = *ptr++)) {
		/* assume ASCII */
		if (c >= 'A' && c <= 'Z' && present[ARCH_INDEX(c) | 0x20])
			return 1;
	}

	return 0;
}

static void inc_new_length(unsigned int length,
	struct charset_header *header, FILE *file, char *charset,
	char *char1, char2_table char2, chars_table *chars)
{
	long offset;
	int value, pos, i, j;
	char *buffer;
	int count;

	log_event("- Switching to length %d", length + 1);

	char1[0] = 0;
	if (length) {
		for (i = real_min; i <= real_max; i++)
			(*char2)[i][0] = 0;
		(*char2)[CHARSET_SIZE][0] = 0;
	}
	for (pos = 0; pos <= (int)length - 2; pos++) {
		for (i = real_min; i <= real_max; i++)
		for (j = real_min; j <= real_max; j++)
			(*chars[pos])[i][j][0] = 0;
		for (j = real_min; j <= real_max; j++)
			(*chars[pos])[CHARSET_SIZE][j][0] = 0;
		(*chars[pos])[CHARSET_SIZE][CHARSET_SIZE][0] = 0;
	}

	offset =
		(long)header->offsets[length][0] |
		((long)header->offsets[length][1] << 8) |
		((long)header->offsets[length][2] << 16) |
		((long)header->offsets[length][3] << 24);
	if (fseek(file, offset, SEEK_SET))
		pexit("fseek");

	i = j = pos = -1;
	if ((value = getc(file)) != EOF)
	do {
		if (value != CHARSET_ESC) {
			switch (pos) {
			case -1:
				inc_format_error(charset);

			case 0:
				buffer = char1;
				break;

			case 1:
				if (j < 0)
					inc_format_error(charset);
				buffer = (*char2)[j];
				break;

			default:
				if (i < 0 || j < 0)
					inc_format_error(charset);
				buffer = (*chars[pos - 2])[i][j];
			}

			buffer[count = 0] = value;
			while ((value = getc(file)) != EOF) {
				buffer[++count] = value;
				if (value == CHARSET_ESC)
					break;
				if (count >= CHARSET_SIZE)
					inc_format_error(charset);
			}
			buffer[count] = 0;

			continue;
		}

		if ((value = getc(file)) == EOF)
			break;
		else
		if (value == CHARSET_NEW) {
			if ((value = getc(file)) != (int)length)
				break;
			if ((value = getc(file)) == EOF)
				break;
			if (value < 0 || value > (int)length)
				inc_format_error(charset);
			pos = value;
		} else
		if (value == CHARSET_LINE) {
			if (pos < 0)
				inc_format_error(charset);
			if ((value = getc(file)) == EOF)
				break;
			i = value;
			if (i < 0 || i > CHARSET_SIZE)
				inc_format_error(charset);
			if ((value = getc(file)) == EOF)
				break;
			j = value;
			if (j < 0 || j > CHARSET_SIZE)
				inc_format_error(charset);
		} else
			inc_format_error(charset);

		value = getc(file);
	} while (value != EOF);

	if (value == EOF) {
		if (ferror(file))
			pexit("getc");
		else
			inc_format_error(charset);
	}
}

static int expand(char *dst, char *src, int size)
{
	char present[CHARSET_SIZE];
	char *dptr = dst, *sptr = src;
	int count = size;
	unsigned int i;

	memset(present, 0, real_size);
	while (*dptr) {
		if (--count <= 1)
			return 0;
		i = ARCH_INDEX(*dptr++) - real_minc;
		if (i >= real_size)
			return -1;
		present[i] = 1;
	}

	while (*sptr) {
		i = ARCH_INDEX(*sptr) - real_minc;
		if (i >= real_size)
			return -1;
		if (!present[i]) {
			*dptr++ = *sptr++;
			if (--count <= 1)
				break;
		} else
			sptr++;
	}
	*dptr = 0;

	return 0;
}

static void inc_new_count(unsigned int length, int count, char *charset,
	char *allchars, char *char1, char2_table char2, chars_table *chars)
{
	int pos, ci;
	int size;
	int error;

	log_event("- Expanding tables for length %d to character count %d",
		length + 1, count + 1);

	size = count + 2;

	error = expand(char1, allchars, size);
	if (length)
		error |= expand((*char2)[CHARSET_SIZE], allchars, size);
	for (pos = 0; pos <= (int)length - 2; pos++)
		error |= expand((*chars[pos])[CHARSET_SIZE][CHARSET_SIZE],
		    allchars, size);

	for (ci = 0; ci < real_count; ci++) {
		int i = real_chars[ci];
		int cj;

		if (length)
			error |=
			    expand((*char2)[i], (*char2)[CHARSET_SIZE], size);

		for (cj = 0; cj < real_count; cj++) {
			int j = real_chars[cj];
			for (pos = 0; pos <= (int)length - 2; pos++) {
				error |= expand((*chars[pos])[i][j],
				    (*chars[pos])[CHARSET_SIZE][j], size);
				error |= expand((*chars[pos])[i][j],
				    (*chars[pos])[CHARSET_SIZE][CHARSET_SIZE],
				    size);
			}
		}
	}

	if (error)
		inc_format_error(charset);
}

static int inc_key_loop(int length, int fixed, int count,
	char *char1, char2_table char2, chars_table *chars)
{
	char key_i[PLAINTEXT_BUFFER_SIZE];
	char key_e[PLAINTEXT_BUFFER_SIZE];
	char *key;
	char *chars_cache;
	int *counts_length;
	int counts_cache;
	int numbers_cache;
	int pos;

	key_i[length + 1] = 0;
	numbers[fixed] = count;

	chars_cache = NULL;

	counts_length = counts[length];
	counts_cache = counts_length[length];

	pos = 0;
update_ending:
	if (pos < 2) {
		if (pos == 0)
			key_i[0] = char1[numbers[0]];
		if (length)
			key_i[1] = (*char2)[ARCH_INDEX(key_i[0]) - CHARSET_MIN]
			    [numbers[1]];
		pos = 2;
	}
	while (pos < length) {
		key_i[pos] = (*chars[pos - 2])
		    [ARCH_INDEX(key_i[pos - 2]) - CHARSET_MIN]
		    [ARCH_INDEX(key_i[pos - 1]) - CHARSET_MIN]
		    [numbers[pos]];
		pos++;
	}
	numbers_cache = numbers[length];
	if (pos == length) {
		chars_cache = (*chars[pos - 2])
		    [ARCH_INDEX(key_i[pos - 2]) - CHARSET_MIN]
		    [ARCH_INDEX(key_i[pos - 1]) - CHARSET_MIN];
update_last:
		key_i[length] = chars_cache[numbers_cache];
	}

	key = key_i;
	try++;
	if (!f_filter || ext_filter_body(key_i, key = key_e))
		if (crk_process_key(key))
			return 1;

	pos = length;
	if (fixed < length) {
		if (++numbers_cache <= counts_cache) {
			if (length >= 2)
				goto update_last;
			numbers[length] = numbers_cache;
			goto update_ending;
		}
		numbers[pos--] = 0;
		while (pos > fixed) {
			if (++numbers[pos] <= counts_length[pos])
				goto update_ending;
			numbers[pos--] = 0;
		}
	}
	while (pos-- > 0) {
		if (++numbers[pos] <= counts_length[pos])
			goto update_ending;
		numbers[pos] = 0;
	}

	return 0;
}

void do_incremental_crack(struct db_main *db, char *mode)
{
	char *charset;
	int min_length, max_length, max_count;
	char *extra;
	FILE *file;
	struct charset_header *header;
	unsigned int check;
	char allchars[CHARSET_SIZE + 1];
	char char1[CHARSET_SIZE + 1];
	char2_table char2;
	chars_table chars[CHARSET_LENGTH - 2];
	unsigned char *ptr;
	int entry;
	unsigned int length, fixed, count;
	int last_length, last_count;
	int pos;

	if (!mode) {
		if (db->format == &fmt_LM)
			mode = "LanMan";
		else if (db->format->params.label &&
		         !strcmp(db->format->params.label, "netlm"))
			mode = "LanMan";
		else if (db->format->params.label &&
		         !strcmp(db->format->params.label, "nethalflm"))
			mode = "LanMan";
		else
			mode = "All";
	}

	log_event("Proceeding with \"incremental\" mode: %.100s", mode);

	if (!(charset = cfg_get_param(SECTION_INC, mode, "File"))) {
		if(cfg_get_section(SECTION_INC, mode) == NULL) {
			log_event("! Unknown incremental mode: %s", mode);
#ifdef HAVE_MPI
			if (mpi_id == 0)
#endif
			fprintf(stderr, "Unknown incremental mode: %s\n", mode);
			error();
		}
		else {
			log_event("! No charset defined");
#ifdef HAVE_MPI
			if (mpi_id == 0)
#endif
			fprintf(stderr, "No charset defined for mode: %s\n", mode);
			error();
		}
	}
	extra = cfg_get_param(SECTION_INC, mode, "Extra");

	if ((min_length = cfg_get_int(SECTION_INC, mode, "MinLen")) < 0)
		min_length = 0;
	if ((max_length = cfg_get_int(SECTION_INC, mode, "MaxLen")) < 0)
		max_length = CHARSET_LENGTH;
	max_count = cfg_get_int(SECTION_INC, mode, "CharCount");

	/* Command-line can over-ride lengths from config file */
	if (options.force_minlength >= 0)
		min_length = options.force_minlength;
	if (options.force_maxlength)
		max_length = options.force_maxlength;

	if (min_length > max_length) {
		log_event("! MinLen = %d exceeds MaxLen = %d",
			min_length, max_length);
#ifdef HAVE_MPI
		if (mpi_id == 0)
#endif
		fprintf(stderr, "MinLen = %d exceeds MaxLen = %d\n",
			min_length, max_length);
		error();
	}

	if (min_length > db->format->params.plaintext_length) {
		log_event("! MinLen = %d is too large for this hash type",
			min_length);
#ifdef HAVE_MPI
		if (mpi_id == 0)
#endif
		fprintf(stderr, "MinLen = %d exceeds the maximum possible "
			"length for the current hash type (%d)\n",
			min_length, db->format->params.plaintext_length);
		error();
	}

	if (max_length > db->format->params.plaintext_length) {
		log_event("! MaxLen = %d is too large for this hash type",
			max_length);
#ifdef HAVE_MPI
		if (mpi_id == 0)
#endif
		fprintf(stderr, "Warning: "
			"MaxLen = %d is too large for the current hash type, "
			"reduced to %d\n",
			max_length, db->format->params.plaintext_length);
		max_length = db->format->params.plaintext_length;
	}

	if (max_length > CHARSET_LENGTH) {
		log_event("! MaxLen = %d exceeds the compile-time limit of %d",
			max_length, CHARSET_LENGTH);
#ifdef HAVE_MPI
		if (mpi_id == 0)
#endif
		fprintf(stderr,
			"\n"
			"MaxLen = %d exceeds the compile-time limit of %d\n\n"
			"There are several good reasons why you probably don't "
			"need to raise it:\n"
			"- many hash types don't support passwords "
			"(or password halves) longer than\n"
			"7 or 8 characters;\n"
			"- you probably don't have sufficient statistical "
			"information to generate a\n"
			"charset file for lengths beyond 8;\n"
			"- the limitation applies to incremental mode only.\n",
			max_length, CHARSET_LENGTH);
		error();
	}

	if (!(file = fopen(path_expand(charset), "rb")))
		pexit("fopen: %s", path_expand(charset));

	header = (struct charset_header *)mem_alloc(sizeof(*header));

	if (charset_read_header(file, header) && !ferror(file))
		inc_format_error(charset);
	if (ferror(file))
		pexit("fread");

	if (feof(file) ||
	    memcmp(header->version, CHARSET_V, sizeof(header->version)) ||
	    !header->count)
		inc_format_error(charset);

	if (header->min != CHARSET_MIN || header->max != CHARSET_MAX ||
	    header->length != CHARSET_LENGTH) {
		log_event("! Incompatible charset file: %.100s", charset);
#ifdef HAVE_MPI
		if (mpi_id == 0)
#endif
		fprintf(stderr, "Incompatible charset file: %s\n", charset);
		error();
	}

	if (header->count > CHARSET_SIZE)
		inc_format_error(charset);

	check =
		(unsigned int)header->check[0] |
		((unsigned int)header->check[1] << 8) |
		((unsigned int)header->check[2] << 16) |
		((unsigned int)header->check[3] << 24);
	if (!rec_restoring_now)
		rec_check = check;
	if (rec_check != check) {
		log_event("! Charset file has changed: %.100s", charset);
		fprintf(stderr, "Charset file has changed: %s\n", charset);
		error();
	}

	if (fread(allchars, header->count, 1, file) != 1) {
		if (ferror(file))
			pexit("fread");
		inc_format_error(charset);
	}

/* Sanity-check and expand allchars */
	real_min = CHARSET_MIN; real_size = CHARSET_SIZE;
	allchars[header->count] = 0;
	if (expand(allchars, "", sizeof(allchars)))
		inc_format_error(charset);
	if (extra && expand(allchars, extra, sizeof(allchars))) {
		log_event("! Extra characters not in compile-time "
			"specified range ('\\x%02x' to '\\x%02x')",
			CHARSET_MIN, CHARSET_MAX);
#ifdef HAVE_MPI
		if (mpi_id == 0)
#endif
		fprintf(stderr, "Extra characters not in compile-time "
			"specified range ('\\x%02x' to '\\x%02x')\n",
			CHARSET_MIN, CHARSET_MAX);
		error();
	}

/* Calculate the actual real_* based on sanitized and expanded allchars */
	{
		unsigned char c;
		real_min = 0xff;
		real_count = real_max = 0;
		while ((c = allchars[real_count])) {
			c -= CHARSET_MIN;
			if (c < real_min)
				real_min = c;
			if (c > real_max)
				real_max = c;
			real_chars[real_count++] = c;
		}
		real_minc = CHARSET_MIN + real_min;
		real_size = real_max - real_min + 1;
		if (real_size < real_count)
			inc_format_error(charset);
	}

	if (max_count < 0)
		max_count = CHARSET_SIZE;

	if (min_length != max_length)
		log_event("- Lengths %d to %d, up to %d different characters",
			min_length, max_length, max_count);
	else
		log_event("- Length %d, up to %d different characters",
			min_length, max_count);

	if ((unsigned int)max_count > real_count) {
		log_event("! Only %u characters available", real_count);
#ifdef HAVE_MPI
		if (mpi_id == 0)
#endif
		fprintf(stderr, "Warning: only %u characters available\n",
			real_count);
	}

	for (pos = min_length; pos <= max_length; pos++)
		cand += pow(real_count, pos);

	if (!(db->format->params.flags & FMT_CASE) && is_mixedcase(allchars)) {
		log_event("! Mixed-case charset, "
			"but the hash type is case-insensitive");
#ifdef HAVE_MPI
		if (mpi_id == 0)
#endif
		fprintf(stderr, "Warning: mixed-case charset, "
			"but the current hash type is case-insensitive;\n"
			"some candidate passwords may be unnecessarily "
			"tried more than once.\n");
	}

	char2 = NULL;
	for (pos = 0; pos < CHARSET_LENGTH - 2; pos++)
		chars[pos] = NULL;
	if (max_length >= 2) {
		char2 = (char2_table)mem_alloc(sizeof(*char2));
		for (pos = 0; pos < max_length - 2; pos++)
			chars[pos] = (chars_table)mem_alloc(sizeof(*chars[0]));
	}

#ifdef HAVE_MPI
	/* *ptr has to start at different positions so they don't overlap */
	rec_entry = mpi_id;
#else
	rec_entry = 0;
#endif
	memset(rec_numbers, 0, sizeof(rec_numbers));

	status_init(get_progress, 0);

	rec_restore_mode(restore_state);
	rec_init(db, save_state);

	ptr = header->order;
	entry = 0;
	while (entry < rec_entry &&
	    ptr < &header->order[sizeof(header->order) - 1]) {
		entry++;
		length = *ptr++; fixed = *ptr++; count = *ptr++;

		if (length >= CHARSET_LENGTH ||
		    fixed > length ||
		    count >= CHARSET_SIZE)
			inc_format_error(charset);

		if (count >= real_count || (fixed && !count))
			continue;

		if ((int)length + 1 < min_length ||
		    (int)length >= max_length ||
		    (int)count >= max_count)
			continue;

		if (count)
			counts[length][fixed]++;

		if (counts[length][fixed] != count) {
			fprintf(stderr, "Unexpected count: %d != %d\n",
				counts[length][fixed] + 1, count + 1);
			log_event("! Unexpected count: %d != %d",
				counts[length][fixed] + 1, count + 1);
			error();
		}
	}

	memcpy(numbers, rec_numbers, sizeof(numbers));

	crk_init(db, fix_state, NULL);

	last_count = last_length = -1;

	entry--;
	while (ptr < &header->order[sizeof(header->order) - 1]) {
		int skip = 0;
		if (options.node_count) {
			int for_node = entry % options.node_count + 1;
			skip = for_node < options.node_min ||
			    for_node > options.node_max;
		}

		entry++;
		length = *ptr++; fixed = *ptr++; count = *ptr++;

#ifdef HAVE_MPI
		/* increment *ptr with the number of processors after this */
		ptr = ptr + (3 * (mpi_p - 1));
		entry = entry + mpi_p - 1;
#endif
		if (length >= CHARSET_LENGTH ||
		    fixed > length ||
		    count >= CHARSET_SIZE)
			inc_format_error(charset);

		if (entry != rec_entry)
			memset(numbers, 0, sizeof(numbers));

		if (count >= real_count || (fixed && !count))
			continue;

		if ((int)length + 1 < min_length ||
		    (int)length >= max_length ||
		    (int)count >= max_count)
			continue;

		if (!skip) {
			int i, max_count = 0;
			if ((int)length != last_length) {
				inc_new_length(last_length = length,
				    header, file, charset, char1, char2, chars);
				last_count = -1;
			}
			for (i = 0; i <= length; i++)
				if (counts[length][i] > max_count)
					max_count = counts[length][i];
			if (count > max_count)
				max_count = count;
			if (max_count > last_count) {
				last_count = max_count;
				inc_new_count(length, max_count, charset,
				    allchars, char1, char2, chars);
			}
		}

		if (!length && !min_length) {
			min_length = 1;
<<<<<<< HEAD
#ifdef HAVE_MPI
			if (mpi_id == 0)
#endif
			if (crk_process_key(""))
=======
			rec_entry = entry;
			rec_length = 0;
			if (!skip && crk_process_key(""))
>>>>>>> 4297c90c
				break;
		}

		if (count)
			counts[length][fixed]++;

		if (counts[length][fixed] != count) {
			fprintf(stderr, "Unexpected count: %d != %d\n",
				counts[length][fixed] + 1, count + 1);
			log_event("! Unexpected count: %d != %d",
				counts[length][fixed] + 1, count + 1);
			error();
		}

		if (skip)
			continue;

		log_event("- Trying length %d, fixed @%d, character count %d",
			length + 1, fixed + 1, counts[length][fixed] + 1);

		rec_entry = entry;
		rec_length = length + 1;
		if (inc_key_loop(length, fixed, count, char1, char2, chars))
			break;
	}

	if (!event_abort)
		try = cand = 100; // For reporting DONE after a no-ETA run

	crk_done();
	rec_done(event_abort);

	for (pos = 0; pos < max_length - 2; pos++)
		MEM_FREE(chars[pos]);
	MEM_FREE(char2);
	MEM_FREE(header);

	fclose(file);
}<|MERGE_RESOLUTION|>--- conflicted
+++ resolved
@@ -776,16 +776,9 @@
 
 		if (!length && !min_length) {
 			min_length = 1;
-<<<<<<< HEAD
-#ifdef HAVE_MPI
-			if (mpi_id == 0)
-#endif
-			if (crk_process_key(""))
-=======
 			rec_entry = entry;
 			rec_length = 0;
 			if (!skip && crk_process_key(""))
->>>>>>> 4297c90c
 				break;
 		}
 
