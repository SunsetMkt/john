--- conflicted
+++ resolved
@@ -24,11 +24,8 @@
 #include "charset.h"
 #include "external.h"
 #include "cracker.h"
-<<<<<<< HEAD
+#include "john.h"
 #include "options.h"
-=======
-#include "john.h"
->>>>>>> 9eb0e0a6
 
 extern struct fmt_main fmt_LM;
 extern struct fmt_main fmt_NETLM;
@@ -136,15 +133,8 @@
 static void inc_format_error(char *charset)
 {
 	log_event("! Incorrect charset file format: %.100s", charset);
-<<<<<<< HEAD
-#ifdef HAVE_MPI
-	if (mpi_id == 0)
-#endif
-	fprintf(stderr, "Incorrect charset file format: %s\n", charset);
-=======
 	if (john_main_process)
 		fprintf(stderr, "Incorrect charset file format: %s\n", charset);
->>>>>>> 9eb0e0a6
 	error();
 }
 
@@ -464,30 +454,20 @@
 	log_event("Proceeding with \"incremental\" mode: %.100s", mode);
 
 	if (!(charset = cfg_get_param(SECTION_INC, mode, "File"))) {
-<<<<<<< HEAD
 		if(cfg_get_section(SECTION_INC, mode) == NULL) {
 			log_event("! Unknown incremental mode: %s", mode);
-#ifdef HAVE_MPI
-			if (mpi_id == 0)
-#endif
-			fprintf(stderr, "Unknown incremental mode: %s\n", mode);
+			if (john_main_process)
+				fprintf(stderr, "Unknown incremental mode: %s\n",
+				    mode);
 			error();
 		}
 		else {
 			log_event("! No charset defined");
-#ifdef HAVE_MPI
-			if (mpi_id == 0)
-#endif
-			fprintf(stderr, "No charset defined for mode: %s\n", mode);
+			if (john_main_process)
+				fprintf(stderr, "No charset defined for mode: %s\n",
+				    mode);
 			error();
 		}
-=======
-		log_event("! No charset defined");
-		if (john_main_process)
-			fprintf(stderr, "No charset defined for mode: %s\n",
-			    mode);
-		error();
->>>>>>> 9eb0e0a6
 	}
 
 	extra = cfg_get_param(SECTION_INC, mode, "Extra");
@@ -506,90 +486,40 @@
 
 	if (min_length > max_length) {
 		log_event("! MinLen = %d exceeds MaxLen = %d",
-<<<<<<< HEAD
-			min_length, max_length);
-#ifdef HAVE_MPI
-		if (mpi_id == 0)
-#endif
-		fprintf(stderr, "MinLen = %d exceeds MaxLen = %d\n",
-			min_length, max_length);
-=======
 		    min_length, max_length);
 		if (john_main_process)
 			fprintf(stderr, "MinLen = %d exceeds MaxLen = %d\n",
 			    min_length, max_length);
->>>>>>> 9eb0e0a6
 		error();
 	}
 
 	if (min_length > db->format->params.plaintext_length) {
 		log_event("! MinLen = %d is too large for this hash type",
-<<<<<<< HEAD
-			min_length);
-#ifdef HAVE_MPI
-		if (mpi_id == 0)
-#endif
-		fprintf(stderr, "MinLen = %d exceeds the maximum possible "
-			"length for the current hash type (%d)\n",
-			min_length, db->format->params.plaintext_length);
-=======
 		    min_length);
 		if (john_main_process)
 			fprintf(stderr,
 			    "MinLen = %d exceeds the maximum possible "
 			    "length for the current hash type (%d)\n",
 			    min_length, db->format->params.plaintext_length);
->>>>>>> 9eb0e0a6
 		error();
 	}
 
 	if (max_length > db->format->params.plaintext_length) {
 		log_event("! MaxLen = %d is too large for this hash type",
-<<<<<<< HEAD
-			max_length);
-#ifdef HAVE_MPI
-		if (mpi_id == 0)
-#endif
-		fprintf(stderr, "Warning: "
-			"MaxLen = %d is too large for the current hash type, "
-			"reduced to %d\n",
-			max_length, db->format->params.plaintext_length);
-=======
 		    max_length);
 		if (john_main_process)
 			fprintf(stderr, "Warning: MaxLen = %d is too large "
 			    "for the current hash type, reduced to %d\n",
 			    max_length, db->format->params.plaintext_length);
->>>>>>> 9eb0e0a6
 		max_length = db->format->params.plaintext_length;
 	}
 
 	if (max_length > CHARSET_LENGTH) {
 		log_event("! MaxLen = %d exceeds the compile-time limit of %d",
-<<<<<<< HEAD
-			max_length, CHARSET_LENGTH);
-#ifdef HAVE_MPI
-		if (mpi_id == 0)
-#endif
-		fprintf(stderr,
-			"\n"
-			"MaxLen = %d exceeds the compile-time limit of %d\n\n"
-			"There are several good reasons why you probably don't "
-			"need to raise it:\n"
-			"- many hash types don't support passwords "
-			"(or password halves) longer than\n"
-			"7 or 8 characters;\n"
-			"- you probably don't have sufficient statistical "
-			"information to generate a\n"
-			"charset file for lengths beyond 8;\n"
-			"- the limitation applies to incremental mode only.\n",
-			max_length, CHARSET_LENGTH);
-=======
 		    max_length, CHARSET_LENGTH);
 		if (john_main_process)
 			fprintf(stderr, "MaxLen = %d exceeds the compile-time "
 			    "limit of %d\n", max_length, CHARSET_LENGTH);
->>>>>>> 9eb0e0a6
 		error();
 	}
 
@@ -611,16 +541,9 @@
 	if (header->min != CHARSET_MIN || header->max != CHARSET_MAX ||
 	    header->length != CHARSET_LENGTH) {
 		log_event("! Incompatible charset file: %.100s", charset);
-<<<<<<< HEAD
-#ifdef HAVE_MPI
-		if (mpi_id == 0)
-#endif
-		fprintf(stderr, "Incompatible charset file: %s\n", charset);
-=======
 		if (john_main_process)
 			fprintf(stderr, "Incompatible charset file: %s\n",
 			    charset);
->>>>>>> 9eb0e0a6
 		error();
 	}
 
@@ -655,23 +578,12 @@
 		inc_format_error(charset);
 	if (extra && expand(allchars, extra, sizeof(allchars))) {
 		log_event("! Extra characters not in compile-time "
-<<<<<<< HEAD
-			"specified range ('\\x%02x' to '\\x%02x')",
-			CHARSET_MIN, CHARSET_MAX);
-#ifdef HAVE_MPI
-		if (mpi_id == 0)
-#endif
-		fprintf(stderr, "Extra characters not in compile-time "
-			"specified range ('\\x%02x' to '\\x%02x')\n",
-			CHARSET_MIN, CHARSET_MAX);
-=======
 		    "specified range ('\\x%02x' to '\\x%02x')",
 		    CHARSET_MIN, CHARSET_MAX);
 		if (john_main_process)
 			fprintf(stderr, "Extra characters not in compile-time "
 			    "specified range ('\\x%02x' to '\\x%02x')\n",
 			    CHARSET_MIN, CHARSET_MAX);
->>>>>>> 9eb0e0a6
 		error();
 	}
 
@@ -706,18 +618,10 @@
 
 	if ((unsigned int)max_count > real_count) {
 		log_event("! Only %u characters available", real_count);
-<<<<<<< HEAD
-#ifdef HAVE_MPI
-		if (mpi_id == 0)
-#endif
-		fprintf(stderr, "Warning: only %u characters available\n",
-			real_count);
-=======
 		if (john_main_process)
 			fprintf(stderr,
 			    "Warning: only %u characters available\n",
 			    real_count);
->>>>>>> 9eb0e0a6
 	}
 
 	for (pos = min_length; pos <= max_length; pos++)
@@ -725,23 +629,12 @@
 
 	if (!(db->format->params.flags & FMT_CASE) && is_mixedcase(allchars)) {
 		log_event("! Mixed-case charset, "
-<<<<<<< HEAD
-			"but the hash type is case-insensitive");
-#ifdef HAVE_MPI
-		if (mpi_id == 0)
-#endif
-		fprintf(stderr, "Warning: mixed-case charset, "
-			"but the current hash type is case-insensitive;\n"
-			"some candidate passwords may be unnecessarily "
-			"tried more than once.\n");
-=======
 		    "but the hash type is case-insensitive");
 		if (john_main_process)
 			fprintf(stderr, "Warning: mixed-case charset, "
 			    "but the current hash type is case-insensitive;\n"
 			    "some candidate passwords may be unnecessarily "
 			    "tried more than once.\n");
->>>>>>> 9eb0e0a6
 	}
 
 	char2 = NULL;
