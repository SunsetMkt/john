/*
 * This file is part of John the Ripper password cracker,
 * Copyright (c) 1996-2006,2010-2013 by Solar Designer
 *
 * ...with a change in the jumbo patch, by JoMo-Kun
 */

#include <stdio.h>
#include <string.h>
#include <math.h>

#include "arch.h"
#include "misc.h"
#include "params.h"
#include "path.h"
#include "memory.h"
#include "signals.h"
#include "formats.h"
#include "loader.h"
#include "logger.h"
#include "status.h"
#include "recovery.h"
#include "options.h"
#include "config.h"
#include "charset.h"
#include "external.h"
#include "cracker.h"
#include "john.h"
#include "options.h"

extern struct fmt_main fmt_LM;
extern struct fmt_main fmt_NETLM;
extern struct fmt_main fmt_NETHALFLM;

static unsigned long long try, cand;

static int get_progress(int *hundth_perc)
{
	int hundredXpercent, percent;

	if (!cand)
		return -1;

	if (try > 1844674407370955LL) {
		*hundth_perc = percent = 99;
	} else {
		hundredXpercent = (int)((unsigned long long)(10000 * (try)) / (unsigned long long)cand);
		percent = hundredXpercent / 100;
		*hundth_perc = hundredXpercent - (percent*100);
	}
	return percent;
}

typedef char (*char2_table)
	[CHARSET_SIZE + 1][CHARSET_SIZE + 1];
typedef char (*chars_table)
	[CHARSET_SIZE + 1][CHARSET_SIZE + 1][CHARSET_SIZE + 1];

static unsigned int rec_entry, rec_length;
static unsigned char rec_numbers[CHARSET_LENGTH];

static unsigned int entry, length;
static unsigned char numbers[CHARSET_LENGTH];
static int counts[CHARSET_LENGTH][CHARSET_LENGTH];

static unsigned int real_count, real_minc, real_min, real_max, real_size;
static unsigned char real_chars[CHARSET_SIZE];

static void save_state(FILE *file)
{
<<<<<<< HEAD
	int pos;
	unsigned tmp;
	unsigned long long tmpLL;
=======
	unsigned int pos;
>>>>>>> 3ead4f83

	fprintf(file, "%u\n2\n%u\n", rec_entry, rec_length + 1);
	for (pos = 0; pos <= rec_length; pos++)
		fprintf(file, "%u\n", (unsigned int)rec_numbers[pos]);

	// number added 'after' array, to preserve the try count, so that we can later know the
	// values tested, to report progress.  Before this, we could NOT report.
	if (cand) {
		tmpLL = try;
		tmp = (unsigned) (tmpLL>>32);
		fprintf(file, "%u\n", tmp);
		tmp = (unsigned)tmpLL;
		fprintf(file, "%u\n", tmp);
	}
}

static int restore_state(FILE *file)
{
<<<<<<< HEAD
	int compat;
	int pos;
	unsigned tmp;
=======
	unsigned int compat, pos;
>>>>>>> 3ead4f83

	if (rec_version < 2)
		return 1;

	if (fscanf(file, "%u\n%u\n%u\n", &rec_entry, &compat, &rec_length) != 3)
		return 1;
	rec_length--; /* zero-based */
	if (compat != 2 || rec_length >= CHARSET_LENGTH)
		return 1;
	for (pos = 0; pos <= rec_length; pos++) {
		unsigned int number;
		if (fscanf(file, "%u\n", &number) != 1)
			return 1;
		if (number >= CHARSET_SIZE)
			return 1;
		rec_numbers[pos] = number;
	}

	// Jumbo restoring "cand" for progress.
	tmp = 0;
	if (fscanf(file, "%u\n", &tmp) != 1) { cand = 0; return 0; } // progress reporting don't work after resume so we mute it
	try = tmp;
	try <<= 32;
	tmp = 0;
	if (fscanf(file, "%u\n", &tmp) != 1) { cand = 0; try = 0; return 0; } // progress reporting don't work after resume so we mute it
	try += tmp;

	return 0;
}

static void fix_state(void)
{
	rec_entry = entry;
	rec_length = length;
	memcpy(rec_numbers, numbers, length);
}

static void inc_format_error(char *charset)
{
	log_event("! Incorrect charset file format: %.100s", charset);
	if (john_main_process)
		fprintf(stderr, "Incorrect charset file format: %s\n", charset);
	error();
}

static int is_mixedcase(char *chars)
{
	char present[0x100];
	char *ptr, c;

	memset(present, 0, sizeof(present));
	ptr = chars;
	while ((c = *ptr++))
		present[ARCH_INDEX(c)] = 1;

	ptr = chars;
	while ((c = *ptr++)) {
		/* assume ASCII */
		if (c >= 'A' && c <= 'Z' && present[ARCH_INDEX(c) | 0x20])
			return 1;
	}

	return 0;
}

static void inc_new_length(unsigned int length,
	struct charset_header *header, FILE *file, char *charset,
	char *char1, char2_table char2, chars_table *chars)
{
	long offset;
	int value, pos, i, j;
	char *buffer;
	int count;

	log_event("- Switching to length %d", length + 1);

	char1[0] = 0;
	if (length) {
		for (i = real_min; i <= real_max; i++)
			(*char2)[i][0] = 0;
		(*char2)[CHARSET_SIZE][0] = 0;
	}
	for (pos = 0; pos <= (int)length - 2; pos++) {
		for (i = real_min; i <= real_max; i++)
		for (j = real_min; j <= real_max; j++)
			(*chars[pos])[i][j][0] = 0;
		for (j = real_min; j <= real_max; j++)
			(*chars[pos])[CHARSET_SIZE][j][0] = 0;
		(*chars[pos])[CHARSET_SIZE][CHARSET_SIZE][0] = 0;
	}

	offset =
		(long)header->offsets[length][0] |
		((long)header->offsets[length][1] << 8) |
		((long)header->offsets[length][2] << 16) |
		((long)header->offsets[length][3] << 24);
	if (fseek(file, offset, SEEK_SET))
		pexit("fseek");

	i = j = pos = -1;
	if ((value = getc(file)) != EOF)
	do {
		if (value != CHARSET_ESC) {
			switch (pos) {
			case -1:
				inc_format_error(charset);

			case 0:
				buffer = char1;
				break;

			case 1:
				if (j < 0)
					inc_format_error(charset);
				buffer = (*char2)[j];
				break;

			default:
				if (i < 0 || j < 0)
					inc_format_error(charset);
				buffer = (*chars[pos - 2])[i][j];
			}

			buffer[count = 0] = value;
			while ((value = getc(file)) != EOF) {
				buffer[++count] = value;
				if (value == CHARSET_ESC)
					break;
				if (count >= CHARSET_SIZE)
					inc_format_error(charset);
			}
			buffer[count] = 0;

			continue;
		}

		if ((value = getc(file)) == EOF)
			break;
		else
		if (value == CHARSET_NEW) {
			if ((value = getc(file)) != (int)length)
				break;
			if ((value = getc(file)) == EOF)
				break;
			if (value < 0 || value > (int)length)
				inc_format_error(charset);
			pos = value;
		} else
		if (value == CHARSET_LINE) {
			if (pos < 0)
				inc_format_error(charset);
			if ((value = getc(file)) == EOF)
				break;
			i = value;
			if (i < 0 || i > CHARSET_SIZE)
				inc_format_error(charset);
			if ((value = getc(file)) == EOF)
				break;
			j = value;
			if (j < 0 || j > CHARSET_SIZE)
				inc_format_error(charset);
		} else
			inc_format_error(charset);

		value = getc(file);
	} while (value != EOF);

	if (value == EOF) {
		if (ferror(file))
			pexit("getc");
		else
			inc_format_error(charset);
	}
}

static int expand(char *dst, char *src, int size)
{
	char present[CHARSET_SIZE];
	char *dptr = dst, *sptr = src;
	int count = size;
	unsigned int i;

	memset(present, 0, real_size);
	while (*dptr) {
		if (--count <= 1)
			return 0;
		i = ARCH_INDEX(*dptr++) - real_minc;
		if (i >= real_size)
			return -1;
		present[i] = 1;
	}

	while (*sptr) {
		i = ARCH_INDEX(*sptr) - real_minc;
		if (i >= real_size)
			return -1;
		if (!present[i]) {
			*dptr++ = *sptr++;
			if (--count <= 1)
				break;
		} else
			sptr++;
	}
	*dptr = 0;

	return 0;
}

static void inc_new_count(unsigned int length, int count, char *charset,
	char *allchars, char *char1, char2_table char2, chars_table *chars)
{
	int pos, ci;
	int size;
	int error;

	log_event("- Expanding tables for length %d to character count %d",
	    length + 1, count + 1);

	size = count + 2;

	error = expand(char1, allchars, size);
	if (length)
		error |= expand((*char2)[CHARSET_SIZE], allchars, size);
	for (pos = 0; pos <= (int)length - 2; pos++)
		error |= expand((*chars[pos])[CHARSET_SIZE][CHARSET_SIZE],
		    allchars, size);

	for (ci = 0; ci < real_count; ci++) {
		int i = real_chars[ci];
		int cj;

		if (length)
			error |=
			    expand((*char2)[i], (*char2)[CHARSET_SIZE], size);

		for (cj = 0; cj < real_count; cj++) {
			int j = real_chars[cj];
			for (pos = 0; pos <= (int)length - 2; pos++) {
				error |= expand((*chars[pos])[i][j],
				    (*chars[pos])[CHARSET_SIZE][j], size);
				error |= expand((*chars[pos])[i][j],
				    (*chars[pos])[CHARSET_SIZE][CHARSET_SIZE],
				    size);
			}
		}
	}

	if (error)
		inc_format_error(charset);
}

static int inc_key_loop(int length, int fixed, int count,
	char *char1, char2_table char2, chars_table *chars)
{
	char key_i[PLAINTEXT_BUFFER_SIZE];
	char key_e[PLAINTEXT_BUFFER_SIZE];
	char *key;
	char *chars_cache;
	int *counts_length;
	int counts_cache;
	int numbers_cache;
	int pos;

	key_i[length + 1] = 0;
	numbers[fixed] = count;

	chars_cache = NULL;

	counts_length = counts[length];
	counts_cache = counts_length[length];

	pos = 0;
update_ending:
	if (pos < 2) {
		if (pos == 0)
			key_i[0] = char1[numbers[0]];
		if (length)
			key_i[1] = (*char2)[ARCH_INDEX(key_i[0]) - CHARSET_MIN]
			    [numbers[1]];
		pos = 2;
	}
	while (pos < length) {
		key_i[pos] = (*chars[pos - 2])
		    [ARCH_INDEX(key_i[pos - 2]) - CHARSET_MIN]
		    [ARCH_INDEX(key_i[pos - 1]) - CHARSET_MIN]
		    [numbers[pos]];
		pos++;
	}
	numbers_cache = numbers[length];
	if (pos == length) {
		chars_cache = (*chars[pos - 2])
		    [ARCH_INDEX(key_i[pos - 2]) - CHARSET_MIN]
		    [ARCH_INDEX(key_i[pos - 1]) - CHARSET_MIN];
update_last:
		key_i[length] = chars_cache[numbers_cache];
	}

	key = key_i;
	try++;
	if (!f_filter || ext_filter_body(key_i, key = key_e))
		if (crk_process_key(key))
			return 1;

	pos = length;
	if (fixed < length) {
		if (++numbers_cache <= counts_cache) {
			if (length >= 2)
				goto update_last;
			numbers[length] = numbers_cache;
			goto update_ending;
		}
		numbers[pos--] = 0;
		while (pos > fixed) {
			if (++numbers[pos] <= counts_length[pos])
				goto update_ending;
			numbers[pos--] = 0;
		}
	}
	while (pos-- > 0) {
		if (++numbers[pos] <= counts_length[pos])
			goto update_ending;
		numbers[pos] = 0;
	}

	return 0;
}

void do_incremental_crack(struct db_main *db, char *mode)
{
	char *charset;
	int min_length, max_length, max_count;
	char *extra;
	FILE *file;
	struct charset_header *header;
	unsigned int check;
	char allchars[CHARSET_SIZE + 1];
	char char1[CHARSET_SIZE + 1];
	char2_table char2;
	chars_table chars[CHARSET_LENGTH - 2];
	unsigned char *ptr;
	unsigned int fixed, count;
	int last_length, last_count;
	int pos;

	if (!mode) {
		if (db->format == &fmt_LM)
			mode = "LanMan";
		else if (db->format->params.label &&
		         !strcmp(db->format->params.label, "netlm"))
			mode = "LanMan";
		else if (db->format->params.label &&
		         !strcmp(db->format->params.label, "nethalflm"))
			mode = "LanMan";
		else
			mode = "All";
	}

	log_event("Proceeding with \"incremental\" mode: %.100s", mode);

	if (!(charset = cfg_get_param(SECTION_INC, mode, "File"))) {
		if(cfg_get_section(SECTION_INC, mode) == NULL) {
			log_event("! Unknown incremental mode: %s", mode);
			if (john_main_process)
				fprintf(stderr, "Unknown incremental mode: %s\n",
				    mode);
			error();
		}
		else {
			log_event("! No charset defined");
			if (john_main_process)
				fprintf(stderr, "No charset defined for mode: %s\n",
				    mode);
			error();
		}
	}

	extra = cfg_get_param(SECTION_INC, mode, "Extra");

	if ((min_length = cfg_get_int(SECTION_INC, mode, "MinLen")) < 0)
		min_length = 0;
	if ((max_length = cfg_get_int(SECTION_INC, mode, "MaxLen")) < 0)
		max_length = CHARSET_LENGTH;
	max_count = cfg_get_int(SECTION_INC, mode, "CharCount");

	/* Command-line can over-ride lengths from config file */
	if (options.force_minlength >= 0)
		min_length = options.force_minlength;
	if (options.force_maxlength)
		max_length = options.force_maxlength;

	if (min_length > max_length) {
		log_event("! MinLen = %d exceeds MaxLen = %d",
		    min_length, max_length);
		if (john_main_process)
			fprintf(stderr, "MinLen = %d exceeds MaxLen = %d\n",
			    min_length, max_length);
		error();
	}

	if (min_length > db->format->params.plaintext_length) {
		log_event("! MinLen = %d is too large for this hash type",
		    min_length);
		if (john_main_process)
			fprintf(stderr,
			    "MinLen = %d exceeds the maximum possible "
			    "length for the current hash type (%d)\n",
			    min_length, db->format->params.plaintext_length);
		error();
	}

	if (max_length > db->format->params.plaintext_length) {
		log_event("! MaxLen = %d is too large for this hash type",
		    max_length);
		if (john_main_process)
			fprintf(stderr, "Warning: MaxLen = %d is too large "
			    "for the current hash type, reduced to %d\n",
			    max_length, db->format->params.plaintext_length);
		max_length = db->format->params.plaintext_length;
	}

	if (max_length > CHARSET_LENGTH) {
		log_event("! MaxLen = %d exceeds the compile-time limit of %d",
		    max_length, CHARSET_LENGTH);
		if (john_main_process)
			fprintf(stderr, "MaxLen = %d exceeds the compile-time "
			    "limit of %d\n", max_length, CHARSET_LENGTH);
		error();
	}

	if (!(file = fopen(path_expand(charset), "rb")))
		pexit("fopen: %s", path_expand(charset));

	header = (struct charset_header *)mem_alloc(sizeof(*header));

	if (charset_read_header(file, header) && !ferror(file))
		inc_format_error(charset);
	if (ferror(file))
		pexit("fread");

	if (feof(file) ||
	    memcmp(header->version, CHARSET_V, sizeof(header->version)) ||
	    !header->count)
		inc_format_error(charset);

	if (header->min != CHARSET_MIN || header->max != CHARSET_MAX ||
	    header->length != CHARSET_LENGTH) {
		log_event("! Incompatible charset file: %.100s", charset);
		if (john_main_process)
			fprintf(stderr, "Incompatible charset file: %s\n",
			    charset);
		error();
	}

	if (header->count > CHARSET_SIZE)
		inc_format_error(charset);

	check =
		(unsigned int)header->check[0] |
		((unsigned int)header->check[1] << 8) |
		((unsigned int)header->check[2] << 16) |
		((unsigned int)header->check[3] << 24);
	if (!rec_restoring_now)
		rec_check = check;
	if (rec_check != check) {
		log_event("! Charset file has changed: %.100s", charset);
		if (john_main_process)
			fprintf(stderr, "Charset file has changed: %s\n",
			    charset);
		error();
	}

	if (fread(allchars, header->count, 1, file) != 1) {
		if (ferror(file))
			pexit("fread");
		inc_format_error(charset);
	}

/* Sanity-check and expand allchars */
	real_min = CHARSET_MIN; real_size = CHARSET_SIZE;
	allchars[header->count] = 0;
	if (expand(allchars, "", sizeof(allchars)))
		inc_format_error(charset);
	if (extra && expand(allchars, extra, sizeof(allchars))) {
		log_event("! Extra characters not in compile-time "
		    "specified range ('\\x%02x' to '\\x%02x')",
		    CHARSET_MIN, CHARSET_MAX);
		if (john_main_process)
			fprintf(stderr, "Extra characters not in compile-time "
			    "specified range ('\\x%02x' to '\\x%02x')\n",
			    CHARSET_MIN, CHARSET_MAX);
		error();
	}

/* Calculate the actual real_* based on sanitized and expanded allchars */
	{
		unsigned char c;
		real_min = 0xff;
		real_count = real_max = 0;
		while ((c = allchars[real_count])) {
			c -= CHARSET_MIN;
			if (c < real_min)
				real_min = c;
			if (c > real_max)
				real_max = c;
			real_chars[real_count++] = c;
		}
		real_minc = CHARSET_MIN + real_min;
		real_size = real_max - real_min + 1;
		if (real_size < real_count)
			inc_format_error(charset);
	}

	if (max_count < 0)
		max_count = CHARSET_SIZE;

	if (min_length != max_length)
		log_event("- Lengths %d to %d, up to %d different characters",
		    min_length, max_length, max_count);
	else
		log_event("- Length %d, up to %d different characters",
		    min_length, max_count);

	if ((unsigned int)max_count > real_count) {
		log_event("! Only %u characters available", real_count);
		if (john_main_process)
			fprintf(stderr,
			    "Warning: only %u characters available\n",
			    real_count);
	}

	for (pos = min_length; pos <= max_length; pos++)
		cand += pow(real_count, pos);

	if (!(db->format->params.flags & FMT_CASE) && is_mixedcase(allchars)) {
		log_event("! Mixed-case charset, "
		    "but the hash type is case-insensitive");
		if (john_main_process)
			fprintf(stderr, "Warning: mixed-case charset, "
			    "but the current hash type is case-insensitive;\n"
			    "some candidate passwords may be unnecessarily "
			    "tried more than once.\n");
	}

	char2 = NULL;
	for (pos = 0; pos < CHARSET_LENGTH - 2; pos++)
		chars[pos] = NULL;
	if (max_length >= 2) {
		char2 = (char2_table)mem_alloc(sizeof(*char2));
		for (pos = 0; pos < max_length - 2; pos++)
			chars[pos] = (chars_table)mem_alloc(sizeof(*chars[0]));
	}

	rec_entry = 0;
	memset(rec_numbers, 0, sizeof(rec_numbers));

	status_init(get_progress, 0);

	rec_restore_mode(restore_state);
	rec_init(db, save_state);

	ptr = header->order;
	entry = 0;
	while (entry < rec_entry &&
	    ptr < &header->order[sizeof(header->order) - 1]) {
		entry++;
		length = *ptr++; fixed = *ptr++; count = *ptr++;

		if (length >= CHARSET_LENGTH ||
		    fixed > length ||
		    count >= CHARSET_SIZE)
			inc_format_error(charset);

		if (count >= real_count || (fixed && !count))
			continue;

		if ((int)length + 1 < min_length ||
		    (int)length >= max_length ||
		    (int)count >= max_count)
			continue;

		if (count)
			counts[length][fixed]++;

		if (counts[length][fixed] != count) {
			log_event("! Unexpected count: %d != %d",
			    counts[length][fixed] + 1, count + 1);
			fprintf(stderr, "Unexpected count: %d != %d\n",
			    counts[length][fixed] + 1, count + 1);
			error();
		}
	}

	memcpy(numbers, rec_numbers, sizeof(numbers));

	crk_init(db, fix_state, NULL);

	last_count = last_length = -1;

	entry--;
	while (ptr < &header->order[sizeof(header->order) - 1]) {
		int skip = 0;
		if (options.node_count) {
			int for_node = entry % options.node_count + 1;
			skip = for_node < options.node_min ||
			    for_node > options.node_max;
		}

		entry++;
		length = *ptr++; fixed = *ptr++; count = *ptr++;

		if (length >= CHARSET_LENGTH ||
		    fixed > length ||
		    count >= CHARSET_SIZE)
			inc_format_error(charset);

		if (entry != rec_entry)
			memset(numbers, 0, sizeof(numbers));

		if (count >= real_count || (fixed && !count))
			continue;

		if ((int)length + 1 < min_length ||
		    (int)length >= max_length ||
		    (int)count >= max_count)
			continue;

		if (!skip) {
			int i, max_count = 0;
			if ((int)length != last_length) {
				inc_new_length(last_length = length,
				    header, file, charset, char1, char2, chars);
				last_count = -1;
			}
			for (i = 0; i <= length; i++)
				if (counts[length][i] > max_count)
					max_count = counts[length][i];
			if (count > max_count)
				max_count = count;
			if (max_count > last_count) {
				last_count = max_count;
				inc_new_count(length, max_count, charset,
				    allchars, char1, char2, chars);
			}
		}

		if (!length && !min_length) {
			min_length = 1;
			if (!skip && crk_process_key(""))
				break;
		}

		if (count)
			counts[length][fixed]++;

		if (counts[length][fixed] != count) {
			log_event("! Unexpected count: %d != %d",
			    counts[length][fixed] + 1, count + 1);
			fprintf(stderr, "Unexpected count: %d != %d\n",
			    counts[length][fixed] + 1, count + 1);
			error();
		}

		if (skip)
			continue;

		log_event("- Trying length %d, fixed @%d, character count %d",
		    length + 1, fixed + 1, counts[length][fixed] + 1);

		if (inc_key_loop(length, fixed, count, char1, char2, chars))
			break;
	}

	if (!event_abort)
		try = cand = 100; // For reporting DONE after a no-ETA run

	crk_done();
	rec_done(event_abort);

	for (pos = 0; pos < max_length - 2; pos++)
		MEM_FREE(chars[pos]);
	MEM_FREE(char2);
	MEM_FREE(header);

	fclose(file);
}<|MERGE_RESOLUTION|>--- conflicted
+++ resolved
@@ -68,13 +68,9 @@
 
 static void save_state(FILE *file)
 {
-<<<<<<< HEAD
-	int pos;
+	unsigned int pos;
 	unsigned tmp;
 	unsigned long long tmpLL;
-=======
-	unsigned int pos;
->>>>>>> 3ead4f83
 
 	fprintf(file, "%u\n2\n%u\n", rec_entry, rec_length + 1);
 	for (pos = 0; pos <= rec_length; pos++)
@@ -93,13 +89,8 @@
 
 static int restore_state(FILE *file)
 {
-<<<<<<< HEAD
-	int compat;
-	int pos;
+	unsigned int compat, pos;
 	unsigned tmp;
-=======
-	unsigned int compat, pos;
->>>>>>> 3ead4f83
 
 	if (rec_version < 2)
 		return 1;
