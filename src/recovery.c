--- conflicted
+++ resolved
@@ -7,11 +7,7 @@
 
 #ifndef __FreeBSD__
 #define _XOPEN_SOURCE 500 /* for fdopen(3), fileno(3), fsync(2), ftruncate(2) */
-<<<<<<< HEAD
-
-=======
-#endif
->>>>>>> a342dbc6
+#endif
 #include <stdio.h>
 #ifndef _MSC_VER
 #include <unistd.h>
