/*
 * This file is part of John the Ripper password cracker,
 * Copyright (c) 1996-2003,2005,2006,2009,2010,2013 by Solar Designer
 *
 * ...with changes in the jumbo patch, by JimF and magnum.
 *
 * Redistribution and use in source and binary forms, with or without
 * modification, are permitted.
 *
 * There's ABSOLUTELY NO WARRANTY, express or implied.
 */

#ifndef __FreeBSD__
/* On FreeBSD, defining this precludes the declaration of u_int, which
 * FreeBSD's own <sys/file.h> needs. */
#if _XOPEN_SOURCE < 500
#undef _XOPEN_SOURCE
#define _XOPEN_SOURCE 500 /* for fdopen(3), fileno(3), fsync(2), ftruncate(2) */
#endif
#endif

#define NEED_OS_FLOCK
#include "os.h"

#include <stdio.h>
#include <stdlib.h>
#if (!AC_BUILT || HAVE_UNISTD_H) && !_MSC_VER
#include <unistd.h>
#endif
#ifdef _MSC_VER
#include <io.h>
#pragma warning ( disable : 4996 )
#endif
#include <sys/types.h>
#include <sys/stat.h>
#if (!AC_BUILT || HAVE_FCNTL_H)
#include <fcntl.h>
#endif
#if !AC_BUILT || HAVE_SYS_FILE_H
#include <sys/file.h>
#endif
#include <errno.h>
#include <string.h>

#include "arch.h"
#include "misc.h"
#include "params.h"
#include "path.h"
#include "memory.h"
#include "options.h"
#include "loader.h"
#include "logger.h"
#include "status.h"
#include "recovery.h"
#include "john.h"
#include "mask.h"
#include "unicode.h"
#ifdef HAVE_MPI
#include "john-mpi.h"
#include "signals.h"
#endif
#include "memdbg.h"

char *rec_name = RECOVERY_NAME;
int rec_name_completed = 0;
int rec_version = 0;
int rec_argc = 0;
char **rec_argv;
unsigned int rec_check;
int rec_restoring_now = 0;
int rec_restored;

static int rec_fd;
static FILE *rec_file = NULL;
static struct db_main *rec_db;
static void (*rec_save_mode)(FILE *file);

static void rec_name_complete(void)
{
	if (rec_name_completed)
		return;

#ifndef HAVE_MPI
	if (options.fork && !john_main_process) {
#else
	if (!john_main_process && options.node_min) {
#endif
		char *suffix = mem_alloc(1 + 20 + strlen(RECOVERY_SUFFIX) + 1);
		sprintf(suffix, ".%u%s", options.node_min, RECOVERY_SUFFIX);
		rec_name = path_session(rec_name, suffix);
		MEM_FREE(suffix);
	} else {
		rec_name = path_session(rec_name, RECOVERY_SUFFIX);
	}

	rec_name_completed = 1;
}

#if OS_FLOCK || FCNTL_LOCKS
static void rec_lock(int shared)
{
	int lockmode;
#if FCNTL_LOCKS
	int blockmode;
	struct flock lock;
#endif

	/*
	 * In options.c, MPI code path call rec_restore_args(mpi_p)
	 * relying on anything >1 meaning LOCK_SH. After restore, the
	 * root node must block, in case some other node has not yet
	 * closed the original file
	 */
	if (shared == 1) {
#if FCNTL_LOCKS
		lockmode = F_WRLCK;
		blockmode = F_SETLKW;
#else
		lockmode = LOCK_EX;
#endif
#ifdef HAVE_MPI
		if (!rec_restored || mpi_id || mpi_p == 1)
#endif
#if FCNTL_LOCKS
			blockmode = F_SETLK;
#else
			lockmode |= LOCK_NB;
#endif
	} else
#if FCNTL_LOCKS
	{
		lockmode = F_RDLCK;
		blockmode = F_SETLK;
	}

#else
		lockmode = LOCK_SH | LOCK_NB;
#endif

#ifdef LOCK_DEBUG
	fprintf(stderr, "%s(%u): Locking session file...\n", __FUNCTION__, options.node_min);
#endif
#if FCNTL_LOCKS
	memset(&lock, 0, sizeof(lock));
	lock.l_type = lockmode;
	if (fcntl(rec_fd, blockmode, &lock)) {
		if (errno == EAGAIN || errno == EACCES) {
#else
	if (flock(rec_fd, lockmode)) {
		if (errno == EWOULDBLOCK) {
#endif
#ifdef HAVE_MPI
			fprintf(stderr, "Node %d@%s: Crash recovery file is"
			        " locked: %s\n", mpi_id + 1, mpi_name,
			        path_expand(rec_name));
#else
			fprintf(stderr, "Crash recovery file is locked: %s\n",
				path_expand(rec_name));
#endif
			error();
		} else
#if FCNTL_LOCKS
			pexit("fcntl()");
#else
			pexit("flock()");
#endif
	}
#ifdef LOCK_DEBUG
	fprintf(stderr, "%s(%u): Locked session file (%s)\n", __FUNCTION__, options.node_min, shared == 1 ? "exclusive" : "shared");
#endif
}

static void rec_unlock(void)
{
#if FCNTL_LOCKS
	struct flock lock = { 0 };
	lock.l_type = F_UNLCK;
#endif
#ifdef LOCK_DEBUG
	fprintf(stderr, "%s(%u): Unlocking session file\n", __FUNCTION__, options.node_min);
#endif
#if FCNTL_LOCKS
	if (fcntl(rec_fd, F_SETLK, &lock))
		pexit("fcntl(F_UNLCK)");
#else
	if (flock(rec_fd, LOCK_UN))
		pexit("flock(LOCK_UN)");
#endif
}
#else
#define rec_lock(lock) \
	{}
#define rec_unlock() \
	{}
#endif

void rec_init(struct db_main *db, void (*save_mode)(FILE *file))
{
	rec_done(1);

	if (!rec_argc) return;

	rec_name_complete();

	if ((rec_fd = open(path_expand(rec_name), O_RDWR | O_CREAT, 0600)) < 0)
		pexit("open: %s", path_expand(rec_name));
	rec_lock(1);
	if (!(rec_file = fdopen(rec_fd, "w"))) pexit("fdopen");

	rec_db = db;
	rec_save_mode = save_mode;
}

void rec_save(void)
{
	int save_format;
#ifdef HAVE_MPI
	int fake_fork;
#endif
	int add_argc = 0, add_enc = 1, add_2nd_enc = 1;
	int add_mkv_stats = (options.mkv_stats ? 1 : 0);
	long size;
	char **opt;

	log_flush();

	if (!rec_file) return;

	if (fseek(rec_file, 0, SEEK_SET)) pexit("fseek");
<<<<<<< HEAD
#ifdef _MSC_VER
	if (_write(fileno(rec_file), "", 0)) pexit("ftruncate");
#elif __CYGWIN32__
=======
#ifdef __CYGWIN__
>>>>>>> 6f7a493d
	if (ftruncate(rec_fd, 0)) pexit("ftruncate");
#endif

	save_format = !options.format && rec_db->loaded;

#ifdef HAVE_MPI
	fake_fork = (mpi_p > 1);
#endif
	opt = rec_argv;
	while (*++opt) {
#ifdef HAVE_MPI
		if (!strncmp(*opt, "--fork", 6))
			fake_fork = 0;
		else
#endif
		if (!strncmp(*opt, "--encoding", 10) ||
			!strncmp(*opt, "--input-encoding", 16))
			add_enc = 0;
		else if (!strncmp(*opt, "--internal-encoding", 19) ||
		         !strncmp(*opt, "--target-encoding", 17))
			add_2nd_enc = 0;
		else if (!strncmp(*opt, "--mkv-stats", 11))
			add_mkv_stats = 0;
	}

	if (add_2nd_enc && (options.flags & FLG_STDOUT) &&
	    (pers_opts.input_enc != UTF_8 || pers_opts.target_enc != UTF_8))
		add_2nd_enc = 0;

	add_argc = add_enc + add_2nd_enc + add_mkv_stats;
#ifdef HAVE_MPI
	add_argc += fake_fork;
#endif
	fprintf(rec_file, RECOVERY_V "\n%d\n",
		rec_argc + (save_format ? 1 : 0) + add_argc);

	opt = rec_argv;
	while (*++opt)
	{
		/* Add defaults as if they were actually on **argv */
		if (options.wordlist &&
		    !(strcmp(*opt, "--wordlist") && strcmp(*opt, "--loopback")))
			fprintf(rec_file, "%s=%s\n", *opt, options.wordlist);
		else if (!strcmp(*opt, "--rules"))
			fprintf(rec_file, "%s=%s\n", *opt,
			        pers_opts.activewordlistrules);
		else if (!strcmp(*opt, "--single"))
			fprintf(rec_file, "%s=%s\n", *opt,
			        pers_opts.activesinglerules);
		else if (!strcmp(*opt, "--incremental"))
			fprintf(rec_file, "%s=%s\n", *opt,
			        options.charset);
		else if (!strcmp(*opt, "--markov"))
			fprintf(rec_file, "%s=%s\n", *opt,
			        options.mkv_param);
		else
			fprintf(rec_file, "%s\n", *opt);
	}

	if (save_format)
		fprintf(rec_file, "--format=%s\n",
		    rec_db->format->params.label);

	if (add_enc)
		fprintf(rec_file, "--input-encoding=%s\n",
		        cp_id2name(pers_opts.input_enc));

	if (add_2nd_enc && pers_opts.input_enc == UTF_8 &&
	    pers_opts.target_enc == UTF_8)
		fprintf(rec_file, "--internal-encoding=%s\n",
		        cp_id2name(pers_opts.internal_enc));
	else if (add_2nd_enc)
		fprintf(rec_file, "--target-encoding=%s\n",
		        cp_id2name(pers_opts.target_enc));

	if (add_mkv_stats)
		fprintf(rec_file, "--mkv-stats=%s\n", options.mkv_stats);
#ifdef HAVE_MPI
	if (fake_fork)
		fprintf(rec_file, "--fork=%d\n", mpi_p);
#endif

	fprintf(rec_file, "%u\n%u\n%x\n%x\n%x\n%x\n%x\n%x\n%x\n"
	    "%d\n%d\n%d\n%x\n",
	    status_get_time() + 1,
	    status.guess_count,
	    status.combs.lo,
	    status.combs.hi,
	    status.combs_ehi,
	    status.crypts.lo,
	    status.crypts.hi,
	    status.cands.lo,
	    status.cands.hi,
	    status.compat,
	    status.pass,
	    status_get_progress ? (int)status_get_progress() : -1,
	    rec_check);

	if (rec_save_mode) rec_save_mode(rec_file);

	if (options.flags & FLG_MASK_STACKED)
		mask_save_state(rec_file);

	if (ferror(rec_file)) pexit("fprintf");

	if ((size = ftell(rec_file)) < 0) pexit("ftell");
	if (fflush(rec_file)) pexit("fflush");
#ifndef _MSC_VER
	if (ftruncate(rec_fd, size)) pexit("ftruncate");
<<<<<<< HEAD
#endif
#if HAVE_WINDOWS_H==0
=======
#ifndef __CYGWIN__
>>>>>>> 6f7a493d
	if (!options.fork && fsync(rec_fd))
		pexit("fsync");
#endif
}

/* See the comment in recovery.h on how the "save" parameter is used */
void rec_done(int save)
{
	if (!rec_file)
		return;

/*
 * If we're the main process for a --fork'ed group of children, leave our .rec
 * file around until the children terminate (at which time we may be called
 * again with save < 0, meaning forced non-saving).
 */
#ifndef HAVE_MPI
	if (!save && options.fork && john_main_process) {
#else
	if (!save && (options.fork || mpi_p > 1) && john_main_process) {
#endif
		rec_save();
		return;
	}

	if (save > 0)
		rec_save();
	else
		log_flush();

	if (fclose(rec_file))
		pexit("fclose");
	rec_file = NULL;

	if ((!save || save == -1) && unlink(path_expand(rec_name)))
		pexit("unlink: %s", path_expand(rec_name));
}

static void rec_format_error(char *fn)
{
	path_done();
	cleanup_tiny_memory();

	/*
	 * MEMDBG_PROGRAM_EXIT_CHECKS() would cause the output
	 *     At Program Exit
	 *     MemDbg_Validate level 0 checking Passed
	 * to be writen prior to the
	 *     Incorrect crash recovery file: ...
	 * output.
	 * Not sure if we want this.
	 */
	// MEMDBG_PROGRAM_EXIT_CHECKS(stderr); // FIXME

	if (fn && errno && ferror(rec_file))
		pexit("%s", fn);
	else {
		fprintf(stderr, "Incorrect crash recovery file: %s\n",
			path_expand(rec_name));
		error();
	}
}

void rec_restore_args(int lock)
{
	char line[LINE_BUFFER_SIZE];
	int index, argc;
	char **argv;
	char *save_rec_name;

	rec_name_complete();
	if (!(rec_file = fopen(path_expand(rec_name), "r+"))) {
#ifndef HAVE_MPI
		if (options.fork && !john_main_process && errno == ENOENT) {
#else
		if (options.node_min > 1 && errno == ENOENT) {
#endif
			fprintf(stderr, "%u Session completed\n",
			    options.node_min);
			if (options.flags & FLG_STATUS_CHK)
				return;
			log_event("No crash recovery file, terminating");
			log_done();
#ifdef HAVE_MPI
			mpi_teardown();
#endif
			exit(0);
		}
#ifdef HAVE_MPI
		if (mpi_p > 1) {
			fprintf(stderr, "%u@%s: fopen: %s: %s\n",
				mpi_id + 1, mpi_name,
				path_expand(rec_name), strerror(errno));
			error();
		}
#endif
		pexit("fopen: %s", path_expand(rec_name));
	}
	rec_fd = fileno(rec_file);

	if (lock) rec_lock(lock);

	if (!fgetl(line, sizeof(line), rec_file)) rec_format_error("fgets");

	rec_version = 0;
	if (!strcmp(line, RECOVERY_V4)) rec_version = 4; else
	if (!strcmp(line, RECOVERY_V3)) rec_version = 3; else
	if (!strcmp(line, RECOVERY_V2)) rec_version = 2; else
	if (!strcmp(line, RECOVERY_V1)) rec_version = 1; else
	if (strcmp(line, RECOVERY_V0)) rec_format_error(NULL);

	if (fscanf(rec_file, "%d\n", &argc) != 1)
		rec_format_error("fscanf");
	if (argc < 2)
		rec_format_error(NULL);
	argv = mem_alloc_tiny(sizeof(char *) * (argc + 1), MEM_ALIGN_WORD);

	argv[0] = "john";

	for (index = 1; index < argc; index++)
	if (fgetl(line, sizeof(line), rec_file))
		argv[index] = str_alloc_copy(line);
	else
		rec_format_error("fgets");

	argv[argc] = NULL;

	save_rec_name = rec_name;
	opt_init(argv[0], argc, argv, 0);
	rec_name = save_rec_name;
	rec_name_completed = 1;

	if (fscanf(rec_file, "%u\n%u\n%x\n%x\n",
	    &status_restored_time,
	    &status.guess_count,
	    &status.combs.lo,
	    &status.combs.hi) != 4)
		rec_format_error("fscanf");
	if (!status_restored_time)
		status_restored_time = 1;

	if (rec_version >= 4) {
		if (fscanf(rec_file, "%x\n%x\n%x\n%x\n%x\n%d\n",
		    &status.combs_ehi,
		    &status.crypts.lo,
		    &status.crypts.hi,
		    &status.cands.lo,
		    &status.cands.hi,
		    &status.compat) != 6)
			rec_format_error("fscanf");
	} else {
/* Historically, we were reusing what became the combs field for candidates
 * count when in --stdout mode */
		status.cands = status.combs;
		status.compat = 1;
	}

	if (rec_version == 0) {
		status.pass = 0;
		status.progress = -1;
	} else
	if (fscanf(rec_file, "%d\n%d\n", &status.pass, &status.progress) != 2)
		rec_format_error("fscanf");
	if (status.pass < 0 || status.pass > 3)
		rec_format_error(NULL);

	if (rec_version < 3)
		rec_check = 0;
	else
	if (fscanf(rec_file, "%x\n", &rec_check) != 1)
		rec_format_error("fscanf");

	rec_restoring_now = 1;
}

void rec_restore_mode(int (*restore_mode)(FILE *file))
{
	rec_name_complete();

	if (!rec_file) return;

	if (restore_mode)
	if (restore_mode(rec_file)) rec_format_error("fscanf");

	if (options.flags & FLG_MASK_STACKED)
	if (mask_restore_state(rec_file)) rec_format_error("fscanf");
/*
 * Unlocking the file explicitly is normally not necessary since we're about to
 * close it anyway (which would normally release the lock).  However, when
 * we're the main process running with --fork, our newborn children may hold a
 * copy of the fd for a moment (until they close the fd themselves).  Thus, if
 * we don't explicitly remove the lock, there may be a race condition between
 * our children closing the fd and us proceeding to re-open and re-lock it.
 */
	rec_unlock();

	if (fclose(rec_file)) pexit("fclose");
	rec_file = NULL;

	rec_restoring_now = 0;
}<|MERGE_RESOLUTION|>--- conflicted
+++ resolved
@@ -227,13 +227,9 @@
 	if (!rec_file) return;
 
 	if (fseek(rec_file, 0, SEEK_SET)) pexit("fseek");
-<<<<<<< HEAD
 #ifdef _MSC_VER
 	if (_write(fileno(rec_file), "", 0)) pexit("ftruncate");
-#elif __CYGWIN32__
-=======
-#ifdef __CYGWIN__
->>>>>>> 6f7a493d
+#elif __CYGWIN__
 	if (ftruncate(rec_fd, 0)) pexit("ftruncate");
 #endif
 
@@ -343,12 +339,8 @@
 	if (fflush(rec_file)) pexit("fflush");
 #ifndef _MSC_VER
 	if (ftruncate(rec_fd, size)) pexit("ftruncate");
-<<<<<<< HEAD
 #endif
 #if HAVE_WINDOWS_H==0
-=======
-#ifndef __CYGWIN__
->>>>>>> 6f7a493d
 	if (!options.fork && fsync(rec_fd))
 		pexit("fsync");
 #endif
