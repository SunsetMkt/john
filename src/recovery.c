/*
 * This file is part of John the Ripper password cracker,
 * Copyright (c) 1996-2003,2005,2006,2009,2010,2013 by Solar Designer
 *
 * ...with changes in the jumbo patch, by JimF.
 */

#ifndef __FreeBSD__
/* On FreeBSD, defining this precludes the declaration of u_int, which
 * FreeBSD's own <sys/file.h> needs. */
#define _XOPEN_SOURCE 500 /* for fdopen(3), fileno(3), fsync(2), ftruncate(2) */
#endif

#include <stdio.h>
<<<<<<< HEAD
#ifndef _MSC_VER
=======
#include <stdlib.h>
>>>>>>> d5ec9fe1
#include <unistd.h>
#else
#include <io.h>
#pragma warning ( disable : 4996 )
#endif
#include <sys/types.h>
#include <sys/stat.h>
#include <fcntl.h>
#ifndef _MSC_VER
#include <sys/file.h>
#endif
#include <errno.h>
#include <string.h>
#ifdef HAVE_MPI
#include "john-mpi.h"
#include "signals.h"
#endif

#if defined(__CYGWIN32__) && !defined(__CYGWIN__)
extern int ftruncate(int fd, size_t length);
#endif

#include "arch.h"
#include "misc.h"
#include "params.h"
#include "path.h"
#include "memory.h"
#include "options.h"
#include "loader.h"
#include "logger.h"
#include "status.h"
#include "recovery.h"
#include "john.h"

char *rec_name = RECOVERY_NAME;
int rec_name_completed = 0;
int rec_version = 0;
int rec_argc = 0;
char **rec_argv;
unsigned int rec_check;
int rec_restoring_now = 0;

static int rec_fd;
static FILE *rec_file = NULL;
static struct db_main *rec_db;
static void (*rec_save_mode)(FILE *file);

static void rec_name_complete(void)
{
	if (rec_name_completed)
		return;

	if (options.fork && !john_main_process) {
		char *suffix = mem_alloc(1 + 20 + strlen(RECOVERY_SUFFIX) + 1);
		sprintf(suffix, ".%u%s", options.node_min, RECOVERY_SUFFIX);
		rec_name = path_session(rec_name, suffix);
		MEM_FREE(suffix);
	} else {
		rec_name = path_session(rec_name, RECOVERY_SUFFIX);
	}

	rec_name_completed = 1;
}

#if defined(LOCK_EX) && OS_FLOCK
static void rec_lock(void)
{
	if (flock(rec_fd, LOCK_EX | LOCK_NB)) {
		if (errno == EWOULDBLOCK) {
#ifdef HAVE_MPI
			fprintf(stderr, "Node %d@%s: Crash recovery file is locked: %s\n",
			        mpi_id, mpi_name, path_expand(rec_name));
#else
			fprintf(stderr, "Crash recovery file is locked: %s\n",
				path_expand(rec_name));
#endif
			error();
		} else
			pexit("flock(LOCK_EX)");
	}
}
static void rec_unlock(void)
{
	if (flock(rec_fd, LOCK_UN))
		perror("flock(LOCK_UN)");
}
#else
#define rec_lock() \
	{}
#define rec_unlock() \
	{}
#endif

void rec_init(struct db_main *db, void (*save_mode)(FILE *file))
{
	rec_done(1);

	if (!rec_argc) return;

	rec_name_complete();

	if ((rec_fd = open(path_expand(rec_name), O_RDWR | O_CREAT, 0600)) < 0)
		pexit("open: %s", path_expand(rec_name));
	rec_lock();
	if (!(rec_file = fdopen(rec_fd, "w"))) pexit("fdopen");

	rec_db = db;
	rec_save_mode = save_mode;
}

void rec_save(void)
{
	int save_format, hund;
	long size;
	char **opt;

	log_flush();

	if (!rec_file) return;

	if (fseek(rec_file, 0, SEEK_SET)) pexit("fseek");
#ifdef _MSC_VER
	if (_write(fileno(rec_file), "", 0)) pexit("ftruncate");
#elif __CYGWIN32__
	if (ftruncate(rec_fd, 0)) pexit("ftruncate");
#endif

	save_format = !options.format && rec_db->loaded;

	fprintf(rec_file, RECOVERY_V "\n%d\n",
	    rec_argc + (save_format ? 1 : 0));

	opt = rec_argv;
	while (*++opt)
		fprintf(rec_file, "%s\n", *opt);

	if (save_format)
		fprintf(rec_file, "--format=%s\n",
		    rec_db->format->params.label);

	fprintf(rec_file, "%u\n%u\n%x\n%x\n%x\n%x\n%x\n%x\n%x\n"
	    "%d\n%d\n%d\n%x\n",
	    status_get_time() + 1,
	    status.guess_count,
	    status.combs.lo,
	    status.combs.hi,
	    status.combs_ehi,
	    status.crypts.lo,
	    status.crypts.hi,
	    status.cands.lo,
	    status.cands.hi,
	    status.compat,
	    status.pass,
	    status_get_progress ? status_get_progress(&hund) : -1,
	    rec_check);

	if (rec_save_mode) rec_save_mode(rec_file);

	if (ferror(rec_file)) pexit("fprintf");

	if ((size = ftell(rec_file)) < 0) pexit("ftell");
	if (fflush(rec_file)) pexit("fflush");
#ifndef _MSC_VER
	if (ftruncate(rec_fd, size)) pexit("ftruncate");
<<<<<<< HEAD
#endif
#if !defined(__CYGWIN32__) && !defined(__MINGW32__) && !defined (_MSC_VER)
	if (fsync(rec_fd)) pexit("fsync");
=======
#ifndef __CYGWIN32__
	if (!options.fork && fsync(rec_fd))
		pexit("fsync");
>>>>>>> d5ec9fe1
#endif
}

/* See the comment in recovery.h on how the "save" parameter is used */
void rec_done(int save)
{
	if (!rec_file)
		return;

/*
 * If we're the main process for a --fork'ed group of children, leave our .rec
 * file around until the children terminate (at which time we may be called
 * again with save < 0, meaning forced non-saving).
 */
	if (!save && options.fork && john_main_process) {
		rec_save();
		return;
	}

	if (save > 0)
		rec_save();
	else
#ifdef HAVE_MPI
	{
		log_flush();
		if (mpi_p > 1) {
			if (rec_db->password_count) {
#ifdef JOHN_MPI_BARRIER
				int time = status_get_time();
				if (nice(20) < 0) fprintf(stderr, "nice() failed\n");
				fprintf(stderr, "Node %d finished at %u:%02u:%02u:%02u.\n", mpi_id, time / 86400, time % 86400 / 3600, time % 3600 / 60, time % 60);
				MPI_Barrier(MPI_COMM_WORLD);
#endif
			} else {
#ifdef JOHN_MPI_ABORT
				int time = status_get_time();
				fprintf(stderr, "Node %d: All hashes cracked at %u:%02u:%02u:%02u! Aborting other nodes.\n", mpi_id, time / 86400, time % 86400 / 3600, time % 3600 / 60, time % 60);
				MPI_Abort(MPI_COMM_WORLD, 0);
#else
				fprintf(stderr, "Node %d: All hashes cracked! Abort the other nodes manually!\n", mpi_id);
#endif
			}
		}
	}
#else
	log_flush();
#endif

	if (fclose(rec_file))
		pexit("fclose");
	rec_file = NULL;

	if ((!save || save == -1) && unlink(path_expand(rec_name)))
		pexit("unlink: %s", path_expand(rec_name));
}

static void rec_format_error(char *fn)
{
	if (fn && errno && ferror(rec_file))
		pexit("%s", fn);
	else {
		fprintf(stderr, "Incorrect crash recovery file: %s\n",
			path_expand(rec_name));
		error();
	}
}

void rec_restore_args(int lock)
{
	char line[LINE_BUFFER_SIZE];
	int index, argc;
	char **argv;
	char *save_rec_name;

	rec_name_complete();
	if (!(rec_file = fopen(path_expand(rec_name), "r+"))) {
		if (options.fork && !john_main_process && errno == ENOENT) {
			fprintf(stderr, "%u Session completed\n",
			    options.node_min);
			if (options.flags & FLG_STATUS_CHK)
				return;
			log_event("No crash recovery file, terminating");
			log_done();
			exit(0);
		}
		pexit("fopen: %s", path_expand(rec_name));
	}
	rec_fd = fileno(rec_file);

	if (lock) rec_lock();

	if (!fgetl(line, sizeof(line), rec_file)) rec_format_error("fgets");

	rec_version = 0;
	if (!strcmp(line, RECOVERY_V4)) rec_version = 4; else
	if (!strcmp(line, RECOVERY_V3)) rec_version = 3; else
	if (!strcmp(line, RECOVERY_V2)) rec_version = 2; else
	if (!strcmp(line, RECOVERY_V1)) rec_version = 1; else
	if (strcmp(line, RECOVERY_V0)) rec_format_error(NULL);

	if (fscanf(rec_file, "%d\n", &argc) != 1)
		rec_format_error("fscanf");
	if (argc < 2)
		rec_format_error(NULL);
	argv = mem_alloc_tiny(sizeof(char *) * (argc + 1), MEM_ALIGN_WORD);

	argv[0] = "john";

	for (index = 1; index < argc; index++)
	if (fgetl(line, sizeof(line), rec_file))
		argv[index] = str_alloc_copy(line);
	else
		rec_format_error("fgets");

	argv[argc] = NULL;

	save_rec_name = rec_name;
	opt_init(argv[0], argc, argv, 0);
	rec_name = save_rec_name;
	rec_name_completed = 1;

	if (fscanf(rec_file, "%u\n%u\n%x\n%x\n",
	    &status_restored_time,
	    &status.guess_count,
	    &status.combs.lo,
	    &status.combs.hi) != 4)
		rec_format_error("fscanf");
	if (!status_restored_time)
		status_restored_time = 1;

	if (rec_version >= 4) {
		if (fscanf(rec_file, "%x\n%x\n%x\n%x\n%x\n%d\n",
		    &status.combs_ehi,
		    &status.crypts.lo,
		    &status.crypts.hi,
		    &status.cands.lo,
		    &status.cands.hi,
		    &status.compat) != 6)
			rec_format_error("fscanf");
	} else {
/* Historically, we were reusing what became the combs field for candidates
 * count when in --stdout mode */
		status.cands = status.combs;
		status.compat = 1;
	}

	if (rec_version == 0) {
		status.pass = 0;
		status.progress = -1;
	} else
	if (fscanf(rec_file, "%d\n%d\n", &status.pass, &status.progress) != 2)
		rec_format_error("fscanf");
	if (status.pass < 0 || status.pass > 3)
		rec_format_error(NULL);

	if (rec_version < 3)
		rec_check = 0;
	else
	if (fscanf(rec_file, "%x\n", &rec_check) != 1)
		rec_format_error("fscanf");

	rec_restoring_now = 1;
}

void rec_restore_mode(int (*restore_mode)(FILE *file))
{
	rec_name_complete();

	if (!rec_file) return;

	if (restore_mode)
	if (restore_mode(rec_file)) rec_format_error("fscanf");

/*
 * Unlocking the file explicitly is normally not necessary since we're about to
 * close it anyway (which would normally release the lock).  However, when
 * we're the main process running with --fork, our newborn children may hold a
 * copy of the fd for a moment (until they close the fd themselves).  Thus, if
 * we don't explicitly remove the lock, there may be a race condition between
 * our children closing the fd and us proceeding to re-open and re-lock it.
 */
	rec_unlock();

	if (fclose(rec_file)) pexit("fclose");
	rec_file = NULL;

	rec_restoring_now = 0;
}<|MERGE_RESOLUTION|>--- conflicted
+++ resolved
@@ -12,11 +12,8 @@
 #endif
 
 #include <stdio.h>
-<<<<<<< HEAD
+#include <stdlib.h>
 #ifndef _MSC_VER
-=======
-#include <stdlib.h>
->>>>>>> d5ec9fe1
 #include <unistd.h>
 #else
 #include <io.h>
@@ -181,15 +178,10 @@
 	if (fflush(rec_file)) pexit("fflush");
 #ifndef _MSC_VER
 	if (ftruncate(rec_fd, size)) pexit("ftruncate");
-<<<<<<< HEAD
 #endif
 #if !defined(__CYGWIN32__) && !defined(__MINGW32__) && !defined (_MSC_VER)
-	if (fsync(rec_fd)) pexit("fsync");
-=======
-#ifndef __CYGWIN32__
 	if (!options.fork && fsync(rec_fd))
 		pexit("fsync");
->>>>>>> d5ec9fe1
 #endif
 }
 
