/*
 * This file is part of John the Ripper password cracker,
 * Copyright (c) 1996-2001,2006,2009,2011,2019 by Solar Designer
 *
 * ...with changes in the jumbo patch, by various authors
 *
 * Redistribution and use in source and binary forms, with or without
 * modification, are permitted.
 *
 * There's ABSOLUTELY NO WARRANTY, express or implied.
 */

#ifndef _XOPEN_SOURCE
#define _XOPEN_SOURCE /* for nice(2) */
#endif

#include "os.h"

#if (!AC_BUILT || HAVE_UNISTD_H) && !_MSC_VER
#include <unistd.h>
#endif
#include <stdio.h>
#include <errno.h>

#ifdef _POSIX_PRIORITY_SCHEDULING
#include <sched.h>
#include <time.h>
#include <sys/times.h>

static int use_yield = 0;
#endif

#if HAVE_WINDOWS_H
#include <windows.h>
#endif

#ifdef __CYGWIN__
extern int nice(int);
#endif

#if defined(__BEOS__) || defined(__HAIKU__)
#include <OS.h>
#endif

#ifdef _OPENMP
#include <omp.h>
#endif

#include "params.h"
#include "config.h"
#include "options.h"
#include "signals.h"
#include "bench.h"
#include "formats.h"

int idle_requested(struct fmt_main *format)
{
	if (!cfg_get_bool(SECTION_OPTIONS, NULL, "Idle", 1))
		return 0;

#ifdef _OPENMP
	if ((format->params.flags & FMT_OMP) && omp_get_max_threads() > 1)
		return 0;
#endif
#ifdef HAVE_OPENCL
	if (strstr(format->params.label, "-opencl"))
		return 0;
#endif
	if (strstr(format->params.label, "-ztex"))
		return 0;

	return 1;
}

void idle_init(struct fmt_main *format)
{
<<<<<<< HEAD
#if !(defined(__MINGW32__) || defined (_MSC_VER) || defined(__BEOS__) || defined(__HAIKU__))
	static int once;
=======
#ifndef __BEOS__
	int old_nice;
>>>>>>> 84abe351
#endif
#if defined(_POSIX_PRIORITY_SCHEDULING) && defined(SCHED_IDLE)
	struct sched_param param = {0};
#endif

	if (!idle_requested(format) || (options.flags & FLG_STDOUT))
		return;

	clk_tck_init();

<<<<<<< HEAD
#if defined(__MINGW32__) || defined (_MSC_VER)
	SetPriorityClass(GetCurrentProcess(), IDLE_PRIORITY_CLASS);
	SetThreadPriority(GetCurrentThread(), THREAD_PRIORITY_IDLE);
#elif defined(__BEOS__) || defined(__HAIKU__)
	set_thread_priority(getpid(), 1);
#else
/*
 * Normally, the range is -20 to 19, but some systems can do 20 as well (at
 * least some versions of Linux on Alpha), so we try 20.  We assume that we're
 * started with a non-negative nice value (so no need to increment it by more
 * than 20).
 * Changed to 19 in Jumbo because some systems have problem with 20. See
 * Github #3513
 */
	if (!once++ && nice(19) == -1)
		perror("nice");
=======
#ifndef __BEOS__
	errno = 0;
	old_nice = nice(0);
	if (old_nice == -1 && errno) {
		perror("nice");
	} else {
		errno = 0;
		if (nice(19 - old_nice) == -1 && errno)
			perror("nice");
	}
#else
	set_thread_priority(getpid(), 1);
>>>>>>> 84abe351
#endif

#if defined(_POSIX_PRIORITY_SCHEDULING) && defined(SCHED_IDLE)
	use_yield = sched_setscheduler(getpid(), SCHED_IDLE, &param) != 0;
#elif defined(_POSIX_PRIORITY_SCHEDULING)
	use_yield = 1;
#endif
}

void idle_yield(void)
{
#ifdef _POSIX_PRIORITY_SCHEDULING
	static unsigned int calls_to_skip = 0;
	static unsigned int calls_per_tick = 0;
	static unsigned int calls_since_tick = 0;
	static unsigned int calls_since_adj = 0;
	static int calls_per_tick_known = 0;
	static clock_t last_adj = 0;
	clock_t last_check;
	clock_t current;
	int yield_calls;
	struct tms buf;

	if (!use_yield) return;

	if (++calls_since_tick < calls_to_skip) return;
	calls_since_adj += calls_since_tick;
	calls_since_tick = 0;

	current = times(&buf);
	if (!last_adj) last_adj = current;

	if (current - last_adj >= clk_tck) {
		calls_per_tick = calls_since_adj / (current - last_adj);
		calls_since_adj = 0;
		calls_per_tick_known = 2;
		last_adj = current;
	} else if (calls_per_tick_known < 2) {
		if (current > last_adj) {
			calls_per_tick = calls_since_adj / (current - last_adj);
			calls_per_tick_known = 1;
		} else if (!calls_per_tick_known)
			calls_per_tick++;
	}

	yield_calls = 0;
	do {
		if (event_pending) break;
		last_check = current;
		sched_yield();
		yield_calls++;
		current = times(&buf);
	} while (current - last_check > 1 && current - last_adj < clk_tck);

	if (yield_calls != 1)
		calls_to_skip = 0;
	calls_to_skip += calls_per_tick;

	{
		/* 1/16th of a second */
		unsigned int max_calls_to_skip = calls_per_tick * clk_tck >> 4;
		if (max_calls_to_skip < calls_per_tick)
			max_calls_to_skip = calls_per_tick;
		if (calls_to_skip > max_calls_to_skip)
			calls_to_skip = max_calls_to_skip;
	}
#endif
}<|MERGE_RESOLUTION|>--- conflicted
+++ resolved
@@ -74,13 +74,9 @@
 
 void idle_init(struct fmt_main *format)
 {
-<<<<<<< HEAD
-#if !(defined(__MINGW32__) || defined (_MSC_VER) || defined(__BEOS__) || defined(__HAIKU__))
-	static int once;
-=======
-#ifndef __BEOS__
+#if !defined(__BEOS__) && !defined(__HAIKU__) &&	  \
+	!defined(__MINGW32__) && !defined (_MSC_VER)
 	int old_nice;
->>>>>>> 84abe351
 #endif
 #if defined(_POSIX_PRIORITY_SCHEDULING) && defined(SCHED_IDLE)
 	struct sched_param param = {0};
@@ -91,25 +87,10 @@
 
 	clk_tck_init();
 
-<<<<<<< HEAD
 #if defined(__MINGW32__) || defined (_MSC_VER)
 	SetPriorityClass(GetCurrentProcess(), IDLE_PRIORITY_CLASS);
 	SetThreadPriority(GetCurrentThread(), THREAD_PRIORITY_IDLE);
-#elif defined(__BEOS__) || defined(__HAIKU__)
-	set_thread_priority(getpid(), 1);
-#else
-/*
- * Normally, the range is -20 to 19, but some systems can do 20 as well (at
- * least some versions of Linux on Alpha), so we try 20.  We assume that we're
- * started with a non-negative nice value (so no need to increment it by more
- * than 20).
- * Changed to 19 in Jumbo because some systems have problem with 20. See
- * Github #3513
- */
-	if (!once++ && nice(19) == -1)
-		perror("nice");
-=======
-#ifndef __BEOS__
+#elif !defined(__BEOS__) && !defined(__HAIKU__)
 	errno = 0;
 	old_nice = nice(0);
 	if (old_nice == -1 && errno) {
@@ -121,7 +102,6 @@
 	}
 #else
 	set_thread_priority(getpid(), 1);
->>>>>>> 84abe351
 #endif
 
 #if defined(_POSIX_PRIORITY_SCHEDULING) && defined(SCHED_IDLE)
