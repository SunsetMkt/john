/* VNC cracker patch for JtR. Hacked together during March of 2012 by
 * Dhiru Kholia <dhiru.kholia at gmail.com>
 *
 * bit_flip table and encryption algorithm are taken fron VNCcrack.
 *
 * (C) 2003, 2004, 2006, 2008 Jack Lloyd <lloyd@randombit.net>
 * Licensed under the GNU GPL v2
 *
 * This program is distributed in the hope that it will be useful,
 * but WITHOUT ANY WARRANTY; without even the implied warranty of
 * MERCHANTABILITY or FITNESS FOR A PARTICULAR PURPOSE.  See the GNU
 * General Public License for more details.
 *
 * You should have received a copy of the GNU General Public
 * License along with this program; if not, write to the Free
 * Software Foundation, Inc., 59 Temple Place, Suite 330, Boston, MA
 * 02111-1307 USA. */

#include <openssl/des.h>
#include <string.h>
#include <assert.h>
#include <errno.h>
#include "arch.h"
#include "misc.h"
#include "common.h"
#include "formats.h"
#include "params.h"
#include "options.h"
#ifdef _OPENMP
static int omp_t = 1;
#include <omp.h>
#define OMP_SCALE               64
#endif

#define FORMAT_LABEL		"vnc"
#define FORMAT_NAME		"VNC DES"
#define ALGORITHM_NAME		"32/" ARCH_BITS_STR
#define BENCHMARK_COMMENT	""
#define BENCHMARK_LENGTH	-1
#define PLAINTEXT_LENGTH	8
#define BINARY_SIZE		16
#define SALT_SIZE		sizeof(*salt_struct)
#define MIN_KEYS_PER_CRYPT	1
#define MAX_KEYS_PER_CRYPT	1

/* DES_set_odd_parity() already applied */
static const unsigned char bit_flip[256] = {
	0x01, 0x80, 0x40, 0xC1, 0x20, 0xA1, 0x61, 0xE0, 0x10, 0x91, 0x51, 0xD0, 0x31,
	0xB0, 0x70, 0xF1, 0x08, 0x89, 0x49, 0xC8, 0x29, 0xA8, 0x68, 0xE9, 0x19, 0x98,
	0x58, 0xD9, 0x38, 0xB9, 0x79, 0xF8, 0x04, 0x85, 0x45, 0xC4, 0x25, 0xA4, 0x64,
	0xE5, 0x15, 0x94, 0x54, 0xD5, 0x34, 0xB5, 0x75, 0xF4, 0x0D, 0x8C, 0x4C, 0xCD,
	0x2C, 0xAD, 0x6D, 0xEC, 0x1C, 0x9D, 0x5D, 0xDC, 0x3D, 0xBC, 0x7C, 0xFD, 0x02,
	0x83, 0x43, 0xC2, 0x23, 0xA2, 0x62, 0xE3, 0x13, 0x92, 0x52, 0xD3, 0x32, 0xB3,
	0x73, 0xF2, 0x0B, 0x8A, 0x4A, 0xCB, 0x2A, 0xAB, 0x6B, 0xEA, 0x1A, 0x9B, 0x5B,
	0xDA, 0x3B, 0xBA, 0x7A, 0xFB, 0x07, 0x86, 0x46, 0xC7, 0x26, 0xA7, 0x67, 0xE6,
	0x16, 0x97, 0x57, 0xD6, 0x37, 0xB6, 0x76, 0xF7, 0x0E, 0x8F, 0x4F, 0xCE, 0x2F,
	0xAE, 0x6E, 0xEF, 0x1F, 0x9E, 0x5E, 0xDF, 0x3E, 0xBF, 0x7F, 0xFE, 0x01, 0x80,
	0x40, 0xC1, 0x20, 0xA1, 0x61, 0xE0, 0x10, 0x91, 0x51, 0xD0, 0x31, 0xB0, 0x70,
	0xF1, 0x08, 0x89, 0x49, 0xC8, 0x29, 0xA8, 0x68, 0xE9, 0x19, 0x98, 0x58, 0xD9,
	0x38, 0xB9, 0x79, 0xF8, 0x04, 0x85, 0x45, 0xC4, 0x25, 0xA4, 0x64, 0xE5, 0x15,
	0x94, 0x54, 0xD5, 0x34, 0xB5, 0x75, 0xF4, 0x0D, 0x8C, 0x4C, 0xCD, 0x2C, 0xAD,
	0x6D, 0xEC, 0x1C, 0x9D, 0x5D, 0xDC, 0x3D, 0xBC, 0x7C, 0xFD, 0x02, 0x83, 0x43,
	0xC2, 0x23, 0xA2, 0x62, 0xE3, 0x13, 0x92, 0x52, 0xD3, 0x32, 0xB3, 0x73, 0xF2,
	0x0B, 0x8A, 0x4A, 0xCB, 0x2A, 0xAB, 0x6B, 0xEA, 0x1A, 0x9B, 0x5B, 0xDA, 0x3B,
	0xBA, 0x7A, 0xFB, 0x07, 0x86, 0x46, 0xC7, 0x26, 0xA7, 0x67, 0xE6, 0x16, 0x97,
	0x57, 0xD6, 0x37, 0xB6, 0x76, 0xF7, 0x0E, 0x8F, 0x4F, 0xCE, 0x2F, 0xAE, 0x6E,
	0xEF, 0x1F, 0x9E, 0x5E, 0xDF, 0x3E, 0xBF, 0x7F, 0xFE
};

#ifdef VNC_DEBUG
static void print_hex(unsigned char *str, int len)
{
	int i;
	for (i = 0; i < len; ++i)
		printf("%02x", str[i]);
	printf("\n");
}
#endif

static struct fmt_tests vnc_tests[] = {
	{"$vnc$*84076F040550EEA9341967633B5F3855*DD96D21781A70DA49443279975404DD0", "pass1234"},
	{"$vnc$*6EFF78767762AD104E52A2E15FDA3A1A*C448C3C4BA7218EBAC29FD6623E85BAC", "pass1234"},
	{"$vnc$*0805B790B58E967F2A350A0C99DE3881*AECB26FAEAAA62D79636A5934BAC1078", "Password"},
	{"$vnc$*ADDC021F444F999B8E27144C0DCE7389*AFAF1BB57588784333962A124668A2C6", "openwall"},
	{"$vnc$*1D03C57F2DFFCC72A5AE3AD559C9C3DB*547B7A6F36A154DB03A2575C6F2A4EC5", "openwall"},
	{NULL}
};

static struct custom_salt {
	char unsigned challenge[16];
	char unsigned response[16];
} *salt_struct;

static char (*saved_key)[PLAINTEXT_LENGTH + 1];
static int *cracked;

static void init(struct fmt_main *self)
{

#if defined (_OPENMP)
	omp_t = omp_get_max_threads();
	self->params.min_keys_per_crypt *= omp_t;
	omp_t *= OMP_SCALE;
	self->params.max_keys_per_crypt *= omp_t;
#endif
	saved_key = mem_calloc_tiny(sizeof(*saved_key) *
			self->params.max_keys_per_crypt, MEM_ALIGN_NONE);
	cracked = mem_calloc_tiny(sizeof(*cracked) *
			self->params.max_keys_per_crypt, MEM_ALIGN_WORD);
}

static int valid(char *ciphertext, struct fmt_main *self)
{
	return !strncmp(ciphertext, "$vnc$", 5);
}

static void *get_salt(char *ciphertext)
{
	int i;
	char *ctcopy = strdup(ciphertext);
	char *p, *keeptr = ctcopy;
	ctcopy += 6;	/* skip over "$vnc$*" */
	salt_struct = mem_alloc_tiny(sizeof(struct custom_salt), MEM_ALIGN_WORD);
	p = strtok(ctcopy, "*");
	for (i = 0; i < 16; i++)
		salt_struct->challenge[i] = atoi16[ARCH_INDEX(p[i * 2])] * 16
			+ atoi16[ARCH_INDEX(p[i * 2 + 1])];
	p = strtok(NULL, "*");
	for (i = 0; i < 16; i++)
		salt_struct->response[i] = atoi16[ARCH_INDEX(p[i * 2])] * 16
			+ atoi16[ARCH_INDEX(p[i * 2 + 1])];
	MEM_FREE(keeptr);
	return (void *)salt_struct;
}

static void set_salt(void *salt)
{
	salt_struct = (struct custom_salt *)salt;
}

static void crypt_all(int count)
{
	int index = 0;
#ifdef _OPENMP
#pragma omp parallel for
	for (index = 0; index < count; index++)
#endif
	{
		int i;
		DES_cblock des_key;
		DES_key_schedule schedule;
		DES_cblock ivec;
		unsigned char encrypted_challenge[16] = { 0 };
		/* process key */
		for(i = 0; i < strlen((const char*)saved_key[index]); i++)
			des_key[i] = bit_flip[ARCH_INDEX(saved_key[index][i])];
		memset(ivec, 0, 8);
		DES_set_key_unchecked(&des_key, &schedule);
		/* do encryption */
		DES_cbc_encrypt(salt_struct->challenge, &encrypted_challenge[0], 8, &schedule, &ivec, DES_ENCRYPT);
		if(memcmp(encrypted_challenge, salt_struct->response, 8) == 0) {
			DES_cbc_encrypt(&salt_struct->challenge[8], &encrypted_challenge[8], 8, &schedule, &ivec, DES_ENCRYPT);
			if(memcmp(encrypted_challenge, salt_struct->response, 16) == 0)
				cracked[index] = 1;
			else
				cracked[index] = 0;
		}
		else
			cracked[index] = 0;
	}
}

static int cmp_all(void *binary, int count)
{
	int index;
	for (index = 0; index < count; index++)
		if (cracked[index])
			return 1;
	return 0;
}

static int cmp_one(void *binary, int index)
{
	return cracked[index];
}

static int cmp_exact(char *source, int index)
{
    return 1;
}

static void vnc_set_key(char *key, int index)
{
	int saved_key_length = strlen(key);
	if (saved_key_length > 8)
		saved_key_length = 8;
	memcpy(saved_key[index], key, saved_key_length);
	saved_key[index][saved_key_length] = 0;
}

static char *get_key(int index)
{
	return saved_key[index];
}

struct fmt_main vnc_fmt = {
	{
		FORMAT_LABEL,
		FORMAT_NAME,
		ALGORITHM_NAME,
		BENCHMARK_COMMENT,
		BENCHMARK_LENGTH,
		PLAINTEXT_LENGTH,
		BINARY_SIZE,
<<<<<<< HEAD
		DEFAULT_ALIGN,
		SALT_SIZE,
		DEFAULT_ALIGN,
=======
#if FMT_MAIN_VERSION > 9
		DEFAULT_ALIGN,
#endif
		SALT_SIZE,
#if FMT_MAIN_VERSION > 9
		DEFAULT_ALIGN,
#endif
>>>>>>> 662b6229
		MIN_KEYS_PER_CRYPT,
		MAX_KEYS_PER_CRYPT,
		FMT_CASE | FMT_8_BIT | FMT_OMP,
		vnc_tests
	}, {
		init,
		fmt_default_prepare,
		valid,
		fmt_default_split,
		fmt_default_binary,
		get_salt,
<<<<<<< HEAD
		fmt_default_source,
=======
#if FMT_MAIN_VERSION > 9
		fmt_default_source,
#endif
>>>>>>> 662b6229
		{
			fmt_default_binary_hash
		},
		fmt_default_salt_hash,
		set_salt,
		vnc_set_key,
		get_key,
		fmt_default_clear_keys,
		crypt_all,
		{
			fmt_default_get_hash
		},
		cmp_all,
		cmp_one,
		cmp_exact
	}
};<|MERGE_RESOLUTION|>--- conflicted
+++ resolved
@@ -212,11 +212,6 @@
 		BENCHMARK_LENGTH,
 		PLAINTEXT_LENGTH,
 		BINARY_SIZE,
-<<<<<<< HEAD
-		DEFAULT_ALIGN,
-		SALT_SIZE,
-		DEFAULT_ALIGN,
-=======
 #if FMT_MAIN_VERSION > 9
 		DEFAULT_ALIGN,
 #endif
@@ -224,7 +219,6 @@
 #if FMT_MAIN_VERSION > 9
 		DEFAULT_ALIGN,
 #endif
->>>>>>> 662b6229
 		MIN_KEYS_PER_CRYPT,
 		MAX_KEYS_PER_CRYPT,
 		FMT_CASE | FMT_8_BIT | FMT_OMP,
@@ -236,13 +230,9 @@
 		fmt_default_split,
 		fmt_default_binary,
 		get_salt,
-<<<<<<< HEAD
-		fmt_default_source,
-=======
 #if FMT_MAIN_VERSION > 9
 		fmt_default_source,
 #endif
->>>>>>> 662b6229
 		{
 			fmt_default_binary_hash
 		},
