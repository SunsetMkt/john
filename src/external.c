--- conflicted
+++ resolved
@@ -120,11 +120,8 @@
 int ext_has_function(char *mode, char *function)
 {
 	if (!(ext_source = cfg_get_list(SECTION_EXT, mode))) {
-<<<<<<< HEAD
-#ifdef HAVE_MPI
-		if (mpi_id == 0)
-#endif
-		fprintf(stderr, "Unknown external mode: %s\n", mode);
+		if (john_main_process)
+			fprintf(stderr, "Unknown external mode: %s\n", mode);
 		error();
 	}
 	if (c_compile(ext_getchar, ext_rewind, &ext_globals)) {
@@ -162,30 +159,17 @@
 		if (mpi_id == 0)
 #endif
 		fprintf(stderr, "Unknown external mode: %s\n", mode);
-=======
-		if (john_main_process)
-			fprintf(stderr, "Unknown external mode: %s\n", mode);
->>>>>>> 9eb0e0a6
 		error();
 	}
 
 	if (c_compile(ext_getchar, ext_rewind, &ext_globals)) {
 		if (!ext_line) ext_line = ext_source->tail;
 
-<<<<<<< HEAD
-#ifdef HAVE_MPI
-		if (mpi_id == 0)
-#endif
-		fprintf(stderr, "Compiler error in %s at line %d: %s\n",
-			ext_line->cfg_name, ext_line->number,
-			c_errors[c_errno]);
-=======
 		if (john_main_process)
 			fprintf(stderr,
 			    "Compiler error in %s at line %d: %s\n",
 			    cfg_name, ext_line->number,
 			    c_errors[c_errno]);
->>>>>>> 9eb0e0a6
 		error();
 	}
 
@@ -196,19 +180,6 @@
 	f_filter = c_lookup("filter");
 
 	if ((ext_flags & EXT_REQ_GENERATE) && !f_generate) {
-<<<<<<< HEAD
-#ifdef HAVE_MPI
-		if (mpi_id == 0)
-#endif
-		fprintf(stderr, "No generate() for external mode: %s\n", mode);
-		error();
-	}
-	if ((ext_flags & EXT_REQ_FILTER) && !f_filter) {
-#ifdef HAVE_MPI
-		if (mpi_id == 0)
-#endif
-		fprintf(stderr, "No filter() for external mode: %s\n", mode);
-=======
 		if (john_main_process)
 			fprintf(stderr,
 			    "No generate() for external mode: %s\n", mode);
@@ -218,7 +189,6 @@
 		if (john_main_process)
 			fprintf(stderr,
 			    "No filter() for external mode: %s\n", mode);
->>>>>>> 9eb0e0a6
 		error();
 	}
 	if (john_main_process &&
