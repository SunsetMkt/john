/*
 * This file is part of John the Ripper password cracker,
 * Copyright (c) 1996-99,2003 by Solar Designer
 *
<<<<<<< HEAD
 * ...with field_sep introduced in the jumbo patch, by JimF.
=======
 * Redistribution and use in source and binary forms, with or without
 * modification, are permitted.
 *
 * There's ABSOLUTELY NO WARRANTY, express or implied.
>>>>>>> 2e21c3f7
 */

/*
 * Event logging routines.
 */

#ifndef _JOHN_LOGGER_H
#define _JOHN_LOGGER_H

/*
 * Initializes the logger (opens john.pot and a log file).
 */
extern void log_init(char *log_name, char *pot_name, char *session);

/*
 * Prints a guessed password to stdout and logs it to john.pot (unless
 * ciphertext is NULL) and other related information to the log file.
 */
extern void log_guess(char *login, char *ciphertext, char *rep_plain, char *store_plain, char field_sep);

/*
 * Logs an arbitrary event.
 *
 * The caller must make sure that any conversion specifiers in the
 * format string expand to no more than 500 characters.
 */
extern void log_event(const char *format, ...)
#ifdef __GNUC__
	__attribute__ ((format (printf, 1, 2)));
#else
	;
#endif

/*
 * Discards any buffered log data.
 */
extern void log_discard(void);

/*
 * Flushes the john.pot and log file buffers to disk.
 */
extern void log_flush(void);

/*
 * Closes john.pot and the log file.
 */
extern void log_done(void);

#endif<|MERGE_RESOLUTION|>--- conflicted
+++ resolved
@@ -2,14 +2,12 @@
  * This file is part of John the Ripper password cracker,
  * Copyright (c) 1996-99,2003 by Solar Designer
  *
-<<<<<<< HEAD
  * ...with field_sep introduced in the jumbo patch, by JimF.
-=======
+ *
  * Redistribution and use in source and binary forms, with or without
  * modification, are permitted.
  *
  * There's ABSOLUTELY NO WARRANTY, express or implied.
->>>>>>> 2e21c3f7
  */
 
 /*
