--- conflicted
+++ resolved
@@ -32,11 +32,7 @@
 	} else {
 		int index = c / ARCH_BITS;
 		unsigned ARCH_WORD mask =
-<<<<<<< HEAD
-			(unsigned ARCH_WORD)1 << (c % ARCH_BITS);
-=======
 		    (unsigned ARCH_WORD)1 << (c % ARCH_BITS);
->>>>>>> 828ed7b1
 
 		if (range->mask[index] & mask) return;
 
