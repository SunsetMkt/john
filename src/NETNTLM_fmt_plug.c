--- conflicted
+++ resolved
@@ -49,7 +49,7 @@
 #define NBKEYS			MMX_COEF
 #else
 #ifdef _OPENMP
-#define OMP_SCALE		2
+#define OMP_SCALE		4
 #include <omp.h>
 #endif
 #endif
@@ -73,23 +73,13 @@
 #define ALGORITHM_NAME		MD4_ALGORITHM_NAME
 #define BENCHMARK_COMMENT	""
 #define BENCHMARK_LENGTH	0
-<<<<<<< HEAD
-#define BINARY_SIZE		24
-#define BINARY_ALIGN            ARCH_SIZE
-#define PARTIAL_BINARY_SIZE	8
-#define BARE_SALT_SIZE		8
-#define SALT_SIZE		(0x80000 + BARE_SALT_SIZE)
-#define SALT_ALIGN              ARCH_SIZE
-=======
-#define PLAINTEXT_LENGTH	125
 #define FULL_BINARY_SIZE	(2 + 8 * 3)
 #define BINARY_SIZE		(2 + 8)
 #define BINARY_ALIGN            2
 #define SALT_SIZE		8
 #define SALT_ALIGN              1
->>>>>>> 6ab65c5e
 #define CIPHERTEXT_LENGTH	48
-#define TOTAL_LENGTH		(10 + 2 * 2 * BARE_SALT_SIZE + CIPHERTEXT_LENGTH)
+#define TOTAL_LENGTH		(10 + 2 * 2 * SALT_SIZE + CIPHERTEXT_LENGTH)
 
 #ifdef MMX_COEF
 #define PLAINTEXT_LENGTH	27
@@ -100,7 +90,7 @@
 #else
 #define PLAINTEXT_LENGTH	64
 #define MIN_KEYS_PER_CRYPT	1
-#define MAX_KEYS_PER_CRYPT	2048
+#define MAX_KEYS_PER_CRYPT	256
 #endif
 
 static struct fmt_tests tests[] = {
@@ -121,7 +111,6 @@
 	{NULL}
 };
 
-<<<<<<< HEAD
 #ifdef MMX_COEF
 static unsigned char (*saved_key);
 static unsigned char (*nthash);
@@ -133,13 +122,7 @@
 static int (*saved_key_length);
 #endif
 
-static uchar (*output)[PARTIAL_BINARY_SIZE];
 static uchar (*crypt_key)[21]; // NT hash
-=======
-static char (*saved_plain)[PLAINTEXT_LENGTH + 1];
-static int (*saved_len);
-static uchar (*saved_key)[21]; // NT hash
->>>>>>> 6ab65c5e
 static uchar *challenge;
 static int keys_prepared;
 
@@ -169,14 +152,7 @@
 	saved_key = mem_calloc_tiny(sizeof(*saved_key) * self->params.max_keys_per_crypt, MEM_ALIGN_WORD);
 	saved_key_length = mem_calloc_tiny(sizeof(*saved_key_length) * self->params.max_keys_per_crypt, MEM_ALIGN_WORD);
 #endif
-<<<<<<< HEAD
-	output = mem_calloc_tiny(sizeof(*output) * self->params.max_keys_per_crypt, MEM_ALIGN_WORD);
 	crypt_key = mem_calloc_tiny(sizeof(*crypt_key) * self->params.max_keys_per_crypt, MEM_ALIGN_WORD);
-=======
-	saved_plain = mem_calloc_tiny(sizeof(*saved_plain) * self->params.max_keys_per_crypt, MEM_ALIGN_WORD);
-	saved_len = mem_calloc_tiny(sizeof(*saved_len) * self->params.max_keys_per_crypt, MEM_ALIGN_WORD);
-	saved_key = mem_calloc_tiny(sizeof(*saved_key) * self->params.max_keys_per_crypt, MEM_ALIGN_NONE);
->>>>>>> 6ab65c5e
 }
 
 static int valid(char *ciphertext, struct fmt_main *self)
@@ -219,7 +195,7 @@
 
 	// Handle ESS (8 byte client challenge in "LM" field padded with zeros)
 	if (strlen(split_fields[3]) == 48 && !strncmp(&split_fields[3][16],
-	                                              "00000000000000000000000000000000", 32)) {
+	    "00000000000000000000000000000000", 32)) {
 		memcpy(clientChal, split_fields[3],16);
 		clientChal[16] = 0;
 	}
@@ -248,28 +224,7 @@
 	return out;
 }
 
-<<<<<<< HEAD
-static void *get_binary(char *ciphertext)
-{
-	static uchar *binary;
-	int i;
-
-	if (!binary) binary = mem_alloc_tiny(BINARY_SIZE, MEM_ALIGN_WORD);
-
-	ciphertext = strrchr(ciphertext, '$') + 1;
-	for (i=0; i<BINARY_SIZE; i++) {
-		int j = i < 16 ? i + 8 : i - 16;
-		binary[j] = (atoi16[ARCH_INDEX(ciphertext[i*2])])<<4;
-		binary[j] |= (atoi16[ARCH_INDEX(ciphertext[i*2+1])]);
-	}
-
-	return binary;
-}
-
 static inline void setup_des_key(uchar key_56[], DES_key_schedule *ks)
-=======
-static inline void setup_des_key(unsigned char key_56[], DES_key_schedule *ks)
->>>>>>> 6ab65c5e
 {
 	DES_cblock key;
 
@@ -329,18 +284,17 @@
 static int crypt_all(int *pcount, struct db_salt *salt)
 {
 	int count = *pcount;
-<<<<<<< HEAD
-	DES_cblock (*lut)[0x100][0x100] = (void *)(challenge + BARE_SALT_SIZE);
 	int i = 0;
-=======
-	int i;
->>>>>>> 6ab65c5e
 
 	if (!keys_prepared) {
+#ifdef MMX_COEF
 #if defined(MD4_SSE_PARA)
 		SSEmd4body(saved_key, (unsigned int*)nthash, 1);
-#elif defined(MMX_COEF)
+#else
 		mdfourmmx(nthash, saved_key, total_len);
+#endif
+		for (i = 0; i < NBKEYS; i++)
+			((ARCH_WORD_32*)crypt_key[i])[3] = *(ARCH_WORD_32*)&nthash[GETOUTPOS(12, i)];
 #else
 #if defined(_OPENMP) || (MAX_KEYS_PER_CRYPT > 1)
 #ifdef _OPENMP
@@ -359,68 +313,38 @@
 		keys_prepared = 1;
 	}
 
-<<<<<<< HEAD
-#ifdef MMX_COEF
-	for(i = 0; i < NBKEYS; i++) {
-		memcpy(&output[i],
-		       (*lut)[nthash[GETOUTPOS(14, i)]][nthash[GETOUTPOS(15, i)]], 8);
-	}
-#else
-#if defined(_OPENMP) || (MAX_KEYS_PER_CRYPT > 1)
-#ifdef _OPENMP
-#pragma omp parallel for default(none) private(i) shared(count, output, crypt_key, lut)
-#endif
-	for(i = 0; i < count; i++)
-#endif
-	{
-		memcpy(&output[i],
-		       (*lut)[crypt_key[i][14]][crypt_key[i][15]], 8);
-	}
-#endif
-
-=======
->>>>>>> 6ab65c5e
 	return count;
 }
 
 static int cmp_one(void *binary, int index)
 {
-<<<<<<< HEAD
-	int index;
-
-#ifdef MMX_COEF // allow compiler to optimize
-	for(index=0; index < NBKEYS; index++)
-#else
-	for(index=0; index < count; index++)
-#endif
-		if (((ARCH_WORD*)binary)[0] == ((ARCH_WORD*)output[index])[0])
-			return 1;
-=======
-	if (saved_key[index][14] == ((uchar *)binary)[0] &&
-	    saved_key[index][15] == ((uchar *)binary)[1]) {
+	if (crypt_key[index][14] == ((uchar *)binary)[0] &&
+	    crypt_key[index][15] == ((uchar *)binary)[1]) {
 		DES_key_schedule ks;
 		DES_cblock computed_binary;
-
-		setup_des_key(saved_key[index], &ks);
+#ifdef MMX_COEF
+		int i;
+
+		for (i = 0; i < 2; i++)
+			((ARCH_WORD_32*)crypt_key[index])[i] = *(ARCH_WORD_32*)&nthash[GETOUTPOS(4 * i, index)];
+#endif
+
+		setup_des_key(crypt_key[index], &ks);
 		DES_ecb_encrypt((DES_cblock *)challenge, &computed_binary, &ks, DES_ENCRYPT);
 
 		return !memcmp(binary + 2, computed_binary, 8);
 	}
 
->>>>>>> 6ab65c5e
 	return 0;
 }
 
 static int cmp_all(void *binary, int count)
 {
-<<<<<<< HEAD
-	return ((ARCH_WORD*)binary)[0] == ((ARCH_WORD*)output[index])[0];
-=======
 	int index;
 
 	for (index = 0; index < count; index++) {
-		if (saved_key[index][14] == ((uchar *)binary)[0] &&
-		    saved_key[index][15] == ((uchar *)binary)[1])
+		if (crypt_key[index][14] == ((uchar *)binary)[0] &&
+		    crypt_key[index][15] == ((uchar *)binary)[1])
 			goto thorough;
 	}
 
@@ -428,15 +352,14 @@
 
 thorough:
 	for (; index < count; index++) {
-		if (saved_key[index][14] == ((uchar *)binary)[0] &&
-		    saved_key[index][15] == ((uchar *)binary)[1] &&
+		if (crypt_key[index][14] == ((uchar *)binary)[0] &&
+		    crypt_key[index][15] == ((uchar *)binary)[1] &&
 		    cmp_one(binary, index))
 			return 1;
 	}
 
 out:
 	return 0;
->>>>>>> 6ab65c5e
 }
 
 static int cmp_exact(char *source, int index)
@@ -446,9 +369,10 @@
 #ifdef MMX_COEF
 	int i;
 
-	for (i = 0; i < 4; i++)
+	for (i = 2; i < 4; i++)
 		((ARCH_WORD_32*)crypt_key[index])[i] = *(ARCH_WORD_32*)&nthash[GETOUTPOS(4 * i, index)];
 #endif
+
 	/* Hash is NULL padded to 21-bytes (postponed until now) */
 	memset(&crypt_key[index][16], 0, 5);
 
@@ -456,11 +380,11 @@
 	   Use each key to DES encrypt challenge
 	   Concatenate output to for 24-byte NTLM response */
 	setup_des_key(crypt_key[index], &ks);
+	DES_ecb_encrypt((DES_cblock*)challenge, (DES_cblock*)binary, &ks, DES_ENCRYPT);
+	setup_des_key(&crypt_key[index][7], &ks);
 	DES_ecb_encrypt((DES_cblock*)challenge, (DES_cblock*)&binary[8], &ks, DES_ENCRYPT);
-	setup_des_key(&crypt_key[index][7], &ks);
+	setup_des_key(&crypt_key[index][14], &ks);
 	DES_ecb_encrypt((DES_cblock*)challenge, (DES_cblock*)&binary[16], &ks, DES_ENCRYPT);
-	setup_des_key(&crypt_key[index][14], &ks);
-	DES_ecb_encrypt((DES_cblock*)challenge, (DES_cblock*)binary, &ks, DES_ENCRYPT);
 
 	return !memcmp(binary, get_binary(source) + 2, FULL_BINARY_SIZE - 2);
 }
@@ -470,44 +394,29 @@
 	static uchar *binary_salt;
 	int i;
 
-	if (!binary_salt) binary_salt = mem_alloc(SALT_SIZE);
+	if (!binary_salt) binary_salt = mem_alloc_tiny(SALT_SIZE, MEM_ALIGN_WORD);
 
 	if (ciphertext[25] == '$') {
 		// Server challenge
 		ciphertext += 9;
-		for (i = 0; i < BARE_SALT_SIZE; ++i)
+		for (i = 0; i < SALT_SIZE; ++i)
 			binary_salt[i] = (atoi16[ARCH_INDEX(ciphertext[i*2])] << 4) + atoi16[ARCH_INDEX(ciphertext[i*2+1])];
 	} else {
-		uchar es_salt[2*BARE_SALT_SIZE], k1[2*BARE_SALT_SIZE];
+		uchar es_salt[2*SALT_SIZE], k1[2*SALT_SIZE];
 		MD5_CTX ctx;
 
 		ciphertext += 9;
 		// Extended Session Security,
 		// Concatenate Server & Client challenges
-		for (i = 0;i < 2 * BARE_SALT_SIZE; ++i)
+		for (i = 0;i < 2 * SALT_SIZE; ++i)
 			es_salt[i] = (atoi16[ARCH_INDEX(ciphertext[i*2])] << 4) + atoi16[ARCH_INDEX(ciphertext[i*2+1])];
 
 		// MD5 the concatenated challenges, result is our key
 		MD5_Init(&ctx);
 		MD5_Update(&ctx, es_salt, 16);
 		MD5_Final((void*)k1, &ctx);
-		memcpy(binary_salt, k1, BARE_SALT_SIZE); // but only 8 bytes of it
-	}
-
-	{
-		uchar key[7] = {0, 0, 0, 0, 0, 0, 0};
-		DES_key_schedule ks;
-		DES_cblock (*lut)[0x100][0x100] = (void *)(binary_salt + BARE_SALT_SIZE);
-		int i, j;
-
-		for (i = 0; i < 0x100; i++)
-			for (j = 0; j < 0x100; j++) {
-				key[0] = i; key[1] = j;
-				setup_des_key(key, &ks);
-				DES_ecb_encrypt((DES_cblock *)binary_salt, &(*lut)[i][j], &ks, DES_ENCRYPT);
-			}
-	}
-
+		memcpy(binary_salt, k1, SALT_SIZE); // but only 8 bytes of it
+	}
 	return (void*)binary_salt;
 }
 
@@ -516,7 +425,6 @@
 	challenge = salt;
 }
 
-<<<<<<< HEAD
 // ISO-8859-1 to UCS-2, directly into vector key buffer
 static void netntlm_set_key(char *_key, int index)
 {
@@ -631,49 +539,11 @@
 		saved_key_length[index] = strlen16(saved_key[index]);
 #endif
 	keys_prepared = 0;
-=======
-static void netntlm_set_key(char *key, int index)
-{
-	saved_len[index] = strlen(key);
-	memcpy(saved_plain[index], key, saved_len[index] + 1);
-	keys_prepared = 0;
-}
-
-static char *get_key(int index)
-{
-	return saved_plain[index];
-}
-
-static int salt_hash(void *salt)
-{
-	return *(ARCH_WORD_32 *)salt & (SALT_HASH_SIZE - 1);
-}
-
-static int binary_hash_0(void *binary)
-{
-	return *(uchar *)binary & 0xF;
-}
-
-static int binary_hash_1(void *binary)
-{
-	return *(uchar *)binary & 0xFF;
-}
-
-static int binary_hash_2(void *binary)
-{
-	return *(unsigned short *)binary & 0xFFF;
-}
-
-static int binary_hash_3(void *binary)
-{
-	return *(unsigned short *)binary & 0xFFFF;
->>>>>>> 6ab65c5e
 }
 
 // UTF-8 to UCS-2, directly into vector key buffer
 static void set_key_utf8(char *_key, int index)
 {
-<<<<<<< HEAD
 #ifdef MMX_COEF
 	const UTF8 *source = (UTF8*)_key;
 	unsigned int *keybuf_word = (unsigned int*)&saved_key[GETPOS(0, index)];
@@ -774,25 +644,11 @@
 		saved_key_length[index] = strlen16(saved_key[index]);
 #endif
 	keys_prepared = 0;
-=======
-	return saved_key[index][14] & 0xF;
-}
-
-static int get_hash_1(int index)
-{
-	return saved_key[index][14] & 0xFF;
-}
-
-static int get_hash_2(int index)
-{
-	return *(unsigned short *)&saved_key[index][14] & 0xFFF;
->>>>>>> 6ab65c5e
 }
 
 // Get the key back from the key buffer, from UCS-2
 static char *get_key(int index)
 {
-<<<<<<< HEAD
 #ifdef MMX_COEF
 	unsigned int *keybuf_word = (unsigned int*)&saved_key[GETPOS(0, index)];
 	static UTF16 key[PLAINTEXT_LENGTH + 1];
@@ -837,25 +693,45 @@
 	return *(ARCH_WORD_32 *)salt & (SALT_HASH_SIZE - 1);
 }
 
-static int binary_hash_0(void *binary) { return *(ARCH_WORD_32 *)binary & 0xF; }
-static int binary_hash_1(void *binary) { return *(ARCH_WORD_32 *)binary & 0xFF; }
-static int binary_hash_2(void *binary) { return *(ARCH_WORD_32 *)binary & 0xFFF; }
-static int binary_hash_3(void *binary) { return *(ARCH_WORD_32 *)binary & 0xFFFF; }
-static int binary_hash_4(void *binary) { return *(ARCH_WORD_32 *)binary & 0xFFFFF; }
-static int binary_hash_5(void *binary) { return *(ARCH_WORD_32 *)binary & 0xFFFFFF; }
-static int binary_hash_6(void *binary) { return *(ARCH_WORD_32 *)binary & 0x7FFFFFF; }
-
-static int get_hash_0(int index) { return *(ARCH_WORD_32 *)output[index] & 0xF; }
-static int get_hash_1(int index) { return *(ARCH_WORD_32 *)output[index] & 0xFF; }
-static int get_hash_2(int index) { return *(ARCH_WORD_32 *)output[index] & 0xFFF; }
-static int get_hash_3(int index) { return *(ARCH_WORD_32 *)output[index] & 0xFFFF; }
-static int get_hash_4(int index) { return *(ARCH_WORD_32 *)output[index] & 0xFFFFF; }
-static int get_hash_5(int index) { return *(ARCH_WORD_32 *)output[index] & 0xFFFFFF; }
-static int get_hash_6(int index) { return *(ARCH_WORD_32 *)output[index] & 0x7FFFFFF; }
-=======
-	return *(unsigned short *)&saved_key[index][14] & 0xFFFF;
-}
->>>>>>> 6ab65c5e
+static int binary_hash_0(void *binary)
+{
+	return *(uchar *)binary & 0xF;
+}
+
+static int binary_hash_1(void *binary)
+{
+	return *(uchar *)binary & 0xFF;
+}
+
+static int binary_hash_2(void *binary)
+{
+	return *(unsigned short *)binary & 0xFFF;
+}
+
+static int binary_hash_3(void *binary)
+{
+	return *(unsigned short *)binary & 0xFFFF;
+}
+
+static int get_hash_0(int index)
+{
+	return crypt_key[index][14] & 0xF;
+}
+
+static int get_hash_1(int index)
+{
+	return crypt_key[index][14] & 0xFF;
+}
+
+static int get_hash_2(int index)
+{
+	return ((unsigned short *)&crypt_key[index])[7] & 0xFFF;
+}
+
+static int get_hash_3(int index)
+{
+	return ((unsigned short *)&crypt_key[index])[7] & 0xFFFF;
+}
 
 struct fmt_main fmt_NETNTLM = {
 	{
@@ -893,7 +769,7 @@
 			binary_hash_3,
 			NULL,
 			NULL,
-			NULL,
+			NULL
 		},
 		salt_hash,
 		set_salt,
@@ -908,7 +784,7 @@
 			get_hash_3,
 			NULL,
 			NULL,
-			NULL,
+			NULL
 		},
 		cmp_all,
 		cmp_one,
