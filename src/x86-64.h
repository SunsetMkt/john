--- conflicted
+++ resolved
@@ -22,16 +22,6 @@
 #define ARCH_ALLOWS_UNALIGNED		1
 #define ARCH_INDEX(x)			((unsigned int)(unsigned char)(x))
 
-<<<<<<< HEAD
-#if defined(__CYGWIN32__) || defined(__BEOS__) || defined(__MINGW32__) || defined(_MSC_VER) || (defined(AMDAPPSDK) && defined(HAVE_OPENCL))
-#define OS_TIMER			0
-#else
-#define OS_TIMER			1
-#endif
-#define OS_FLOCK			1
-
-=======
->>>>>>> dfef98e2
 #define CPU_DETECT			0
 
 #ifdef __XOP__
