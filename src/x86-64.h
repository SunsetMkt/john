/*
 * This file is part of John the Ripper password cracker,
 * Copyright (c) 2003,2006,2008,2010,2011,2015 by Solar Designer
 *
 * ...with a trivial change in the jumbo patch, by Alain Espinosa.
 *
 * Redistribution and use in source and binary forms, with or without
 * modification, are permitted.
 *
 * There's ABSOLUTELY NO WARRANTY, express or implied.
 */

/*
 * Architecture specific parameters for x86-64.
 */

#ifndef _JOHN_ARCH_H
#define _JOHN_ARCH_H

#if AC_BUILT
#include "autoconfig.h"
#else
#if defined(__ILP32__) || defined(_WIN64) || defined (__LLP64__) || \
	(defined(__SIZE_OF_LONG__) && __SIZEOF_LONG__ == 4)
#define ARCH_WORD			long long
#else
#define ARCH_WORD			long
#endif
#define ARCH_SIZE			8
#define ARCH_BITS			64
#define ARCH_BITS_LOG			6
#define ARCH_BITS_STR			"64"
#define ARCH_LITTLE_ENDIAN		1
#define ARCH_INT_GT_32			0
#endif

#if !defined(ARCH_ALLOWS_UNALIGNED)
#define ARCH_ALLOWS_UNALIGNED		1
#endif
#define ARCH_INDEX(x)			((unsigned int)(unsigned char)(x))

#define CPU_DETECT			0

#if !defined(JOHN_NO_SIMD) && defined(__SSE2__)
#define CPU_NAME			"SSE2"
#endif

#if !defined(JOHN_NO_SIMD) && (__SSSE3__ || JOHN_SSSE3)
#undef CPU_DETECT
#define CPU_DETECT			1
#define CPU_REQ				1
#define CPU_REQ_SSSE3			1
#undef CPU_NAME
#define CPU_NAME			"SSSE3"
#if CPU_FALLBACK && !defined(CPU_FALLBACK_BINARY)
#define CPU_FALLBACK_BINARY		"john-non-ssse3"
#define CPU_FALLBACK_BINARY_DEFAULT
#endif
#endif

#if !defined(JOHN_NO_SIMD) && (__SSE4_1__ || JOHN_SSE4_1)
#undef CPU_DETECT
#define CPU_DETECT			1
#define CPU_REQ				1
#define CPU_REQ_SSE4_1			1
#undef CPU_NAME
#define CPU_NAME			"SSE4.1"
#if CPU_FALLBACK && !defined(CPU_FALLBACK_BINARY)
#define CPU_FALLBACK_BINARY		"john-non-sse4.1"
#define CPU_FALLBACK_BINARY_DEFAULT
#endif
#endif

#if !defined(JOHN_NO_SIMD) && (__SSE4_2__ || JOHN_SSE4_2)
#undef CPU_DETECT
#define CPU_DETECT			1
#define CPU_REQ				1
#define CPU_REQ_SSE4_2			1
#undef CPU_NAME
#define CPU_NAME			"SSE4.2"
#if CPU_FALLBACK && !defined(CPU_FALLBACK_BINARY)
#define CPU_FALLBACK_BINARY		"john-non-sse4.2"
#define CPU_FALLBACK_BINARY_DEFAULT
#endif
#endif

#if !defined(JOHN_NO_SIMD) && defined(__XOP__)
#define JOHN_XOP			1
#endif
#if !defined(JOHN_NO_SIMD) && (defined(__AVX__) || defined(JOHN_XOP) || defined(JOHN_AVX2))
#define JOHN_AVX			1
#endif

#define DES_ASM				0
#define DES_128K			0
#define DES_X2				0
#define DES_MASK			1
#define DES_SCALE			1
#define DES_EXTB			1
#define DES_COPY			0
#define DES_BS				1
#if defined(JOHN_NO_SIMD) || !defined(__SSE2__)
#define DES_BS_VECTOR			0
#define DES_BS_ALGORITHM_NAME		"DES 64/64"
#elif !defined(JOHN_NO_SIMD) && defined(JOHN_AVX) && (defined(__GNUC__) || defined(_OPENMP))
/*
 * Require gcc for AVX/XOP because DES_bs_all is aligned in a gcc-specific way,
 * except in OpenMP-enabled builds, where it's aligned by different means.
 */
#undef CPU_DETECT
#define CPU_DETECT			1
#define CPU_REQ				1
#define CPU_REQ_AVX			1
#undef CPU_NAME
#define CPU_NAME			"AVX"
#if CPU_FALLBACK && !defined(CPU_FALLBACK_BINARY)
#define CPU_FALLBACK_BINARY		"john-non-avx"
#define CPU_FALLBACK_BINARY_DEFAULT
#endif
#define DES_BS_ASM			0
#if 0
/* 512-bit as 2x256 */
#define DES_BS_VECTOR			8
#if defined(JOHN_XOP) && defined(__GNUC__)
/* Require gcc for 256-bit XOP because of __builtin_ia32_vpcmov_v8sf256() */
#undef DES_BS
#define DES_BS				3
#define DES_BS_ALGORITHM_NAME		"DES 256/256 X2 XOP"
#else
#define DES_BS_ALGORITHM_NAME		"DES 256/256 X2 AVX"
#endif
#elif 0
/* 384-bit as 256+128 */
#define DES_BS_VECTOR_SIZE		8
#define DES_BS_VECTOR			6
#if defined(JOHN_XOP) && defined(__GNUC__)
/* Require gcc for 256-bit XOP because of __builtin_ia32_vpcmov_v8sf256() */
#undef DES_BS
#define DES_BS				3
#define DES_BS_ALGORITHM_NAME		"DES 256/256 XOP + 128/128 XOP"
#else
#define DES_BS_ALGORITHM_NAME		"DES 256/256 AVX + 128/128 AVX"
#endif
#elif 0
/* 384-bit as 256+64+64 */
#define DES_BS_NO_AVX128
#define DES_BS_VECTOR_SIZE		8
#define DES_BS_VECTOR			6
#define DES_BS_ALGORITHM_NAME		"DES 256/256 AVX + 64/64 MMX + 64/64"
#elif 0
/* 320-bit as 256+64 MMX */
#define DES_BS_VECTOR_SIZE		8
#define DES_BS_VECTOR			5
#define DES_BS_ALGORITHM_NAME		"DES 256/256 AVX + 64/64 MMX"
#elif 0
/* 320-bit as 256+64 */
#define DES_BS_NO_MMX
#define DES_BS_VECTOR_SIZE		8
#define DES_BS_VECTOR			5
<<<<<<< HEAD
#define DES_BS_ALGORITHM_NAME		"DES 256/256 AVX-16 + 64/64"
#elif __AVX2__ || JOHN_AVX2
/* 256-bit as 1x256 */
#define DES_BS_VECTOR			4
#undef CPU_NAME
#define CPU_NAME			"AVX2"
#define CPU_DETECT			1
#define CPU_REQ				1
#define CPU_REQ_AVX2			1
#if CPU_FALLBACK && !defined(CPU_FALLBACK_BINARY)
#define CPU_FALLBACK_BINARY		"john-non-avx2"
#define CPU_FALLBACK_BINARY_DEFAULT
=======
#define DES_BS_ALGORITHM_NAME		"DES 256/256 AVX + 64/64"
#elif 0
/* 256-bit as 1x256 */
#define DES_BS_VECTOR			4
#if defined(JOHN_XOP) && defined(__GNUC__)
/* Require gcc for 256-bit XOP because of __builtin_ia32_vpcmov_v8sf256() */
#undef DES_BS
#define DES_BS				3
#define DES_BS_ALGORITHM_NAME		"DES 256/256 XOP"
#else
#define DES_BS_ALGORITHM_NAME		"DES 256/256 AVX"
>>>>>>> 84abe351
#endif
#define DES_BS_ALGORITHM_NAME		"DES 256/256 AVX2-16"
#elif 0
/* 256-bit as 2x128 */
#define DES_BS_NO_AVX256
#define DES_BS_VECTOR			4
#ifdef JOHN_XOP
#undef DES_BS
#define DES_BS				3
#define DES_BS_ALGORITHM_NAME		"DES 128/128 X2 XOP"
#else
#define DES_BS_ALGORITHM_NAME		"DES 128/128 X2 AVX"
#endif
#else
/* 128-bit */
#define DES_BS_VECTOR			2
#ifdef JOHN_XOP
#undef DES_BS
#define DES_BS				3
#define DES_BS_ALGORITHM_NAME		"DES 128/128 XOP"
#else
#define DES_BS_ALGORITHM_NAME		"DES 128/128 AVX"
#endif
#endif
#elif !defined(JOHN_NO_SIMD) && (defined(__SSE2__) && defined(_OPENMP))
#define DES_BS_ASM			0
#if 1
#define DES_BS_VECTOR			2
#define DES_BS_ALGORITHM_NAME		"DES 128/128 SSE2"
#elif 0
#define DES_BS_VECTOR			3
#define DES_BS_VECTOR_SIZE		4
#define DES_BS_ALGORITHM_NAME		"DES 128/128 SSE2 + 64/64 MMX"
#elif 0
#define DES_BS_NO_MMX
#define DES_BS_VECTOR			3
#define DES_BS_VECTOR_SIZE		4
#define DES_BS_ALGORITHM_NAME		"DES 128/128 SSE2 + 64/64"
#elif 0
#define DES_BS_NO_MMX
#define DES_BS_VECTOR			4
#define DES_BS_ALGORITHM_NAME		"DES 128/128 X2 SSE2"
#else
#define DES_BS_VECTOR			4
#define DES_BS_ALGORITHM_NAME		"DES 128/128 SSE2 + 64/64 MMX + 64/64"
#endif
#else
#define DES_BS_ASM			1
#define DES_BS_VECTOR			2
#define DES_BS_ALGORITHM_NAME		"DES 128/128 SSE2"
#endif
#define DES_BS_EXPAND			1

#if !defined(JOHN_NO_SIMD) && CPU_DETECT && DES_BS == 3
#define CPU_REQ_XOP			1
#undef CPU_NAME
#define CPU_NAME			"XOP"
#ifdef CPU_FALLBACK_BINARY_DEFAULT
#undef CPU_FALLBACK_BINARY
#define CPU_FALLBACK_BINARY		"john-non-xop"
#endif
#endif

#if !defined(JOHN_NO_SIMD) && (__AVX512F__ || JOHN_AVX512F)
#undef DES_BS_VECTOR
#define DES_BS_VECTOR			8
#undef DES_BS_ALGORITHM_NAME
#define DES_BS_ALGORITHM_NAME		"DES 512/512 AVX-512"
#undef CPU_DETECT
#define CPU_DETECT			1
#define CPU_REQ				1
#define CPU_REQ_AVX512F			1
#undef CPU_NAME
#define CPU_NAME			"AVX512F"
#if CPU_FALLBACK && !defined(CPU_FALLBACK_BINARY)
#define CPU_FALLBACK_BINARY		"john-non-avx512f"
#define CPU_FALLBACK_BINARY_DEFAULT
#endif
#endif

#if !defined(JOHN_NO_SIMD) && (__AVX512BW__ || JOHN_AVX512BW)
#undef CPU_DETECT
#define CPU_DETECT			1
#define CPU_REQ				1
#define CPU_REQ_AVX512BW			1
#undef CPU_NAME
#define CPU_NAME			"AVX512BW"
#if CPU_FALLBACK && !defined(CPU_FALLBACK_BINARY)
#define CPU_FALLBACK_BINARY		"john-non-avx512bw"
#define CPU_FALLBACK_BINARY_DEFAULT
#endif
#endif

#define MD5_ASM				0
#define MD5_X2				1
#define MD5_IMM				1

#ifdef __GNUC__
#define GCC_VERSION			(__GNUC__ * 10000 \
			 + __GNUC_MINOR__ * 100 \
			 + __GNUC_PATCHLEVEL__)
#endif

#ifdef __SSE2__

#if !defined(JOHN_NO_SIMD)

#if __AVX512F__
#define SIMD_COEF_32 16
#define SIMD_COEF_64 8
#elif __AVX2__
#define SIMD_COEF_32 8
#define SIMD_COEF_64 4
#elif __SSE2__
#define SIMD_COEF_32 4
#define SIMD_COEF_64 2
#elif __MMX__
#define SIMD_COEF_32 2
#define SIMD_COEF_64 1
#endif

#ifndef SIMD_PARA_MD4
#if defined(__INTEL_COMPILER)
#define SIMD_PARA_MD4			3
#elif defined(__clang__)
#define SIMD_PARA_MD4			4
#elif defined(__llvm__)
#define SIMD_PARA_MD4			3
#elif defined(__GNUC__) && GCC_VERSION < 40405	// 4.4.5
#define SIMD_PARA_MD4			1
#elif defined(__GNUC__) && GCC_VERSION < 40500	// 4.5.0
#define SIMD_PARA_MD4			3
#elif defined(__GNUC__) && (GCC_VERSION < 40600 || defined(__XOP__)) // 4.6.0
#define SIMD_PARA_MD4			2
#else
#define SIMD_PARA_MD4			3
#endif
#endif

#ifndef SIMD_PARA_MD5
#if defined(__INTEL_COMPILER)
#define SIMD_PARA_MD5			3
#elif defined(__clang__)
#define SIMD_PARA_MD5			5
#elif defined(__llvm__)
#define SIMD_PARA_MD5			3
#elif defined(__GNUC__) && GCC_VERSION == 30406	// 3.4.6
#define SIMD_PARA_MD5			3
#elif defined(__GNUC__) && GCC_VERSION < 40405	// 4.4.5
#define SIMD_PARA_MD5			1
#elif defined(__GNUC__) && GCC_VERSION < 40500	// 4.5.0
#define SIMD_PARA_MD5			3
#elif defined(__GNUC__) && (GCC_VERSION < 40600 || defined(__XOP__)) // 4.6.0
#define SIMD_PARA_MD5			2
#else
#define SIMD_PARA_MD5			3
#endif
#endif

#ifndef SIMD_PARA_SHA1
#if defined(__INTEL_COMPILER)
#define SIMD_PARA_SHA1			1
#elif defined(__clang__)
#define SIMD_PARA_SHA1			2
#elif defined(__llvm__)
#define SIMD_PARA_SHA1			2
#elif defined(__GNUC__) && GCC_VERSION < 40504	// 4.5.4
#define SIMD_PARA_SHA1			1
#elif !defined(__AVX__) && defined(__GNUC__) && GCC_VERSION > 40700 // 4.7.0
#define SIMD_PARA_SHA1			1
#else
#define SIMD_PARA_SHA1			1
#endif
#endif

#ifndef SIMD_PARA_SHA256
#if __XOP__
#define SIMD_PARA_SHA256 2
#else
#define SIMD_PARA_SHA256 1
#endif
#endif
#ifndef SIMD_PARA_SHA512
#define SIMD_PARA_SHA512 1
#endif

#define STR_VALUE(arg)			#arg
#define PARA_TO_N(n)			STR_VALUE(n) "x"
#define PARA_TO_MxN(m, n)		STR_VALUE(m) "x" STR_VALUE(n)

#if SIMD_PARA_MD4 > 1
#define MD4_N_STR			PARA_TO_MxN(SIMD_COEF_32, SIMD_PARA_MD4)
#else
#define MD4_N_STR			PARA_TO_N(SIMD_COEF_32)
#endif
#if SIMD_PARA_MD5 > 1
#define MD5_N_STR			PARA_TO_MxN(SIMD_COEF_32, SIMD_PARA_MD5)
#else
#define MD5_N_STR			PARA_TO_N(SIMD_COEF_32)
#endif
#if SIMD_PARA_SHA1 > 1
#define SHA1_N_STR			PARA_TO_MxN(SIMD_COEF_32, SIMD_PARA_SHA1)
#else
#define SHA1_N_STR			PARA_TO_N(SIMD_COEF_32)
#endif
#if SIMD_PARA_SHA256 > 1
#define SHA256_N_STR		PARA_TO_MxN(SIMD_COEF_32, SIMD_PARA_SHA256)
#else
#define SHA256_N_STR		PARA_TO_N(SIMD_COEF_32)
#endif
#if SIMD_PARA_SHA512 > 1
#define SHA512_N_STR		PARA_TO_MxN(SIMD_COEF_64, SIMD_PARA_SHA512)
#else
#define SHA512_N_STR		PARA_TO_N(SIMD_COEF_64)
#endif

#define NT_X86_64

#endif	/* !defined(JOHN_NO_SIMD) */

#define SHA_BUF_SIZ			16

#endif /* __SSE2__ */

#define BF_ASM				0
#define BF_SCALE			1

/*
 * 3x (as opposed to 2x) interleaving provides substantial speedup on Core 2
 * CPUs, as well as slight speedup on some other CPUs.  Unfortunately, it
 * results in lower cumulative performance with multiple concurrent threads or
 * processes on some newer SMT-capable CPUs.  While this has nothing to do with
 * AVX per se, building for AVX implies we do not intend to run on a Core 2
 * (which has at most SSE4.1), so checking for AVX here provides an easy way to
 * avoid this performance regression in AVX-enabled builds.  In multi-binary
 * packages with runtime fallbacks, the AVX-enabled binary would invoke a
 * non-AVX fallback binary from its john.c if run e.g. on a Core 2.  We could
 * check for SSE4.2 rather than AVX here, as SSE4.2 was introduced along with
 * SMT-capable Nehalem microarchitecture CPUs, but apparently those CPUs did
 * not yet exhibit the performance regression with 3x interleaving.  Besides,
 * some newer CPUs capable of SSE4.2 but not AVX happen to lack SMT, so will
 * likely benefit from the 3x interleaving with no adverse effects for the
 * multi-threaded case.
 *
 * In Jumbo, we may get BF_X2 from autoconf (after testing ht cpuid flag).
 */
#ifndef BF_X2
#if !defined(JOHN_NO_SIMD) && __AVX__ && HAVE_HT && _OPENMP
#define BF_X2				1
#else
#define BF_X2				3
#endif
#endif

#endif<|MERGE_RESOLUTION|>--- conflicted
+++ resolved
@@ -157,8 +157,7 @@
 #define DES_BS_NO_MMX
 #define DES_BS_VECTOR_SIZE		8
 #define DES_BS_VECTOR			5
-<<<<<<< HEAD
-#define DES_BS_ALGORITHM_NAME		"DES 256/256 AVX-16 + 64/64"
+#define DES_BS_ALGORITHM_NAME		"DES 256/256 AVX + 64/64"
 #elif __AVX2__ || JOHN_AVX2
 /* 256-bit as 1x256 */
 #define DES_BS_VECTOR			4
@@ -170,21 +169,8 @@
 #if CPU_FALLBACK && !defined(CPU_FALLBACK_BINARY)
 #define CPU_FALLBACK_BINARY		"john-non-avx2"
 #define CPU_FALLBACK_BINARY_DEFAULT
-=======
-#define DES_BS_ALGORITHM_NAME		"DES 256/256 AVX + 64/64"
-#elif 0
-/* 256-bit as 1x256 */
-#define DES_BS_VECTOR			4
-#if defined(JOHN_XOP) && defined(__GNUC__)
-/* Require gcc for 256-bit XOP because of __builtin_ia32_vpcmov_v8sf256() */
-#undef DES_BS
-#define DES_BS				3
-#define DES_BS_ALGORITHM_NAME		"DES 256/256 XOP"
-#else
-#define DES_BS_ALGORITHM_NAME		"DES 256/256 AVX"
->>>>>>> 84abe351
-#endif
-#define DES_BS_ALGORITHM_NAME		"DES 256/256 AVX2-16"
+#endif
+#define DES_BS_ALGORITHM_NAME		"DES 256/256 AVX2"
 #elif 0
 /* 256-bit as 2x128 */
 #define DES_BS_NO_AVX256
