--- conflicted
+++ resolved
@@ -28,17 +28,13 @@
 
 #include "memory.h"
 #include "logger.h"
-<<<<<<< HEAD
 #include "params.h"
 #include "misc.h"
 #include "options.h"
-=======
-#include "misc.h"
->>>>>>> 84abe351
 
 #include "john_mpi.h"
 
-void real_error(char *file, int line)
+void real_error(const char *file, int line)
 {
 #ifndef _JOHN_MISC_NO_LOG
 	log_event("Terminating on error, %s:%d", file, line);
@@ -50,8 +46,7 @@
 	exit(1);
 }
 
-<<<<<<< HEAD
-void real_error_msg(char *file, int line,  char *format, ...)
+void real_error_msg(const char *file, int line,  const char *format, ...)
 {
 	va_list args;
 
@@ -70,10 +65,7 @@
 	real_error(file, line);
 }
 
-void real_pexit(char *file, int line, char *format, ...)
-=======
-void pexit(const char *format, ...)
->>>>>>> 84abe351
+void real_pexit(const char *file, int line, const char *format, ...)
 {
 	va_list args;
 
@@ -156,7 +148,6 @@
 	return res;
 }
 
-<<<<<<< HEAD
 char *fgetll(char *s, size_t size, FILE *stream)
 {
 	size_t len;
@@ -221,13 +212,6 @@
 		}
 
 		cp = new_cp;
-=======
-char *strnfcpy(char *dst, const char *src, int size)
-{
-	char *dptr = dst;
-	const char *sptr = src;
-	int count = size;
->>>>>>> 84abe351
 
 		/* We get an EOF if there is no trailing \n on the last line */
 		if (!fgets(&cp[len], increase, stream))
@@ -304,13 +288,7 @@
 
 char *strnzcpy(char *dst, const char *src, int size)
 {
-<<<<<<< HEAD
 	char *dptr;
-=======
-	char *dptr = dst;
-	const char *sptr = src;
-	int count = size;
->>>>>>> 84abe351
 
 	if (size < 1)
 		return dst;
@@ -324,7 +302,6 @@
 	return dst;
 }
 
-<<<<<<< HEAD
 char *strnzcpylwr(char *dst, const char *src, int size)
 {
 	char *dptr;
@@ -332,13 +309,6 @@
 	if (size < 1)
 		return dst;
 	dptr = dst;
-=======
-char *strnzcat(char *dst, const char *src, int size)
-{
-	char *dptr = dst;
-	const char *sptr = src;
-	int count = size;
->>>>>>> 84abe351
 
 	while (--size) {
 		if (*src >= 'A' && *src <= 'Z') {
