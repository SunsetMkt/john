/*
 * Copyright (c) 2011 Samuele Giovanni Tonon
 * samu at linuxasylum dot net
 * and Copyright (c) 2012, magnum
 * This program comes with ABSOLUTELY NO WARRANTY; express or
 * implied .
 * This is free software, and you are welcome to redistribute it
 * under certain conditions; as expressed here
 * http://www.gnu.org/licenses/gpl-2.0.html
 */

#ifdef HAVE_OPENCL
#define FMT_STRUCT fmt_opencl_rawSHA1

#if FMT_EXTERNS_H
extern struct fmt_main FMT_STRUCT;
#elif FMT_REGISTERS_H
john_register_one(&FMT_STRUCT);
#else

#include <string.h>
#include <assert.h>

#include "arch.h"
#include "params.h"
#include "path.h"
#include "common.h"
#include "formats.h"
#include "common-opencl.h"
#include "config.h"
#include "options.h"
#include "mask_ext.h"
#include "interface.h"

#define FORMAT_LABEL			"Raw-SHA1-opencl"
#define FORMAT_NAME			""
#define ALGORITHM_NAME			"SHA1 OpenCL (inefficient, development use only)"

#define BENCHMARK_COMMENT		""
#define BENCHMARK_LENGTH		-1

#define PLAINTEXT_LENGTH		55 /* Max. is 55 with current kernel */
#define BUFSIZE				((PLAINTEXT_LENGTH+3)/4*4)
#define HASH_LENGTH			(2 * DIGEST_SIZE)
#define CIPHERTEXT_LENGTH		(HASH_LENGTH + TAG_LENGTH)

#define DIGEST_SIZE			20
#define BINARY_SIZE			20
#define BINARY_ALIGN			4
#define SALT_SIZE			0
#define SALT_ALIGN			1

#define MIN_KEYS_PER_CRYPT		1
#define MAX_KEYS_PER_CRYPT		1

#define FORMAT_TAG			"$dynamic_26$"
#define TAG_LENGTH			(sizeof(FORMAT_TAG) - 1)

static cl_mem pinned_saved_keys, pinned_saved_idx, pinned_int_key_loc;
static cl_mem buffer_keys, buffer_idx, buffer_int_keys, buffer_int_key_loc;
static cl_uint *saved_plain, *saved_idx, *saved_int_key_loc;
static int static_gpu_locations[MASK_FMT_INT_PLHDR];

static cl_mem buffer_offset_table, buffer_hash_table, buffer_return_hashes, buffer_hash_ids, buffer_bitmap_dupe, buffer_bitmaps;
static OFFSET_TABLE_WORD *offset_table = NULL;
static cl_uint *loaded_hashes = NULL, num_loaded_hashes, *hash_ids = NULL, *bitmaps = NULL;
static unsigned int hash_table_size, offset_table_size, shift64_ht_sz, shift64_ot_sz, shift128_ht_sz, shift128_ot_sz;
static cl_ulong bitmap_size_bits = 0;

static unsigned int key_idx = 0;
static unsigned int ref_ctr;
static struct fmt_main *self;

<<<<<<< HEAD
#undef MIN
#define MIN(a, b)		(((a) > (b)) ? (b) : (a))
#undef MAX
#define MAX(a, b)		(((a) > (b)) ? (a) : (b))
=======
#define MIN(a, b)               (((a) > (b)) ? (b) : (a))
#define MAX(a, b)               (((a) > (b)) ? (a) : (b))

#define MIN_KEYS_PER_CRYPT      1
#define MAX_KEYS_PER_CRYPT      1
>>>>>>> 97bcfeed

#define STEP                    0
#define SEED                    1024

#define get_power_of_two(v)	\
{				\
	v--;			\
	v |= v >> 1;		\
	v |= v >> 2;		\
	v |= v >> 4;		\
	v |= v >> 8;		\
	v |= v >> 16;		\
	v |= v >> 32;		\
	v++;			\
}

static const char * warn[] = {
	"pass xfer: ", ", index xfer: ", ", key_loc xfer: ",
	 ", fill_buffer_0: ", ", fill_buffer_1: ", ", crypt: ",
	 ", num_cracked xfer: ", ", result xfer: ", ", result_data xfer: "
};

static int crypt_all(int *pcount, struct db_salt *_salt);

//This file contains auto-tuning routine(s). It has to be included after formats definitions.
#include "opencl-autotune.h"
#include "memdbg.h"

static struct fmt_tests tests[] = {
	{"a9993e364706816aba3e25717850c26c9cd0d89d", "abc"},
	{FORMAT_TAG "095bec1163897ac86e393fa16d6ae2c2fce21602", "7850"},
	{"dd3fbb0ba9e133c4fd84ed31ac2e5bc597d61774", "7858"},
	{"207db421a91dc3eb1d976e1925fe97313a1ae0b3", "Skipping and& Dipping__1"},
	{NULL}
};

struct fmt_main FMT_STRUCT;

/* ------- Helper functions ------- */
static size_t get_task_max_work_group_size()
{
	return autotune_get_task_max_work_group_size(FALSE, 0, crypt_kernel);
}

static size_t get_task_max_size()
{
	return 0;
}

static size_t get_default_workgroup()
{
	return 0;
}

static void set_kernel_args()
{
	HANDLE_CLERROR(clSetKernelArg(crypt_kernel, 0, sizeof(buffer_keys), (void *) &buffer_keys), "Error setting argument 1.");
	HANDLE_CLERROR(clSetKernelArg(crypt_kernel, 1, sizeof(buffer_idx), (void *) &buffer_idx), "Error setting argument 2.");
	HANDLE_CLERROR(clSetKernelArg(crypt_kernel, 2, sizeof(buffer_int_key_loc), (void *) &buffer_int_key_loc), "Error setting argument 3.");
	HANDLE_CLERROR(clSetKernelArg(crypt_kernel, 3, sizeof(buffer_int_keys), (void *) &buffer_int_keys), "Error setting argument 4.");
	HANDLE_CLERROR(clSetKernelArg(crypt_kernel, 4, sizeof(buffer_bitmaps), (void *) &buffer_bitmaps), "Error setting argument 5.");
	HANDLE_CLERROR(clSetKernelArg(crypt_kernel, 5, sizeof(buffer_offset_table), (void *) &buffer_offset_table), "Error setting argument 6.");
	HANDLE_CLERROR(clSetKernelArg(crypt_kernel, 6, sizeof(buffer_hash_table), (void *) &buffer_hash_table), "Error setting argument 7.");
	HANDLE_CLERROR(clSetKernelArg(crypt_kernel, 7, sizeof(buffer_return_hashes), (void *) &buffer_return_hashes), "Error setting argument 8.");
	HANDLE_CLERROR(clSetKernelArg(crypt_kernel, 8, sizeof(buffer_hash_ids), (void *) &buffer_hash_ids), "Error setting argument 9.");
	HANDLE_CLERROR(clSetKernelArg(crypt_kernel, 9, sizeof(buffer_bitmap_dupe), (void *) &buffer_bitmap_dupe), "Error setting argument 10.");
}

static void create_clobj(size_t kpc, struct fmt_main *self)
{
	cl_ulong max_alloc_size_bytes = 0;
	cl_ulong cache_size_bytes = 0;

	HANDLE_CLERROR(clGetDeviceInfo(devices[gpu_id], CL_DEVICE_MAX_MEM_ALLOC_SIZE, sizeof(cl_ulong), &max_alloc_size_bytes, 0), "failed to get CL_DEVICE_MAX_MEM_ALLOC_SIZE.");
	HANDLE_CLERROR(clGetDeviceInfo(devices[gpu_id], CL_DEVICE_GLOBAL_MEM_CACHE_SIZE, sizeof(cl_ulong), &cache_size_bytes, 0), "failed to get CL_DEVICE_GLOBAL_MEM_CACHE_SIZE.");

	if (max_alloc_size_bytes & (max_alloc_size_bytes - 1)) {
		get_power_of_two(max_alloc_size_bytes);
		max_alloc_size_bytes >>= 1;
	}
	if (max_alloc_size_bytes >= 536870912) max_alloc_size_bytes = 536870912;
	assert(!(max_alloc_size_bytes & (max_alloc_size_bytes - 1)));

	if (!cache_size_bytes) cache_size_bytes = 1024;

	pinned_saved_keys = clCreateBuffer(context[gpu_id], CL_MEM_READ_ONLY | CL_MEM_ALLOC_HOST_PTR, BUFSIZE * kpc, NULL, &ret_code);
	HANDLE_CLERROR(ret_code, "Error creating page-locked memory pinned_saved_keys.");
	saved_plain = (cl_uint *) clEnqueueMapBuffer(queue[gpu_id], pinned_saved_keys, CL_TRUE, CL_MAP_READ | CL_MAP_WRITE, 0, BUFSIZE * kpc, 0, NULL, NULL, &ret_code);
	HANDLE_CLERROR(ret_code, "Error mapping page-locked memory saved_plain.");

	pinned_saved_idx = clCreateBuffer(context[gpu_id], CL_MEM_READ_ONLY | CL_MEM_ALLOC_HOST_PTR, sizeof(cl_uint) * kpc, NULL, &ret_code);
	HANDLE_CLERROR(ret_code, "Error creating page-locked memory pinned_saved_idx.");
	saved_idx = (cl_uint *) clEnqueueMapBuffer(queue[gpu_id], pinned_saved_idx, CL_TRUE, CL_MAP_READ | CL_MAP_WRITE, 0, sizeof(cl_uint) * kpc, 0, NULL, NULL, &ret_code);
	HANDLE_CLERROR(ret_code, "Error mapping page-locked memory saved_idx.");

	pinned_int_key_loc = clCreateBuffer(context[gpu_id], CL_MEM_READ_ONLY | CL_MEM_ALLOC_HOST_PTR, 4 * kpc, NULL, &ret_code);
	HANDLE_CLERROR(ret_code, "Error creating page-locked memory pinned_int_key_loc.");
	saved_int_key_loc = (cl_uint *) clEnqueueMapBuffer(queue[gpu_id], pinned_int_key_loc, CL_TRUE, CL_MAP_READ | CL_MAP_WRITE, 0, 4 * kpc, 0, NULL, NULL, &ret_code);
	HANDLE_CLERROR(ret_code, "Error mapping page-locked memory saved_int_key_loc.");

	// create and set arguments
	buffer_keys = clCreateBuffer(context[gpu_id], CL_MEM_READ_ONLY, BUFSIZE * kpc, NULL, &ret_code);
	HANDLE_CLERROR(ret_code, "Error creating buffer argument buffer_keys.");

	buffer_idx = clCreateBuffer(context[gpu_id], CL_MEM_READ_ONLY, 4 * kpc, NULL, &ret_code);
	HANDLE_CLERROR(ret_code, "Error creating buffer argument buffer_idx.");

	buffer_int_key_loc = clCreateBuffer(context[gpu_id], CL_MEM_READ_ONLY, sizeof(cl_uint) * kpc, NULL, &ret_code);
	HANDLE_CLERROR(ret_code, "Error creating buffer argument buffer_int_key_loc.");

	buffer_return_hashes = clCreateBuffer(context[gpu_id], CL_MEM_WRITE_ONLY, 2 * sizeof(cl_uint) * num_loaded_hashes, NULL, &ret_code);
	HANDLE_CLERROR(ret_code, "Error creating buffer argument buffer_return_hashes.");

	buffer_hash_ids = clCreateBuffer(context[gpu_id], CL_MEM_READ_WRITE, (3 * num_loaded_hashes + 1) * sizeof(cl_uint), NULL, &ret_code);
	HANDLE_CLERROR(ret_code, "Error creating buffer argument buffer_buffer_hash_ids.");

	buffer_bitmap_dupe = clCreateBuffer(context[gpu_id], CL_MEM_READ_WRITE, (hash_table_size/32 + 1) * sizeof(cl_uint), NULL, &ret_code);
	HANDLE_CLERROR(ret_code, "Error creating buffer argument buffer_bitmap_dupe.");

	buffer_bitmaps = clCreateBuffer(context[gpu_id], CL_MEM_READ_WRITE, max_alloc_size_bytes, NULL, &ret_code);
	HANDLE_CLERROR(ret_code, "Error creating buffer argument buffer_bitmaps.");

	//ref_ctr is used as dummy parameter
	buffer_int_keys = clCreateBuffer(context[gpu_id], CL_MEM_READ_ONLY | CL_MEM_COPY_HOST_PTR, 4 * mask_int_cand.num_int_cand, mask_int_cand.int_cand ? mask_int_cand.int_cand : (void *)&ref_ctr, &ret_code);
	HANDLE_CLERROR(ret_code, "Error creating buffer argument buffer_int_keys.");

	buffer_offset_table = clCreateBuffer(context[gpu_id], CL_MEM_READ_ONLY, offset_table_size * sizeof(OFFSET_TABLE_WORD), NULL, &ret_code);
	HANDLE_CLERROR(ret_code, "Error creating buffer argument buffer_offset_table.");

	buffer_hash_table = clCreateBuffer(context[gpu_id], CL_MEM_READ_ONLY, hash_table_size * sizeof(unsigned int) * 2, NULL, &ret_code);
	HANDLE_CLERROR(ret_code, "Error creating buffer argument buffer_hash_table.");

	set_kernel_args();

	ref_ctr++;
}

static void release_clobj(void)
{
	if (ref_ctr) {
		HANDLE_CLERROR(clEnqueueUnmapMemObject(queue[gpu_id], pinned_saved_keys, saved_plain, 0, NULL, NULL), "Error Unmapping saved_plain.");
		HANDLE_CLERROR(clEnqueueUnmapMemObject(queue[gpu_id], pinned_saved_idx, saved_idx, 0, NULL, NULL), "Error Unmapping saved_idx.");
		HANDLE_CLERROR(clEnqueueUnmapMemObject(queue[gpu_id], pinned_int_key_loc, saved_int_key_loc, 0, NULL, NULL), "Error Unmapping saved_int_key_loc.");
		HANDLE_CLERROR(clFinish(queue[gpu_id]), "Error releasing mappings.");
		HANDLE_CLERROR(clReleaseMemObject(buffer_keys), "Error Releasing buffer_keys.");
		HANDLE_CLERROR(clReleaseMemObject(buffer_idx), "Error Releasing buffer_idx.");
		HANDLE_CLERROR(clReleaseMemObject(buffer_int_key_loc), "Error Releasing buffer_int_key_loc.");
		HANDLE_CLERROR(clReleaseMemObject(buffer_int_keys), "Error Releasing buffer_int_keys.");
		HANDLE_CLERROR(clReleaseMemObject(buffer_return_hashes), "Error Releasing buffer_return_hashes.");
		HANDLE_CLERROR(clReleaseMemObject(buffer_offset_table), "Error Releasing buffer_offset_table.");
		HANDLE_CLERROR(clReleaseMemObject(buffer_hash_table), "Error Releasing buffer_hash_table.");
		HANDLE_CLERROR(clReleaseMemObject(buffer_bitmap_dupe), "Error Releasing buffer_bitmap_dupe.");
		HANDLE_CLERROR(clReleaseMemObject(buffer_bitmaps), "Error Releasing buffer_bitmap.");

		HANDLE_CLERROR(clReleaseMemObject(pinned_saved_idx), "Error Releasing pinned_saved_idx.");
		HANDLE_CLERROR(clReleaseMemObject(pinned_saved_keys), "Error Releasing pinned_saved_keys.");
		HANDLE_CLERROR(clReleaseMemObject(pinned_int_key_loc), "Error Releasing pinned_int_key_loc.");

		ref_ctr--;
	}
}

static void done(void)
{
	release_clobj();

	if (crypt_kernel) {
		HANDLE_CLERROR(clReleaseKernel(crypt_kernel), "Release kernel.");
		HANDLE_CLERROR(clReleaseProgram(program[gpu_id]), "Release Program.");

		crypt_kernel = NULL;
	}

	if (loaded_hashes)
		MEM_FREE(loaded_hashes);
	if (hash_ids)
		MEM_FREE(hash_ids);
	if (bitmaps)
		MEM_FREE(bitmaps);
	if (offset_table)
		MEM_FREE(offset_table);
	if (hash_table_192)
		MEM_FREE(hash_table_192);
}

static void init_kernel(unsigned int num_ld_hashes, char *bitmap_para)
{
	char build_opts[5000];
	int i;
	uint64_t shift128;

	clReleaseKernel(crypt_kernel);

	shift64_ht_sz = (((1ULL << 63) % hash_table_size) * 2) % hash_table_size;
	shift64_ot_sz = (((1ULL << 63) % offset_table_size) * 2) % offset_table_size;

	shift128 = (uint64_t)shift64_ht_sz * shift64_ht_sz;
	shift128_ht_sz = shift128 % hash_table_size;

	shift128 = (uint64_t)shift64_ot_sz * shift64_ot_sz;
	shift128_ot_sz = shift128 % offset_table_size;

	for (i = 0; i < MASK_FMT_INT_PLHDR; i++)
		if (mask_skip_ranges!= NULL && mask_skip_ranges[i] != -1)
			static_gpu_locations[i] = mask_int_cand.int_cpu_mask_ctx->
				ranges[mask_skip_ranges[i]].pos;
		else
			static_gpu_locations[i] = -1;

	sprintf(build_opts, "-D OFFSET_TABLE_SIZE=%u -D HASH_TABLE_SIZE=%u"
		" -D SHIFT64_OT_SZ=%u -D SHIFT64_HT_SZ=%u -D SHIFT128_OT_SZ=%u"
		" -D SHIFT128_HT_SZ=%u -D NUM_LOADED_HASHES=%u"
		" -D NUM_INT_KEYS=%u %s -D IS_STATIC_GPU_MASK=%d -D LOC_0=%d"
#if 1 < MASK_FMT_INT_PLHDR
	" -D LOC_1=%d "
#endif
#if 2 < MASK_FMT_INT_PLHDR
	"-D LOC_2=%d "
#endif
#if 3 < MASK_FMT_INT_PLHDR
	"-D LOC_3=%d"
#endif
	, offset_table_size, hash_table_size, shift64_ot_sz, shift64_ht_sz,
	shift128_ot_sz, shift128_ht_sz, num_ld_hashes,
	mask_int_cand.num_int_cand, bitmap_para, is_static_gpu_mask,
	static_gpu_locations[0]
#if 1 < MASK_FMT_INT_PLHDR
	, static_gpu_locations[1]
#endif
#if 2 < MASK_FMT_INT_PLHDR
	, static_gpu_locations[2]
#endif
#if 3 < MASK_FMT_INT_PLHDR
	, static_gpu_locations[3]
#endif
	);
	opencl_build(gpu_id, build_opts, 0, NULL);
	crypt_kernel = clCreateKernel(program[gpu_id], "sha1", &ret_code);
	HANDLE_CLERROR(ret_code, "Error creating kernel. Double-check kernel name?");
}

static void init(struct fmt_main *_self)
{
	self = _self;
	num_loaded_hashes = 0;
	mask_int_cand_target = 10000;

	opencl_prepare_dev(gpu_id);

	opencl_read_source("$JOHN/kernels/sha1_kernel.cl");
}

static int valid(char *ciphertext, struct fmt_main *self){
	int i;

	if (!strncmp(ciphertext, FORMAT_TAG, TAG_LENGTH))
		ciphertext += TAG_LENGTH;

	if (strlen(ciphertext) != HASH_LENGTH) return 0;
	for (i = 0; i < HASH_LENGTH; i++){
		if (!((('0' <= ciphertext[i]) && (ciphertext[i] <= '9')) ||
			(('a' <= ciphertext[i]) && (ciphertext[i] <= 'f'))
			|| (('A' <= ciphertext[i]) && (ciphertext[i] <= 'F'))))
			return 0;
	}
	return 1;
}

static char *split(char *ciphertext, int index, struct fmt_main *self)
{
	static char out[CIPHERTEXT_LENGTH + 1];

	if (!strncmp(ciphertext, FORMAT_TAG, TAG_LENGTH))
		ciphertext += TAG_LENGTH;

	strncpy(out, FORMAT_TAG, sizeof(out));

	memcpy(&out[TAG_LENGTH], ciphertext, HASH_LENGTH);
	out[CIPHERTEXT_LENGTH] = 0;

	strlwr(&out[TAG_LENGTH]);

	return out;
}

static void *get_binary(char *ciphertext)
{
	static unsigned char *realcipher;
	int i;

	if (!realcipher)
		realcipher = mem_alloc_tiny(DIGEST_SIZE, MEM_ALIGN_WORD);

	ciphertext += TAG_LENGTH;

	for(i=0;i<DIGEST_SIZE;i++)
	{
		realcipher[i] = atoi16[ARCH_INDEX(ciphertext[i*2])]*16 +
			atoi16[ARCH_INDEX(ciphertext[i*2+1])];
	}
	return (void *) realcipher;
}

static int get_hash_0(int index) { return hash_table_192[hash_ids[3 + 3 * index]] & 0xf; }
static int get_hash_1(int index) { return hash_table_192[hash_ids[3 + 3 * index]] & 0xff; }
static int get_hash_2(int index) { return hash_table_192[hash_ids[3 + 3 * index]] & 0xfff; }
static int get_hash_3(int index) { return hash_table_192[hash_ids[3 + 3 * index]] & 0xffff; }
static int get_hash_4(int index) { return hash_table_192[hash_ids[3 + 3 * index]] & 0xfffff; }
static int get_hash_5(int index) { return hash_table_192[hash_ids[3 + 3 * index]] & 0xffffff; }
static int get_hash_6(int index) { return hash_table_192[hash_ids[3 + 3 * index]] & 0x7ffffff; }

static void clear_keys(void)
{
	key_idx = 0;
}

static void set_key(char *_key, int index)
{
	const ARCH_WORD_32 *key = (ARCH_WORD_32*)_key;
	int len = strlen(_key);

	if (mask_int_cand.num_int_cand > 1 && !is_static_gpu_mask) {
		int i;
		saved_int_key_loc[index] = 0;
		for (i = 0; i < MASK_FMT_INT_PLHDR; i++) {
			if (mask_skip_ranges[i] != -1)  {
				saved_int_key_loc[index] |= ((mask_int_cand.
				int_cpu_mask_ctx->ranges[mask_skip_ranges[i]].offset +
				mask_int_cand.int_cpu_mask_ctx->
				ranges[mask_skip_ranges[i]].pos) & 0xff) << (i << 3);
			}
			else
				saved_int_key_loc[index] |= 0x80 << (i << 3);
		}
	}

	saved_idx[index] = (key_idx << 6) | len;

	while (len > 4) {
		saved_plain[key_idx++] = *key++;
		len -= 4;
	}
	if (len)
		saved_plain[key_idx++] = *key & (0xffffffffU >> (32 - (len << 3)));
}

static char *get_key(int index)
{
	static char out[PLAINTEXT_LENGTH + 1];
	int i, len, int_index, t;
	char *key;

	if (hash_ids == NULL || hash_ids[0] == 0 ||
	    index > hash_ids[0] || hash_ids[0] > num_loaded_hashes) {
		t = index;
		int_index = 0;
	}
	else  {
		t = hash_ids[1 + 3 * index];
		int_index = hash_ids[2 + 3 * index];

	}

	if (t > global_work_size) {
		fprintf(stderr, "Get key error! %d %d\n", t, index);
		t = 0;
	}

	len = saved_idx[t] & 63;
	key = (char*)&saved_plain[saved_idx[t] >> 6];

	for (i = 0; i < len; i++)
		out[i] = *key++;
	out[i] = 0;

	if (mask_int_cand.num_int_cand > 1) {
		for (i = 0; i < MASK_FMT_INT_PLHDR && mask_skip_ranges[i] != -1; i++)
			if (is_static_gpu_mask)
				out[static_gpu_locations[i]] =
				mask_int_cand.int_cand[int_index].x[i];
			else
				out[(saved_int_key_loc[t]& (0xff << (i * 8))) >> (i * 8)] =
				mask_int_cand.int_cand[int_index].x[i];
	}

	return out;
}

static void prepare_table(struct db_salt *salt) {
	unsigned int *bin, i;
	struct db_password *pw;

	num_loaded_hashes = (salt->count);

	MEM_FREE(loaded_hashes);
	MEM_FREE(hash_ids);
	MEM_FREE(offset_table);
	MEM_FREE(hash_table_192);

	loaded_hashes = (cl_uint*) mem_alloc(6 * num_loaded_hashes * sizeof(cl_uint));
	hash_ids = (cl_uint*) mem_alloc((3 * num_loaded_hashes + 1) * sizeof(cl_uint));

	pw = salt -> list;
	i = 0;
	do {
		bin = (unsigned int *)pw -> binary;
		// Potential segfault if removed
		if(bin != NULL) {
			loaded_hashes[6 * i] = bin[0];
			loaded_hashes[6 * i + 1] = bin[1];
			loaded_hashes[6 * i + 2] = bin[2];
			loaded_hashes[6 * i + 3] = bin[3];
			loaded_hashes[6 * i + 4] = bin[4];
			loaded_hashes[6 * i + 5] = 0;
			i++ ;
		}
	} while ((pw = pw -> next)) ;

	if(i != (salt->count)) {
		fprintf(stderr,
			"Something went wrong while preparing hashes..Exiting..\n");
		error();
	}

	num_loaded_hashes = create_perfect_hash_table(192, (void *)loaded_hashes,
				num_loaded_hashes,
			        &offset_table,
			        &offset_table_size,
			        &hash_table_size, 0);

	if (!num_loaded_hashes) {
		MEM_FREE(hash_table_192);
		MEM_FREE(offset_table);
		fprintf(stderr, "Failed to create Hash Table for cracking.\n");
		error();
	}
}

/* Use only for smaller bitmaps < 16MB */
static void prepare_bitmap_8(cl_ulong bmp_sz, cl_uint **bitmap_ptr)
{
	unsigned int i;
	MEM_FREE(*bitmap_ptr);
	*bitmap_ptr = (cl_uint*) mem_calloc((bmp_sz >> 2), sizeof(cl_uint));

	for (i = 0; i < num_loaded_hashes; i++) {
		unsigned int bmp_idx =
			(loaded_hashes[6 * i] & 0x0000ffff) & (bmp_sz - 1);
		(*bitmap_ptr)[bmp_idx >> 5] |= (1U << (bmp_idx & 31));

		bmp_idx = (loaded_hashes[6 * i] >> 16) & (bmp_sz - 1);
		(*bitmap_ptr)[(bmp_sz >> 5) + (bmp_idx >> 5)] |=
			(1U << (bmp_idx & 31));

		bmp_idx = (loaded_hashes[6 * i + 1] & 0x0000ffff) & (bmp_sz - 1);
		(*bitmap_ptr)[(bmp_sz >> 4) + (bmp_idx >> 5)] |=
			(1U << (bmp_idx & 31));

		bmp_idx = (loaded_hashes[6 * i + 1] >> 16) & (bmp_sz - 1);
		(*bitmap_ptr)[(bmp_sz >> 5) * 3 + (bmp_idx >> 5)] |=
			(1U << (bmp_idx & 31));

		bmp_idx = (loaded_hashes[6 * i + 2] & 0x0000ffff) & (bmp_sz - 1);
		(*bitmap_ptr)[(bmp_sz >> 3) + (bmp_idx >> 5)] |=
			(1U << (bmp_idx & 31));

		bmp_idx = (loaded_hashes[6 * i + 2] >> 16) & (bmp_sz - 1);
		(*bitmap_ptr)[(bmp_sz >> 5) * 5 + (bmp_idx >> 5)] |=
			(1U << (bmp_idx & 31));

		bmp_idx = (loaded_hashes[6 * i + 3] & 0x0000ffff) & (bmp_sz - 1);
		(*bitmap_ptr)[(bmp_sz >> 5) * 6 + (bmp_idx >> 5)] |=
			(1U << (bmp_idx & 31));

		bmp_idx = (loaded_hashes[6 * i + 3] >> 16) & (bmp_sz - 1);
		(*bitmap_ptr)[(bmp_sz >> 5) * 7 + (bmp_idx >> 5)] |=
			(1U << (bmp_idx & 31));
	}
}

/* Use only for smaller bitmaps < 16MB */
static void prepare_bitmap_4(cl_ulong bmp_sz, cl_uint **bitmap_ptr)
{
	unsigned int i;
	MEM_FREE(*bitmap_ptr);
	*bitmap_ptr = (cl_uint*) mem_calloc((bmp_sz >> 3), sizeof(cl_uint));

	for (i = 0; i < num_loaded_hashes; i++) {
		unsigned int bmp_idx = loaded_hashes[6 * i + 3] & (bmp_sz - 1);
		(*bitmap_ptr)[bmp_idx >> 5] |= (1U << (bmp_idx & 31));

		bmp_idx = loaded_hashes[6 * i + 2] & (bmp_sz - 1);
		(*bitmap_ptr)[(bmp_sz >> 5) + (bmp_idx >> 5)] |=
			(1U << (bmp_idx & 31));

		bmp_idx = loaded_hashes[6 * i + 1] & (bmp_sz - 1);
		(*bitmap_ptr)[(bmp_sz >> 4) + (bmp_idx >> 5)] |=
			(1U << (bmp_idx & 31));

		bmp_idx = loaded_hashes[6 * i] & (bmp_sz - 1);
		(*bitmap_ptr)[(bmp_sz >> 5) * 3 + (bmp_idx >> 5)] |=
			(1U << (bmp_idx & 31));
	}
}

static void prepare_bitmap_1(cl_ulong bmp_sz, cl_uint **bitmap_ptr)
{
	unsigned int i;
	MEM_FREE(*bitmap_ptr);
	*bitmap_ptr = (cl_uint*) mem_calloc((bmp_sz >> 5), sizeof(cl_uint));

	for (i = 0; i < num_loaded_hashes; i++) {
		unsigned int bmp_idx = loaded_hashes[6 * i + 3] & (bmp_sz - 1);
		(*bitmap_ptr)[bmp_idx >> 5] |= (1U << (bmp_idx & 31));
	}
}

static char* select_bitmap(unsigned int num_ld_hashes)
{	static char kernel_params[200];
	cl_ulong max_local_mem_sz_bytes = 0;
	unsigned int cmp_steps = 2, use_local = 0;

	HANDLE_CLERROR(clGetDeviceInfo(devices[gpu_id], CL_DEVICE_LOCAL_MEM_SIZE,
		sizeof(cl_ulong), &max_local_mem_sz_bytes, 0),
		"failed to get CL_DEVICE_LOCAL_MEM_SIZE.");

	if (num_loaded_hashes <= 5100) {
		if (amd_gcn_10(device_info[gpu_id]) ||
			amd_vliw4(device_info[gpu_id]))
			bitmap_size_bits = 512 * 1024;

		else if (amd_gcn_11(device_info[gpu_id]) ||
			max_local_mem_sz_bytes < 16384)
			bitmap_size_bits = 256 * 1024;

		else {
			bitmap_size_bits = 32 * 1024;
			cmp_steps = 4;
			use_local = 1;
		}
	}

	else if (num_loaded_hashes <= 10100) {
		if (amd_gcn_10(device_info[gpu_id]) ||
			amd_vliw4(device_info[gpu_id]))
			bitmap_size_bits = 512 * 1024;

		else if (amd_gcn_11(device_info[gpu_id]) ||
			max_local_mem_sz_bytes < 32768)
			bitmap_size_bits = 256 * 1024;

		else {
			bitmap_size_bits = 64 * 1024;
			cmp_steps = 4;
			use_local = 1;
		}
	}

	else if (num_loaded_hashes <= 20100) {
		if (amd_gcn_10(device_info[gpu_id]))
			bitmap_size_bits = 1024 * 1024;

		else if (amd_gcn_11(device_info[gpu_id]) ||
			max_local_mem_sz_bytes < 32768)
			bitmap_size_bits = 512 * 1024;

		else if (amd_vliw4(device_info[gpu_id])) {
			bitmap_size_bits = 256 * 1024;
			cmp_steps = 4;
		}

		else {
			bitmap_size_bits = 32 * 1024;
			cmp_steps = 8;
			use_local = 1;
		}
	}

	else if (num_loaded_hashes <= 250100)
		bitmap_size_bits = 2048 * 1024;

	else if (num_loaded_hashes <= 1100100) {
		if (!amd_gcn_11(device_info[gpu_id]))
			bitmap_size_bits = 4096 * 1024;

		else
			bitmap_size_bits = 2048 * 1024;
	}

	else if (num_loaded_hashes <= 1500100) {
		bitmap_size_bits = 4096 * 1024 * 2;
		cmp_steps = 1;
	}

	else if (num_loaded_hashes <= 2700100) {
		bitmap_size_bits = 4096 * 1024 * 2 * 2;
		cmp_steps = 1;
	}

	else {
		cl_ulong mult = num_loaded_hashes / 2700100;
		cl_ulong buf_sz;
		bitmap_size_bits = 4096 * 4096;
		get_power_of_two(mult);
		bitmap_size_bits *= mult;
		HANDLE_CLERROR(clGetMemObjectInfo(buffer_bitmaps, CL_MEM_SIZE,
			sizeof(size_t), &buf_sz, NULL),
			"failed to query buffer_bitmaps.");
		if ((bitmap_size_bits >> 3) > buf_sz)
			bitmap_size_bits = buf_sz << 3;
		assert(!(bitmap_size_bits & (bitmap_size_bits - 1)));
		cmp_steps = 1;
	}

	if (cmp_steps == 1)
		prepare_bitmap_1(bitmap_size_bits, &bitmaps);

	else if (cmp_steps <= 4)
		prepare_bitmap_4(bitmap_size_bits, &bitmaps);

	else
		prepare_bitmap_8(bitmap_size_bits, &bitmaps);

	sprintf(kernel_params,
		"-D SELECT_CMP_STEPS=%u"
		" -D BITMAP_SIZE_BITS_LESS_ONE="LLu" -D USE_LOCAL_BITMAPS=%u",
		cmp_steps, (unsigned long long)bitmap_size_bits - 1, use_local);

	bitmap_size_bits *= cmp_steps;

	return kernel_params;
}

static int crypt_all(int *pcount, struct db_salt *salt)
{
	const int count = *pcount;
	static int zero;

	size_t *lws = local_work_size ? &local_work_size : NULL;

	global_work_size = local_work_size ? (count + local_work_size - 1) / local_work_size * local_work_size : count;

	//fprintf(stderr, "%s(%d) lws "Zu" gws "Zu" idx %u int_cand%d\n", __FUNCTION__, count, local_work_size, global_work_size, key_idx, mask_int_cand.num_int_cand);

	// copy keys to the device
	if (key_idx)
		HANDLE_CLERROR(clEnqueueWriteBuffer(queue[gpu_id], buffer_keys, CL_TRUE, 0, 4 * key_idx, saved_plain, 0, NULL, multi_profilingEvent[0]), "failed in clEnqueueWriteBuffer buffer_keys.");

	HANDLE_CLERROR(clEnqueueWriteBuffer(queue[gpu_id], buffer_idx, CL_TRUE, 0, 4 * global_work_size, saved_idx, 0, NULL, multi_profilingEvent[1]), "failed in clEnqueueWriteBuffer buffer_idx.");

	if (!is_static_gpu_mask)
		HANDLE_CLERROR(clEnqueueWriteBuffer(queue[gpu_id], buffer_int_key_loc, CL_TRUE, 0, 4 * global_work_size, saved_int_key_loc, 0, NULL, multi_profilingEvent[2]), "failed in clEnqueueWriteBuffer buffer_int_key_loc.");

	if (get_device_version(gpu_id) >= 120) {
		zero = 0;
		HANDLE_CLERROR(clEnqueueFillBuffer(queue[gpu_id], buffer_hash_ids, &zero, sizeof(cl_uint), 0, sizeof(cl_uint), 0, NULL, multi_profilingEvent[3]), "failed in clEnqueueFillBuffer buffer_hash_ids.");
		HANDLE_CLERROR(clEnqueueFillBuffer(queue[gpu_id], buffer_bitmap_dupe, &zero, sizeof(cl_uint), 0, sizeof(cl_uint) * (hash_table_size/32 + 1), 0, NULL, multi_profilingEvent[4]), "failed in clEnqueueFillBuffer buffer_bitmap_dupe.");
	}

	if (salt != NULL && salt->count > 100 &&
		(num_loaded_hashes - num_loaded_hashes / 10) > salt->count) {
		size_t old_ot_sz_bytes, old_ht_sz_bytes;
		prepare_table(salt);
		init_kernel(salt->count, select_bitmap(salt->count));

		HANDLE_CLERROR(clGetMemObjectInfo(buffer_offset_table, CL_MEM_SIZE, sizeof(size_t), &old_ot_sz_bytes, NULL), "failed to query buffer_offset_table.");

		if (old_ot_sz_bytes < offset_table_size *
			sizeof(OFFSET_TABLE_WORD)) {
			HANDLE_CLERROR(clReleaseMemObject(buffer_offset_table), "Error Releasing buffer_offset_table.");

			buffer_offset_table = clCreateBuffer(context[gpu_id], CL_MEM_READ_ONLY, offset_table_size * sizeof(OFFSET_TABLE_WORD), NULL, &ret_code);
			HANDLE_CLERROR(ret_code, "Error creating buffer argument buffer_offset_table.");
		}

		HANDLE_CLERROR(clGetMemObjectInfo(buffer_hash_table, CL_MEM_SIZE, sizeof(size_t), &old_ht_sz_bytes, NULL), "failed to query buffer_hash_table.");

		if (old_ht_sz_bytes < hash_table_size * sizeof(cl_uint) * 2) {
			HANDLE_CLERROR(clReleaseMemObject(buffer_hash_table), "Error Releasing buffer_hash_table.");
			HANDLE_CLERROR(clReleaseMemObject(buffer_bitmap_dupe), "Error Releasing buffer_bitmap_dupe.");

			buffer_bitmap_dupe = clCreateBuffer(context[gpu_id], CL_MEM_READ_WRITE, (hash_table_size/32 + 1) * sizeof(cl_uint), NULL, &ret_code);
			HANDLE_CLERROR(ret_code, "Error creating buffer argument buffer_bitmap_dupe.");
			buffer_hash_table = clCreateBuffer(context[gpu_id], CL_MEM_READ_ONLY, hash_table_size * sizeof(cl_uint) * 2, NULL, &ret_code);
			HANDLE_CLERROR(ret_code, "Error creating buffer argument buffer_hash_table.");
		}

		HANDLE_CLERROR(clEnqueueWriteBuffer(queue[gpu_id], buffer_bitmaps, CL_TRUE, 0, (bitmap_size_bits >> 3), bitmaps, 0, NULL, NULL), "failed in clEnqueueWriteBuffer buffer_bitmaps.");
		HANDLE_CLERROR(clEnqueueWriteBuffer(queue[gpu_id], buffer_offset_table, CL_TRUE, 0, sizeof(OFFSET_TABLE_WORD) * offset_table_size, offset_table, 0, NULL, NULL), "failed in clEnqueueWriteBuffer buffer_offset_table.");
		HANDLE_CLERROR(clEnqueueWriteBuffer(queue[gpu_id], buffer_hash_table, CL_TRUE, 0, sizeof(cl_uint) * hash_table_size * 2, hash_table_192, 0, NULL, NULL), "failed in clEnqueueWriteBuffer buffer_hash_table.");
		set_kernel_args();
	}

	HANDLE_CLERROR(clEnqueueNDRangeKernel(queue[gpu_id], crypt_kernel, 1, NULL, &global_work_size, lws, 0, NULL, multi_profilingEvent[5]), "failed in clEnqueueNDRangeKernel");

	HANDLE_CLERROR(clEnqueueReadBuffer(queue[gpu_id], buffer_hash_ids, CL_TRUE, 0, sizeof(cl_uint), hash_ids, 0, NULL, multi_profilingEvent[6]), "failed in reading back num cracked hashes.");

	if (hash_ids[0] > num_loaded_hashes) {
		fprintf(stderr, "Error, crypt_all kernel.\n");
		error();
	}

	if (hash_ids[0]) {
		HANDLE_CLERROR(clEnqueueReadBuffer(queue[gpu_id], buffer_return_hashes, CL_TRUE, 0, 2 * sizeof(cl_uint) * hash_ids[0], loaded_hashes, 0, NULL, multi_profilingEvent[7]), "failed in reading back return_hashes.");
		HANDLE_CLERROR(clEnqueueReadBuffer(queue[gpu_id], buffer_hash_ids, CL_TRUE, 0, (3 * hash_ids[0] + 1) * sizeof(cl_uint), hash_ids, 0, NULL, multi_profilingEvent[8]), "failed in reading data back hash_ids.");
	}

	*pcount *=  mask_int_cand.num_int_cand;
	return hash_ids[0];
}

static int cmp_all(void *binary, int count)
{
	if (count) return 1;
	return 0;
}

static int cmp_one(void *binary, int index)
{
	return (((unsigned int*)binary)[0] ==
		hash_table_192[hash_ids[3 + 3 * index]]);
}

static int cmp_exact(char *source, int index)
{
	unsigned int *t = (unsigned int *) get_binary(source);

	if (t[2] != loaded_hashes[2 * index])
		return 0;
	if (t[3] != loaded_hashes[2 * index + 1])
		return 0;
	return 1;
}

static void reset(struct db_main *db)
{
	if (db) {
		size_t buffer_size;
		if (ref_ctr > 0)
			release_clobj();

		buffer_size = db->format->params.max_keys_per_crypt;
		num_loaded_hashes = db->salts->count;
		prepare_table(db->salts);
		init_kernel(num_loaded_hashes, select_bitmap(num_loaded_hashes));
		create_clobj(buffer_size, NULL);
		HANDLE_CLERROR(clEnqueueWriteBuffer(queue[gpu_id], buffer_bitmaps, CL_TRUE, 0, (size_t)(bitmap_size_bits >> 3), bitmaps, 0, NULL, NULL), "failed in clEnqueueWriteBuffer buffer_bitmaps.");
		HANDLE_CLERROR(clEnqueueWriteBuffer(queue[gpu_id], buffer_offset_table, CL_TRUE, 0, sizeof(OFFSET_TABLE_WORD) * offset_table_size, offset_table, 0, NULL, NULL), "failed in clEnqueueWriteBuffer buffer_offset_table.");
		HANDLE_CLERROR(clEnqueueWriteBuffer(queue[gpu_id], buffer_hash_table, CL_TRUE, 0, sizeof(cl_uint) * hash_table_size * 2, hash_table_192, 0, NULL, NULL), "failed in clEnqueueWriteBuffer buffer_hash_table.");
	}
	else {
		unsigned int *binary, i = 0;
		char *ciphertext;
		size_t gws_limit;
		unsigned int flag;

		opencl_get_user_preferences(FORMAT_LABEL);
		flag = (options.flags & FLG_MASK_CHK) && !global_work_size;

		gws_limit = MIN((0xf << 22) * 4 / BUFSIZE,
		                get_max_mem_alloc_size(gpu_id) / BUFSIZE);

		while (tests[num_loaded_hashes].ciphertext != NULL)
			num_loaded_hashes++;

		loaded_hashes = (cl_uint*)mem_alloc(6 * sizeof(cl_uint) * num_loaded_hashes);

		while (tests[i].ciphertext != NULL) {
			ciphertext = split(tests[i].ciphertext, 0, &FMT_STRUCT);
			binary = (unsigned int*)get_binary(ciphertext);
			loaded_hashes[6 * i] = binary[0];
			loaded_hashes[6 * i + 1] = binary[1];
			loaded_hashes[6 * i + 2] = binary[2];
			loaded_hashes[6 * i + 3] = binary[3];
			loaded_hashes[6 * i + 4] = binary[4];
			loaded_hashes[6 * i + 5] = 0;
			i++;
		}

		num_loaded_hashes = create_perfect_hash_table(192, (void *)loaded_hashes,
				num_loaded_hashes,
			        &offset_table,
			        &offset_table_size,
			        &hash_table_size, 0);

		if (!num_loaded_hashes) {
			MEM_FREE(hash_table_192);
			MEM_FREE(offset_table);
			fprintf(stderr, "Failed to create Hash Table for self test.\n");
			error();
		}

		hash_ids = (cl_uint*)mem_alloc((3 * num_loaded_hashes + 1) * sizeof(cl_uint));

		init_kernel(num_loaded_hashes, select_bitmap(num_loaded_hashes));

		// Initialize openCL tuning (library) for this format.
		opencl_init_auto_setup(SEED, 0, NULL, warn, 1, self,
		                       create_clobj, release_clobj,
		                       2 * BUFSIZE, gws_limit);

		//Auto tune execution from shared/included code.
		autotune_run(self, 1, gws_limit,
		             (cpu(device_info[gpu_id]) ?
		              500000000ULL : 1000000000ULL));

		if (options.flags & FLG_MASK_CHK) {
			fprintf(stdout, "Using Mask Mode with internal "
			        "candidate generation%s", flag ? "" : "\n");
			if (flag) {
				self->params.max_keys_per_crypt /= 64;
				fprintf(stdout,
				        ", global worksize(GWS) set to %d\n",
				        self->params.max_keys_per_crypt);
			}
		}
		HANDLE_CLERROR(clEnqueueWriteBuffer(queue[gpu_id], buffer_bitmaps, CL_TRUE, 0, (bitmap_size_bits >> 3), bitmaps, 0, NULL, NULL), "failed in clEnqueueWriteBuffer buffer_bitmaps.");
		HANDLE_CLERROR(clEnqueueWriteBuffer(queue[gpu_id], buffer_offset_table, CL_TRUE, 0, sizeof(OFFSET_TABLE_WORD) * offset_table_size, offset_table, 0, NULL, NULL), "failed in clEnqueueWriteBuffer buffer_offset_table.");
		HANDLE_CLERROR(clEnqueueWriteBuffer(queue[gpu_id], buffer_hash_table, CL_TRUE, 0, sizeof(cl_uint) * hash_table_size * 2, hash_table_192, 0, NULL, NULL), "failed in clEnqueueWriteBuffer buffer_hash_table.");
		hash_ids[0] = 0;
	}
}

struct fmt_main FMT_STRUCT = {
	{
		FORMAT_LABEL,
		FORMAT_NAME,
		ALGORITHM_NAME,
		BENCHMARK_COMMENT,
		BENCHMARK_LENGTH,
		0,
		PLAINTEXT_LENGTH,
		BINARY_SIZE,
		BINARY_ALIGN,
		SALT_SIZE,
		SALT_ALIGN,
		MIN_KEYS_PER_CRYPT,
		MAX_KEYS_PER_CRYPT,
		FMT_CASE | FMT_8_BIT | FMT_SPLIT_UNIFIES_CASE,
#if FMT_MAIN_VERSION > 11
		{ NULL },
#endif
		tests
	}, {
		init,
		done,
		reset,
		fmt_default_prepare,
		valid,
		split,
		get_binary,
		fmt_default_salt,
#if FMT_MAIN_VERSION > 11
		{ NULL },
#endif
		fmt_default_source,
		{
			fmt_default_binary_hash_0,
			fmt_default_binary_hash_1,
			fmt_default_binary_hash_2,
			fmt_default_binary_hash_3,
			fmt_default_binary_hash_4,
			fmt_default_binary_hash_5,
			fmt_default_binary_hash_6
		},
		fmt_default_salt_hash,
		NULL,
		fmt_default_set_salt,
		set_key,
		get_key,
		clear_keys,
		crypt_all,
		{
			get_hash_0,
			get_hash_1,
			get_hash_2,
			get_hash_3,
			get_hash_4,
			get_hash_5,
			get_hash_6
		},
		cmp_all,
		cmp_one,
		cmp_exact
	}

};

#endif /* plugin stanza */

#endif /* HAVE_OPENCL */<|MERGE_RESOLUTION|>--- conflicted
+++ resolved
@@ -71,18 +71,13 @@
 static unsigned int ref_ctr;
 static struct fmt_main *self;
 
-<<<<<<< HEAD
 #undef MIN
-#define MIN(a, b)		(((a) > (b)) ? (b) : (a))
+#define MIN(a, b)               (((a) > (b)) ? (b) : (a))
 #undef MAX
-#define MAX(a, b)		(((a) > (b)) ? (a) : (b))
-=======
-#define MIN(a, b)               (((a) > (b)) ? (b) : (a))
 #define MAX(a, b)               (((a) > (b)) ? (a) : (b))
 
 #define MIN_KEYS_PER_CRYPT      1
 #define MAX_KEYS_PER_CRYPT      1
->>>>>>> 97bcfeed
 
 #define STEP                    0
 #define SEED                    1024
