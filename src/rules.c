--- conflicted
+++ resolved
@@ -1,12 +1,8 @@
 /*
  * This file is part of John the Ripper password cracker,
-<<<<<<< HEAD
- * Copyright (c) 1996-99,2003,2005,2009,2010,2012 by Solar Designer
+ * Copyright (c) 1996-99,2003,2005,2009,2010,2015 by Solar Designer
  *
  * With heavy changes in Jumbo, by JimF and magnum
-=======
- * Copyright (c) 1996-99,2003,2005,2009,2010,2015 by Solar Designer
->>>>>>> 2282db28
  */
 
 #include <stdio.h>
