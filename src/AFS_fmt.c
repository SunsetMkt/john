/*
 * This file is part of John the Ripper password cracker,
 * Copyright (c) 1996-2001,2012,2015,2017 by Solar Designer
 *
 * Redistribution and use in source and binary forms, with or without
 * modification, are permitted.
 *
 * There's ABSOLUTELY NO WARRANTY, express or implied.
 */

#include <stdint.h>
#include <string.h>

#include "arch.h"
#include "misc.h"
#include "params.h"
#include "DES_std.h"
#include "common.h"
#include "formats.h"
#include "memdbg.h"

#define FORMAT_LABEL			"AFS"
#define FORMAT_NAME			"Kerberos AFS"
#define FORMAT_TAG			"$K4$"
#define FORMAT_TAG_LEN			(sizeof(FORMAT_TAG)-1)

#define BENCHMARK_COMMENT		""
#define BENCHMARK_LENGTH		8

#define PLAINTEXT_LENGTH		63
#define CIPHERTEXT_LENGTH		20

static struct fmt_tests tests[] = {
	{"$K4$e35e9294ecef926d,0123", "U*U*U*U*"},
	{"$K4$64c7c2aedccd70d6,0123456789", "U*U***U*"},
	{"$K4$d9e985b36268f168,01234567", "U*U***U"},
	{"$K4$b9615786dfb53297,longcellname", "longpassword"},
	{"$K4$a8dc8aeaa2c48a97,", ""},
	{"$K4$dfda85c7619183a2,XXXXXXXX", "XXXXXXXX"},
	{"$K4$e3e59de6f1d5eaf4,cell", "password355"},
	{"$K4$b02cc24aefbc865b,", "thisisaverylongpassword"},
	{NULL}
};

#define ALGORITHM_NAME			DES_STD_ALGORITHM_NAME

#define BINARY_SIZE			(3 * ARCH_SIZE)
#define BINARY_ALIGN			ARCH_SIZE
#define SALT_SIZE			40
#define SALT_ALIGN			1

#define MIN_KEYS_PER_CRYPT		0x80
#define MAX_KEYS_PER_CRYPT		0x100

#define AFS_SALT			"#~..........."	/* An invalid salt */
#define AFS_long_key			"52912979"	/* "kerberos" >> 1 */
#define AFS_long_IV			"kerberos"	/* :-) */

/*
 * They're only using 8 characters of crypt(3) output, effectively reducing
 * the hash size to 48 bits... We are emulating this behavior with bitmasks.
 */
#define AFS_MASK_16			DES_DO_SIZE_FIX(0xFFF9FFF9)
#if ARCH_BITS >= 64
#define AFS_BINARY_MASK \
	(AFS_MASK_16 | ((unsigned ARCH_WORD)AFS_MASK_16 << 32))
#else
#define AFS_BINARY_MASK			AFS_MASK_16
#endif

#define TOTAL_BINARY_MASK		(DES_BINARY_MASK & AFS_BINARY_MASK)

#if ARCH_LITTLE_ENDIAN
#define AFS_swap(x, y) \
	(y) = (x);
#else
#define AFS_swap(x, y) \
{ \
	tmp = (x); \
	tmp = (tmp << 16) | (tmp >> 16); \
	(y) = ((tmp & 0x00FF00FF) << 8) | ((tmp >> 8) & 0x00FF00FF); \
}
#endif

static struct {
	union {
		double dummy;
		DES_binary binary;
	} aligned;
	int is_long;
	char key[PLAINTEXT_LENGTH + 1];
} buffer[MAX_KEYS_PER_CRYPT];

static char cell[SALT_SIZE + 8];
static int cell_length;

static ARCH_WORD AFS_salt_binary;
static union {
	double dummy;
	DES_KS data;
} AFS_long_KS;
static DES_binary AFS_long_IV_binary;

static void init(struct fmt_main *self)
{
	uint32_t block[2];
#if !ARCH_LITTLE_ENDIAN
	uint32_t tmp;
#endif

	DES_std_init();

	AFS_salt_binary = DES_std_get_salt(AFS_SALT);

	DES_raw_set_key(AFS_long_key);
	memcpy(AFS_long_KS.data, DES_KS_current, sizeof(DES_KS));

	memcpy(block, AFS_long_IV, 8);
#if !ARCH_LITTLE_ENDIAN
	AFS_swap(block[0], block[0]);
	AFS_swap(block[1], block[1]);
#endif
	DES_std_set_block(block[0], block[1]);
	memcpy(AFS_long_IV_binary, DES_IV, sizeof(DES_binary));
}

static int valid(char *ciphertext, struct fmt_main *self)
{
	char *pos;
	int index, count;
	unsigned int value;

	if (strncmp(ciphertext, FORMAT_TAG, FORMAT_TAG_LEN)) return 0;

	for (pos = &ciphertext[FORMAT_TAG_LEN]; atoi16l[ARCH_INDEX(*pos)] != 0x7F; pos++);
	if (*pos != ',' || pos - ciphertext != CIPHERTEXT_LENGTH) return 0;

	for (index = 0; index < 16; index += 2) {
		value = atoi16[ARCH_INDEX(ciphertext[index + 4])] << 4;
		value |= atoi16[ARCH_INDEX(ciphertext[index + 5])];

		count = 0;
		if (value)
		do {
			count++;
		} while ((value &= value - 1));

		if (!(count & 1)) return 0;
	}

	return 1;
}

static void *get_binary(char *ciphertext)
{
	static ARCH_WORD out[6];
	char base64[14];
	int known_long;
	int index;
	unsigned int value;

	out[0] = out[1] = 0;
	strcpy(base64, AFS_SALT);
	known_long = 0;
	ciphertext += FORMAT_TAG_LEN;

	for (index = 0; index < 16; index += 2) {
		value = atoi16[ARCH_INDEX(ciphertext[index])] << 4;
		value |= atoi16[ARCH_INDEX(ciphertext[index+1])];

		out[index >> 3] |= (value | 1) << ((index << 2) & 0x18);

		if (atoi64[value >>= 1] == 0x7F)
			known_long = 1;
		else
			base64[(index >> 1) + 2] = value;
	}

	if (known_long)
		out[2] = ~(ARCH_WORD)0;
	else
		memcpy(&out[2], DES_std_get_binary(base64), 16);

	return out;
}

static void *salt(char *ciphertext)
{
	static char out[SALT_SIZE + 1];

	strncpy(out, &ciphertext[21], SALT_SIZE);
	out[SALT_SIZE] = 0;

	return strlwr(out);
}

static int binary_hash_0(void *binary)
{
	if (((ARCH_WORD *)binary)[2] == ~(ARCH_WORD)0)
<<<<<<< HEAD
		return *(ARCH_WORD *)binary & PH_MASK_0;
=======
		return *(ARCH_WORD *)binary & 0xFF;
>>>>>>> 56998765

	return DES_STD_HASH_0(((ARCH_WORD *)binary)[2]);
}

static int binary_hash_1(void *binary)
{
	if (((ARCH_WORD *)binary)[2] == ~(ARCH_WORD)0)
<<<<<<< HEAD
		return *(ARCH_WORD *)binary & PH_MASK_1;

	return DES_STD_HASH_1(((ARCH_WORD *)binary)[2]);
}

static int binary_hash_2(void *binary)
{
	if (((ARCH_WORD *)binary)[2] == ~(ARCH_WORD)0)
		return *(ARCH_WORD *)binary & PH_MASK_2;
=======
		return *(ARCH_WORD *)binary & 0xFFF;
>>>>>>> 56998765

	return DES_STD_HASH_1(((ARCH_WORD *)binary)[2]);
}

static ARCH_WORD to_short_hash(int index)
{
	char base64[14];
	char *ptr;
	int pos, value;

	strcpy(base64, AFS_SALT);
	ptr = &base64[2];

	for (pos = 0; pos < 8; pos++) {
		value = buffer[index].aligned.binary[pos >> 2];
		value >>= ((pos & 3) << 3) + 1;
		value &= 0x7F;

		if (atoi64[value] == 0x7F) return ~(ARCH_WORD)0;
		*ptr++ = value;
	}

	return *DES_std_get_binary(base64);
}

static int get_hash_0(int index)
{
	ARCH_WORD binary;

	if (buffer[index].is_long) {
		if ((binary = to_short_hash(index)) == ~(ARCH_WORD)0)
<<<<<<< HEAD
			return buffer[index].aligned.binary[0] & PH_MASK_0;
=======
			return buffer[index].aligned.binary[0] & 0xFF;
>>>>>>> 56998765
	} else
		binary = buffer[index].aligned.binary[0] & AFS_BINARY_MASK;
	return DES_STD_HASH_0(binary);
}

static int get_hash_1(int index)
{
	ARCH_WORD binary;

	if (buffer[index].is_long) {
		if ((binary = to_short_hash(index)) == ~(ARCH_WORD)0)
<<<<<<< HEAD
			return buffer[index].aligned.binary[0] & PH_MASK_1;
	} else
		binary = buffer[index].aligned.binary[0] & AFS_BINARY_MASK;
	return DES_STD_HASH_1(binary);
}

static int get_hash_2(int index)
{
	ARCH_WORD binary;

	if (buffer[index].is_long) {
		if ((binary = to_short_hash(index)) == ~(ARCH_WORD)0)
			return buffer[index].aligned.binary[0] & PH_MASK_2;
=======
			return buffer[index].aligned.binary[0] & 0xFFF;
>>>>>>> 56998765
	} else
		binary = buffer[index].aligned.binary[0] & AFS_BINARY_MASK;
	return DES_STD_HASH_1(binary);
}

static void set_salt(void *salt)
{
	strnzcpy(cell, salt, SALT_SIZE);
	memset(&cell[cell_length = strlen(cell)], 0, 8);
}

static void set_key(char *key, int index)
{
	strnzcpy(buffer[index].key, key, PLAINTEXT_LENGTH + 1);
}

static char *get_key(int index)
{
	return buffer[index].key;
}

static int crypt_all(int *pcount, struct db_salt *salt)
{
	const int count = *pcount;
	int index, pos, length;
	char xor[8];
	uint32_t space[(PLAINTEXT_LENGTH + SALT_SIZE + 8) / 4 + 1];
	uint32_t *ptr;
	ARCH_WORD space_binary[(PLAINTEXT_LENGTH + SALT_SIZE + 8) / 2 + 1];
	ARCH_WORD *ptr_binary;
	unsigned ARCH_WORD block[2];
	union {
		double dummy;
		DES_binary data;
	} binary;
	uint32_t key[2];
#if !ARCH_LITTLE_ENDIAN
	uint32_t tmp;
#endif

	DES_std_set_salt(AFS_salt_binary);
	memset(DES_IV, 0, sizeof(DES_IV));
	DES_count = 25;

	for (index = 0; index < count; index++)
	if ((length = strlen(buffer[index].key)) > 8)
		buffer[index].is_long = length;
	else {
		buffer[index].is_long = 0;

		memcpy(xor, cell, 8);
		for (pos = 0; pos < 8 && buffer[index].key[pos]; pos++)
			xor[pos] ^= buffer[index].key[pos];

		for (pos = 0; pos < 8; pos++)
			if (!xor[pos]) xor[pos] = 'X';

		DES_std_set_key(xor);
		DES_std_crypt(DES_KS_current, buffer[index].aligned.binary);
	}

	DES_std_set_salt(0);
	DES_count = 1;

	for (index = 0; index < count; index++)
	if ((length = buffer[index].is_long)) {
		memcpy(space, buffer[index].key, length);
		memcpy((char *)space + length, cell, cell_length + 8);

		memcpy(binary.data, AFS_long_IV_binary, sizeof(binary.data));

		length += cell_length;
		ptr = space;
		ptr_binary = space_binary;
		do {
			AFS_swap(*ptr++, block[0]);
			AFS_swap(*ptr++, block[1]);
			DES_std_set_block(block[0], block[1]);

			*ptr_binary++ = DES_IV[0];
			DES_IV[0] ^= binary.data[0];
			*ptr_binary++ = DES_IV[1];
			DES_IV[1] ^= binary.data[1];
#if ARCH_BITS < 64
			*ptr_binary++ = DES_IV[2];
			DES_IV[2] ^= binary.data[2];
			*ptr_binary++ = DES_IV[3];
			DES_IV[3] ^= binary.data[3];
#endif

			DES_std_crypt(AFS_long_KS.data, binary.data);

			length -= 8;
		} while (length > 0);

		DES_std_get_block(binary.data, block);
		AFS_swap(block[0] >> 1, key[0]);
		AFS_swap(block[1] >> 1, key[1]);
		DES_raw_set_key((char *)key);

		length = buffer[index].is_long + cell_length;
		ptr_binary = space_binary;
		do {
			DES_IV[0] = binary.data[0] ^ *ptr_binary++;
			DES_IV[1] = binary.data[1] ^ *ptr_binary++;
#if ARCH_BITS < 64
			DES_IV[2] = binary.data[2] ^ *ptr_binary++;
			DES_IV[3] = binary.data[3] ^ *ptr_binary++;
#endif

			DES_std_crypt(DES_KS_current, binary.data);

			length -= 8;
		} while (length > 0);

		DES_std_get_block(binary.data, block);
		buffer[index].aligned.binary[0] = block[0] | 0x01010101;
		buffer[index].aligned.binary[1] = block[1] | 0x01010101;
	}

	return count;
}

static int cmp_all(void *binary, int count)
{
	int index;

	for (index = 0; index < count; index++)
	if (buffer[index].is_long) {
		if (*(unsigned ARCH_WORD *)binary ==
		    buffer[index].aligned.binary[0])
			return 1;
	} else {
		if (((unsigned ARCH_WORD *)binary)[2] ==
		    (buffer[index].aligned.binary[0] & TOTAL_BINARY_MASK))
			return 1;
	}

	return 0;
}

static int cmp_one(void *binary, int index)
{
	if (buffer[index].is_long)
		return *(unsigned ARCH_WORD *)binary ==
			buffer[index].aligned.binary[0];

	return ((unsigned ARCH_WORD *)binary)[2] ==
		(buffer[index].aligned.binary[0] & TOTAL_BINARY_MASK);
}

static int cmp_exact(char *source, int index)
{
	ARCH_WORD *binary;
	int word;

	binary = get_binary(source);

	if (buffer[index].is_long) {
		if ((unsigned ARCH_WORD)binary[0] !=
		    buffer[index].aligned.binary[0] ||
		    (unsigned ARCH_WORD)binary[1] !=
		    buffer[index].aligned.binary[1])
			return 0;
	} else {
		for (word = 0; word < 16 / DES_SIZE; word++)
		if ((unsigned ARCH_WORD)binary[word + 2] !=
		    (buffer[index].aligned.binary[word] & TOTAL_BINARY_MASK))
			return 0;
	}

	return 1;
}

struct fmt_main fmt_AFS = {
	{
		FORMAT_LABEL,
		FORMAT_NAME,
		ALGORITHM_NAME,
		BENCHMARK_COMMENT,
		BENCHMARK_LENGTH,
		0,
		PLAINTEXT_LENGTH,
		BINARY_SIZE,
		BINARY_ALIGN,
		SALT_SIZE,
		SALT_ALIGN,
		MIN_KEYS_PER_CRYPT,
		MAX_KEYS_PER_CRYPT,
		FMT_CASE | FMT_8_BIT,
		{ NULL },
		{ FORMAT_TAG },
		tests
	}, {
		init,
		fmt_default_done,
		fmt_default_reset,
		fmt_default_prepare,
		valid,
		fmt_default_split,
		get_binary,
		salt,
		{ NULL },
		fmt_default_source,
		{
			binary_hash_0,
			binary_hash_1,
			NULL,
			NULL,
			NULL,
			NULL,
			NULL
		},
		fmt_default_salt_hash,
		NULL,
		set_salt,
		set_key,
		get_key,
		fmt_default_clear_keys,
		crypt_all,
		{
			get_hash_0,
			get_hash_1,
			NULL,
			NULL,
			NULL,
			NULL,
			NULL
		},
		cmp_all,
		cmp_one,
		cmp_exact
	}
};<|MERGE_RESOLUTION|>--- conflicted
+++ resolved
@@ -197,11 +197,7 @@
 static int binary_hash_0(void *binary)
 {
 	if (((ARCH_WORD *)binary)[2] == ~(ARCH_WORD)0)
-<<<<<<< HEAD
 		return *(ARCH_WORD *)binary & PH_MASK_0;
-=======
-		return *(ARCH_WORD *)binary & 0xFF;
->>>>>>> 56998765
 
 	return DES_STD_HASH_0(((ARCH_WORD *)binary)[2]);
 }
@@ -209,19 +205,7 @@
 static int binary_hash_1(void *binary)
 {
 	if (((ARCH_WORD *)binary)[2] == ~(ARCH_WORD)0)
-<<<<<<< HEAD
 		return *(ARCH_WORD *)binary & PH_MASK_1;
-
-	return DES_STD_HASH_1(((ARCH_WORD *)binary)[2]);
-}
-
-static int binary_hash_2(void *binary)
-{
-	if (((ARCH_WORD *)binary)[2] == ~(ARCH_WORD)0)
-		return *(ARCH_WORD *)binary & PH_MASK_2;
-=======
-		return *(ARCH_WORD *)binary & 0xFFF;
->>>>>>> 56998765
 
 	return DES_STD_HASH_1(((ARCH_WORD *)binary)[2]);
 }
@@ -253,11 +237,7 @@
 
 	if (buffer[index].is_long) {
 		if ((binary = to_short_hash(index)) == ~(ARCH_WORD)0)
-<<<<<<< HEAD
 			return buffer[index].aligned.binary[0] & PH_MASK_0;
-=======
-			return buffer[index].aligned.binary[0] & 0xFF;
->>>>>>> 56998765
 	} else
 		binary = buffer[index].aligned.binary[0] & AFS_BINARY_MASK;
 	return DES_STD_HASH_0(binary);
@@ -269,23 +249,7 @@
 
 	if (buffer[index].is_long) {
 		if ((binary = to_short_hash(index)) == ~(ARCH_WORD)0)
-<<<<<<< HEAD
 			return buffer[index].aligned.binary[0] & PH_MASK_1;
-	} else
-		binary = buffer[index].aligned.binary[0] & AFS_BINARY_MASK;
-	return DES_STD_HASH_1(binary);
-}
-
-static int get_hash_2(int index)
-{
-	ARCH_WORD binary;
-
-	if (buffer[index].is_long) {
-		if ((binary = to_short_hash(index)) == ~(ARCH_WORD)0)
-			return buffer[index].aligned.binary[0] & PH_MASK_2;
-=======
-			return buffer[index].aligned.binary[0] & 0xFFF;
->>>>>>> 56998765
 	} else
 		binary = buffer[index].aligned.binary[0] & AFS_BINARY_MASK;
 	return DES_STD_HASH_1(binary);
