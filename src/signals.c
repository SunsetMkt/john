--- conflicted
+++ resolved
@@ -2,14 +2,12 @@
  * This file is part of John the Ripper password cracker,
  * Copyright (c) 1996-2003,2006,2010,2013 by Solar Designer
  *
-<<<<<<< HEAD
- * ...with changes in the jumbo patch for mingw and MSC, by JimF.
-=======
+ * ...with changes in the jumbo patch, by JimF and magnum.
+ *
  * Redistribution and use in source and binary forms, with or without
  * modification, are permitted.
  *
  * There's ABSOLUTELY NO WARRANTY, express or implied.
->>>>>>> 2e21c3f7
  */
 
 #define _XOPEN_SOURCE 500 /* for setitimer(2) and siginterrupt(3) */
