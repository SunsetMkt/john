/*
 * This file is part of John the Ripper password cracker,
<<<<<<< HEAD
 * Copyright (c) 1996-2003,2006,2010 by Solar Designer
 *
 * ...with changes in the jumbo patch for mingw and MSC, by JimF.
=======
 * Copyright (c) 1996-2003,2006,2010,2013 by Solar Designer
>>>>>>> 3edd74be
 */

#ifdef HAVE_MPI
#include "john-mpi.h"
#endif
#if defined (__MINGW32__) || defined (_MSC_VER)
#define __CYGWIN32__
#define SIGALRM SIGFPE
#define SIGHUP SIGILL
#endif

#define _XOPEN_SOURCE 500 /* for setitimer(2) and siginterrupt(3) */

#ifdef __ultrix__
#define __POSIX
#define _POSIX_SOURCE
#endif

#ifdef _SCO_C_DIALECT
#include <limits.h>
#endif
#include <stdio.h>
#if !defined (_MSC_VER)
#include <sys/time.h>
#include <unistd.h>
#endif
#include <stdlib.h>
#include <string.h>
#include <signal.h>
#include <errno.h>

#ifdef __DJGPP__
#include <dos.h>
#endif

#ifdef __CYGWIN32__
#include <windows.h>
#endif

#include "arch.h"
#include "misc.h"
#include "params.h"
#include "tty.h"
#include "options.h"
#include "config.h"
#include "options.h"
#include "bench.h"
#include "status.h"

volatile int event_pending = 0;
volatile int event_abort = 0, event_save = 0, event_status = 0;
volatile int event_ticksafety = 0;

<<<<<<< HEAD
volatile int timer_abort = -1, timer_status = -1;
=======
int *sig_pids = NULL;

>>>>>>> 3edd74be
static int timer_save_interval, timer_save_value;
static clock_t timer_ticksafety_interval, timer_ticksafety_value;

#if !OS_TIMER

#include <time.h>
#if !defined (__MINGW32__) && !defined (_MSC_VER)
#include <sys/times.h>
#endif

static clock_t timer_emu_interval = 0;
static unsigned int timer_emu_count = 0, timer_emu_max = 0;

void sig_timer_emu_init(clock_t interval)
{
	timer_emu_interval = interval;
	timer_emu_count = 0; timer_emu_max = 0;
}

void sig_timer_emu_tick(void)
{
	static clock_t last = 0;
	clock_t current;
#if !defined (__MINGW32__) && !defined (_MSC_VER)
	struct tms buf;
#endif

	if (++timer_emu_count < timer_emu_max) return;

#if defined (__MINGW32__) || defined (_MSC_VER)
	current = clock();
#else
	current = times(&buf);
#endif

	if (!last) {
		last = current;
		return;
	}

	if (current - last < timer_emu_interval && current >= last) {
		timer_emu_max += timer_emu_max + 1;
		return;
	}

	last = current;
	timer_emu_count = 0;
	timer_emu_max >>= 1;

	raise(SIGALRM);
}

#endif

static void sig_install_update(void);

static void sig_handle_update(int signum)
{
	event_save = event_pending = 1;

#ifdef HAVE_MPI
	event_status = 1;
#endif
#ifndef SA_RESTART
	sig_install_update();
#endif
}

static void sig_install_update(void)
{
#ifdef SA_RESTART
	struct sigaction sa;

	memset(&sa, 0, sizeof(sa));
	sa.sa_handler = sig_handle_update;
	sa.sa_flags = SA_RESTART;
	sigaction(SIGHUP, &sa, NULL);
#ifdef HAVE_MPI
	sigaction(SIGUSR1, &sa, NULL);
#endif /* HAVE_MPI */
#else
	signal(SIGHUP, sig_handle_update);
#ifdef HAVE_MPI
	signal(SIGUSR1, sig_handle_update);
#endif /* HAVE_MPI */
#endif
}

static void sig_remove_update(void)
{
	signal(SIGHUP, SIG_IGN);
#ifdef HAVE_MPI
	signal(SIGUSR1, SIG_DFL);
#endif
}

void check_abort(int be_async_signal_safe)
{
	unsigned int time;

	if (!event_abort) return;

#ifdef BENCH_BUILD
	time = 0;
#else
	time = status_get_time();
#endif
	tty_done();

	if (be_async_signal_safe) {
		if (time < timer_abort)
			write_loop(2, "Session aborted\n", 16);
		else
			write_loop(2, "Session stopped (max run-time reached)\n", 39);
#if defined(HAVE_MPI) && defined(JOHN_MPI_ABORT)
		if (mpi_p > 1) {
			write_loop(2, "Aborting other nodes...\n", 24);
			MPI_Abort(MPI_COMM_WORLD,1);
		}
#endif
		_exit(1);
	}

	fprintf(stderr, "Session %s\n", (time < timer_abort) ?
	        "aborted" : "stopped (max run-time reached)");
	error();
}

static void sig_install_abort(void);

static void sig_handle_abort(int signum)
{
	int saved_errno = errno;

	check_abort(1);

	event_abort = event_pending = 1;

	write_loop(2, "Wait...\r", 8);

	sig_install_abort();

	errno = saved_errno;
}

#ifdef __CYGWIN32__
#if defined (_MSC_VER)
static BOOL WINAPI sig_handle_abort_ctrl(DWORD ctrltype)
{
	sig_handle_abort(SIGINT);
	return TRUE;
}
#else
static CALLBACK BOOL sig_handle_abort_ctrl(DWORD ctrltype)
{
	sig_handle_abort(SIGINT);
	return TRUE;
}
#endif
#endif

static void sig_install_abort(void)
{
#ifdef __DJGPP__
	setcbrk(1);
#endif

#ifdef __CYGWIN32__
	SetConsoleCtrlHandler(sig_handle_abort_ctrl, TRUE);
#endif

	signal(SIGINT, sig_handle_abort);
#ifndef HAVE_MPI
	signal(SIGTERM, sig_handle_abort);
#endif
#ifdef SIGXCPU
	signal(SIGXCPU, sig_handle_abort);
#endif
#ifdef SIGXFSZ
	signal(SIGXFSZ, sig_handle_abort);
#endif
}

static void sig_remove_abort(void)
{
#ifdef __CYGWIN32__
	SetConsoleCtrlHandler(sig_handle_abort_ctrl, FALSE);
#endif

	signal(SIGINT, SIG_DFL);
#ifndef HAVE_MPI
	signal(SIGTERM, SIG_DFL);
#endif
#ifdef SIGXCPU
	signal(SIGXCPU, SIG_DFL);
#endif
#ifdef SIGXFSZ
	signal(SIGXFSZ, SIG_DFL);
#endif
}

#ifdef __CYGWIN32__

static int sig_getchar(void)
{
	int c;

	if ((c = tty_getchar()) == 3) {
		sig_handle_abort(CTRL_C_EVENT);
		return -1;
	}

	return c;
}

#else

#define sig_getchar tty_getchar

#endif

static void signal_children(void)
{
	if (options.fork) {
		int i;
		for (i = 0; i < options.fork - 1; i++)
			kill(sig_pids[i], SIGUSR2);
	}
}

static void sig_install_timer(void);

static void sig_handle_timer(int signum)
{
	int saved_errno = errno;
#ifndef BENCH_BUILD
	unsigned int time;

#if OS_TIMER
	if (!--timer_save_value) {
		timer_save_value = timer_save_interval;
		event_save = event_pending = 1;
	}

	if (timer_abort > 0 || timer_status > 0) {
		time = status_get_time();
		if (time >= timer_abort)
			event_abort = event_pending = 1;

		if (time >= timer_status) {
			event_status = event_pending = 1;
			timer_status += options.status_interval;
		}
	}
#else /* no OS_TIMER */
	time = status_get_time();

	if (time >= timer_save_value) {
		timer_save_value += timer_save_interval;
		event_save = event_pending = 1;
	}

	if (time >= timer_abort)
		event_abort = event_pending = 1;

	if (time >= timer_status) {
		event_status = event_pending = 1;
		timer_status += options.status_interval;
	}
#endif /* OS_TIMER */
#endif /* !BENCH_BUILD */

	if (!--timer_ticksafety_value) {
		timer_ticksafety_value = timer_ticksafety_interval;

		event_ticksafety = event_pending = 1;
	}

	if (sig_getchar() >= 0) {
		while (sig_getchar() >= 0)
			continue;

		event_status = event_pending = 1;
		signal_children();
	}

#if !OS_TIMER
	signal(SIGALRM, sig_handle_timer);
#elif !defined(SA_RESTART) && !defined(__DJGPP__)
	sig_install_timer();
#endif

	errno = saved_errno;
}

static void sig_install_timer(void)
{
#if !OS_TIMER
	signal(SIGALRM, sig_handle_timer);
	sig_timer_emu_init(TIMER_INTERVAL * clk_tck);
#else
	struct sigaction sa;
	struct itimerval it;

	memset(&sa, 0, sizeof(sa));
	sa.sa_handler = sig_handle_timer;
#ifdef SA_RESTART
	sa.sa_flags = SA_RESTART;
#endif
	sigaction(SIGALRM, &sa, NULL);
#if !defined(SA_RESTART) && !defined(__DJGPP__)
	siginterrupt(SIGALRM, 0);
#endif

	it.it_value.tv_sec = TIMER_INTERVAL;
	it.it_value.tv_usec = 0;
#if defined(SA_RESTART) || defined(__DJGPP__)
	it.it_interval = it.it_value;
#else
	memset(&it.it_interval, 0, sizeof(it.it_interval));
#endif
	if (setitimer(ITIMER_REAL, &it, NULL)) pexit("setitimer");
#endif
}

static void sig_remove_timer(void)
{
#if OS_TIMER
	struct itimerval it;

	memset(&it, 0, sizeof(it));
	if (setitimer(ITIMER_REAL, &it, NULL)) perror("setitimer");
#endif

	signal(SIGALRM, SIG_DFL);
}

static void sig_handle_status(int signum)
{
	event_status = event_pending = 1;
	signal(SIGUSR2, sig_handle_status);
}

static void sig_done(void);

void sig_init(void)
{
	clk_tck_init();

	timer_save_interval = cfg_get_int(SECTION_OPTIONS, NULL, "Save");
	if (timer_save_interval < 0)
		timer_save_interval = TIMER_SAVE_DELAY;
	else
	if ((timer_save_interval /= TIMER_INTERVAL) <= 0)
		timer_save_interval = 1;
#if OS_TIMER
	timer_save_value = timer_save_interval;
#elif !defined(BENCH_BUILD)
	timer_save_value = status_get_time() + timer_save_interval;
#endif
	timer_ticksafety_interval = (clock_t)1 << (sizeof(clock_t) * 8 - 4);
	timer_ticksafety_interval /= clk_tck;
	if ((timer_ticksafety_interval /= TIMER_INTERVAL) <= 0)
		timer_ticksafety_interval = 1;
	timer_ticksafety_value = timer_ticksafety_interval;

	atexit(sig_done);

	sig_install_update();
	sig_install_abort();
	sig_install_timer();
	signal(SIGUSR2, sig_handle_status);
}

static void sig_done(void)
{
	sig_remove_update();
	sig_remove_abort();
	sig_remove_timer();
}<|MERGE_RESOLUTION|>--- conflicted
+++ resolved
@@ -1,12 +1,8 @@
 /*
  * This file is part of John the Ripper password cracker,
-<<<<<<< HEAD
- * Copyright (c) 1996-2003,2006,2010 by Solar Designer
+ * Copyright (c) 1996-2003,2006,2010,2013 by Solar Designer
  *
  * ...with changes in the jumbo patch for mingw and MSC, by JimF.
-=======
- * Copyright (c) 1996-2003,2006,2010,2013 by Solar Designer
->>>>>>> 3edd74be
  */
 
 #ifdef HAVE_MPI
@@ -60,12 +56,9 @@
 volatile int event_abort = 0, event_save = 0, event_status = 0;
 volatile int event_ticksafety = 0;
 
-<<<<<<< HEAD
+int *sig_pids = NULL;
+
 volatile int timer_abort = -1, timer_status = -1;
-=======
-int *sig_pids = NULL;
-
->>>>>>> 3edd74be
 static int timer_save_interval, timer_save_value;
 static clock_t timer_ticksafety_interval, timer_ticksafety_value;
 
