--- conflicted
+++ resolved
@@ -19,7 +19,6 @@
 #define NEED_OS_FORK
 #include "os.h"
 
-<<<<<<< HEAD
 #if _MSC_VER || __MINGW32__ || __MINGW64__ || HAVE_WINDOWS_H
 #define WIN32_SIGNAL_HANDLER
 #define SIGALRM SIGFPE
@@ -27,11 +26,6 @@
 #include <windows.h>
 #endif
 
-#ifdef _SCO_C_DIALECT
-#include <limits.h>
-#endif
-=======
->>>>>>> a9839d21
 #include <stdio.h>
 #if !AC_BUILT || HAVE_SYS_TIME_H
 #include <sys/time.h>
