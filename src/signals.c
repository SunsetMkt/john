/*
 * This file is part of John the Ripper password cracker,
 * Copyright (c) 1996-2003,2006,2010,2013,2015 by Solar Designer
 *
 * ...with changes in the jumbo patch, by JimF and magnum.
 *
 * Redistribution and use in source and binary forms, with or without
 * modification, are permitted.
 *
 * There's ABSOLUTELY NO WARRANTY, express or implied.
 */

#if _XOPEN_SOURCE < 500
#undef _XOPEN_SOURCE
#define _XOPEN_SOURCE 500 /* for setitimer(2) and siginterrupt(3) */
#endif

#ifdef __ultrix__
#define __POSIX
#define _POSIX_SOURCE
#endif

#define NEED_OS_TIMER
#define NEED_OS_FORK
#include "os.h"

#if _MSC_VER || __MINGW32__ || __MINGW64__ || HAVE_WINDOWS_H
#define WIN32_SIGNAL_HANDLER
#define SIGALRM SIGFPE
#define SIGHUP SIGILL
#include <windows.h>
#endif

#ifdef _SCO_C_DIALECT
#include <limits.h>
#endif
#include <stdio.h>
#if !AC_BUILT || HAVE_SYS_TIME_H
#include <sys/time.h>
#endif
#if (!AC_BUILT || HAVE_UNISTD_H) && !_MSC_VER
#include <unistd.h>
#endif
#include <stdlib.h>
#include <string.h>
#include <signal.h>
#include <errno.h>

#if HAVE_DOS_H
#include <dos.h>
#endif

#include "arch.h"
#include "misc.h"
#include "params.h"
#include "tty.h"
#include "options.h"
#include "config.h"
#include "bench.h"
#include "john.h"
#include "status.h"
#include "signals.h"
#ifdef HAVE_MPI
#include "john-mpi.h"
#endif
#include "memdbg.h"

volatile int event_pending = 0, event_reload = 0;
volatile int event_abort = 0, event_save = 0, event_status = 0;
volatile int event_ticksafety = 0;
volatile int event_mpiprobe = 0, event_poll_files = 0;

volatile int timer_abort = 0, timer_status = 0;
static int timer_save_interval, timer_save_value;
static clock_t timer_ticksafety_interval, timer_ticksafety_value;
volatile int aborted_by_timer = 0;

#if !OS_TIMER

#include <time.h>
#if !defined (__MINGW32__) && !defined (_MSC_VER)
#include <sys/times.h>
#endif

static clock_t timer_emu_interval = 0;
static unsigned int timer_emu_count = 0, timer_emu_max = 0;

void sig_timer_emu_init(clock_t interval)
{
	timer_emu_interval = interval;
	timer_emu_count = 0; timer_emu_max = 0;
}

void sig_timer_emu_tick(void)
{
	static clock_t last = 0;
	clock_t current;
#if !defined (__MINGW32__) && !defined (_MSC_VER)
	struct tms buf;
#endif

	if (++timer_emu_count < timer_emu_max) return;

#if defined (__MINGW32__) || defined (_MSC_VER)
	current = clock();
#else
	current = times(&buf);
#endif

	if (!last) {
		last = current;
		return;
	}

	if (current - last < timer_emu_interval && current >= last) {
		timer_emu_max += timer_emu_max + 1;
		return;
	}

	last = current;
	timer_emu_count = 0;
	timer_emu_max >>= 1;

	raise(SIGALRM);
}

#endif

<<<<<<< HEAD
static void sig_install(void *handler, int signum)
=======
#if OS_FORK
static void signal_children(int signum)
{
	int i;
	for (i = 0; i < john_child_count; i++)
		if (john_child_pids[i])
			kill(john_child_pids[i], signum);
}
#endif

static void sig_install_update(void);

static void sig_handle_update(int signum)
{
	event_save = event_pending = 1;

#ifndef SA_RESTART
	sig_install_update();
#endif
}

static void sig_install_update(void)
>>>>>>> 8e632adc
{
#ifdef SA_RESTART
	struct sigaction sa;

	memset(&sa, 0, sizeof(sa));
	sa.sa_handler = handler;
	sa.sa_flags = SA_RESTART;
	sigaction(signum, &sa, NULL);
#else
	signal(signum, handler);
#endif
}

static void sig_handle_update(int signum)
{
	event_reload = event_save = event_pending = 1;

#ifndef SA_RESTART
	sig_install(sig_handle_update, signum);
#endif
}

static void sig_remove_update(void)
{
	signal(SIGHUP, SIG_IGN);
}

#ifdef SIGUSR2
static void sig_remove_reload(void)
{
	signal(SIGUSR2, SIG_IGN);
}
#endif

void check_abort(int be_async_signal_safe)
{
	if (!event_abort) return;

	tty_done();

	if (be_async_signal_safe) {
		if (john_main_process) {
			if (aborted_by_timer)
				write_loop(2, "Session stopped (max run-time"
				           " reached)\n", 39);
			else
				write_loop(2, "Session aborted\n", 16);
		}
		_exit(1);
	}

	if (john_main_process)
		fprintf(stderr, "Session %s\n", (aborted_by_timer) ?
		        "stopped (max run-time reached)" : "aborted");
	error();
}

static void sig_install_abort(void);

static void sig_handle_abort(int signum)
{
	int saved_errno = errno;

#if OS_FORK
	if (john_main_process) {
/*
 * We assume that our children are running on the same tty with us, so if we
 * receive a SIGINT they probably do as well without us needing to forward the
 * signal to them.  If we forwarded the signal anyway, this could result in
 * them receiving the signal twice for a single Ctrl-C keypress and proceeding
 * with immediate abort without updating the files, which is behavior that we
 * reserve for (presumably intentional) repeated Ctrl-C keypress.
 *
 * We forward the signal as SIGINT even though ours was different (typically a
 * SIGTERM) in order not to trigger a repeated same signal for children if the
 * user does e.g. "killall john", which would send SIGTERM directly to children
 * and also have us forward a signal.
 */
		if (signum != SIGINT)
			signal_children(SIGINT);
	} else {
		static int prev_signum;
/*
 * If it's not the same signal twice in a row, don't proceed with immediate
 * abort since these two signals could have been triggered by the same killall
 * (perhaps a SIGTERM from killall directly and a SIGINT as forwarded by our
 * parent).  event_abort would be set back to 1 just below the check_abort()
 * call.  We only reset it to 0 temporarily to skip the immediate abort here.
 */
		if (prev_signum && signum != prev_signum)
			event_abort = 0;
		prev_signum = signum;
	}
#endif

	check_abort(1);

	event_abort = event_pending = 1;

	write_loop(2, "Wait...\r", 8);

	sig_install_abort();

	errno = saved_errno;
}

#ifdef WIN32_SIGNAL_HANDLER
#ifdef __CYGWIN32__
static CALLBACK BOOL sig_handle_abort_ctrl(DWORD ctrltype)
#else
static BOOL WINAPI sig_handle_abort_ctrl(DWORD ctrltype)
#endif
{
	sig_handle_abort(SIGINT);
	return TRUE;
}
#endif

static void sig_install_abort(void)
{
#ifdef __DJGPP__
	setcbrk(1);
#elif defined(WIN32_SIGNAL_HANDLER)
	SetConsoleCtrlHandler(sig_handle_abort_ctrl, TRUE);
#endif

	signal(SIGINT, sig_handle_abort);
	signal(SIGTERM, sig_handle_abort);
#ifdef SIGXCPU
	signal(SIGXCPU, sig_handle_abort);
#endif
#ifdef SIGXFSZ
	signal(SIGXFSZ, sig_handle_abort);
#endif
}

static void sig_remove_abort(void)
{
#ifdef WIN32_SIGNAL_HANDLER
	SetConsoleCtrlHandler(sig_handle_abort_ctrl, FALSE);
#endif

	signal(SIGINT, SIG_DFL);
	signal(SIGTERM, SIG_DFL);
#ifdef SIGXCPU
	signal(SIGXCPU, SIG_DFL);
#endif
#ifdef SIGXFSZ
	signal(SIGXFSZ, SIG_DFL);
#endif
}

static void sig_install_timer(void);
#ifndef BENCH_BUILD
#ifdef SIGUSR2
static void sig_handle_reload(int signum);
#endif
#endif

static void sig_handle_timer(int signum)
{
	int saved_errno = errno;
#if !OS_TIMER
	unsigned int time;
#endif
#ifndef BENCH_BUILD
#if OS_TIMER
	/* Some stuff only done every few seconds */
	if (timer_save_interval < 4 ||
	    ((timer_save_interval - timer_save_value) & 3) == 3) {
#ifdef HAVE_MPI
		if (!event_reload && mpi_p > 1) {
			event_pending = event_mpiprobe = 1;
		}
#endif
		event_poll_files = event_pending = 1;
#ifdef SIGUSR2
		sig_install(sig_handle_reload, SIGUSR2);
#endif
	}
	if (!--timer_save_value) {
		timer_save_value = timer_save_interval;
		event_save = event_pending = 1;
		event_reload = options.reload_at_save;
	}
	if (timer_abort && !--timer_abort) {
		aborted_by_timer = 1;
		timer_abort = 30; /* grace time */
		sig_handle_abort(0);
	}
	if (timer_status && !--timer_status) {
		timer_status = options.status_interval;
		event_status = event_pending = 1;
	}
#else /* no OS_TIMER */
	time = status_get_time();

	/* Some stuff only done every few seconds */
	if ((time & 3) == 3) {
#ifdef HAVE_MPI
		if (!event_reload && mpi_p > 1) {
			event_pending = event_mpiprobe = 1;
		}
#endif
		event_poll_files = event_pending = 1;
#ifdef SIGUSR2
		sig_install(sig_handle_reload, SIGUSR2);
#endif
	}
	if (time >= timer_save_value) {
		timer_save_value += timer_save_interval;
		event_save = event_pending = 1;
		event_reload = options.reload_at_save;
	}
	if (timer_abort && time >= timer_abort) {
		aborted_by_timer = 1;
		timer_abort += 30; /* grace time */
		sig_handle_abort(0);
	}
	if (timer_status && time >= timer_status) {
		timer_status += options.status_interval;
		event_status = event_pending = 1;
	}
#endif /* OS_TIMER */
#endif /* !BENCH_BUILD */

	if (!--timer_ticksafety_value) {
		timer_ticksafety_value = timer_ticksafety_interval;

		event_ticksafety = event_pending = 1;
	}

#ifndef HAVE_MPI
	if (john_main_process)
#endif
	{
		int c;
#if OS_FORK
		int new_abort = 0, new_status = 0;
#endif
		while ((c = tty_getchar()) >= 0) {
			if (c == 3 || c == 'q') {
#if OS_FORK
				new_abort = 1;
#endif
				sig_handle_abort(0);
			} else {
#if OS_FORK
				new_status = 1;
#endif
				event_status = event_pending = 1;
			}
		}

#if OS_FORK
		if (new_abort || new_status)
			signal_children(new_abort ? SIGTERM : SIGUSR1);
#endif
	}

#if !OS_TIMER
	signal(SIGALRM, sig_handle_timer);
#elif !defined(SA_RESTART) && !defined(__DJGPP__)
	sig_install_timer();
#endif

	errno = saved_errno;
}

#if OS_TIMER
static void sig_init_timer(void)
{
	struct itimerval it;

	it.it_value.tv_sec = TIMER_INTERVAL;
	it.it_value.tv_usec = 0;
#if defined(SA_RESTART) || defined(__DJGPP__)
	it.it_interval = it.it_value;
#else
	memset(&it.it_interval, 0, sizeof(it.it_interval));
#endif
	if (setitimer(ITIMER_REAL, &it, NULL))
		pexit("setitimer");
}
#endif

static void sig_install_timer(void)
{
#if !OS_TIMER
	signal(SIGALRM, sig_handle_timer);
	sig_timer_emu_init(TIMER_INTERVAL * clk_tck);
#else
	struct sigaction sa;

	memset(&sa, 0, sizeof(sa));
	sa.sa_handler = sig_handle_timer;
#ifdef SA_RESTART
	sa.sa_flags = SA_RESTART;
#endif
	sigaction(SIGALRM, &sa, NULL);
#if !defined(SA_RESTART) && !defined(__DJGPP__)
	siginterrupt(SIGALRM, 0);
#endif

	sig_init_timer();
#endif
}

static void sig_remove_timer(void)
{
#if OS_TIMER
	struct itimerval it;

	memset(&it, 0, sizeof(it));
	if (setitimer(ITIMER_REAL, &it, NULL)) perror("setitimer");
#endif

	signal(SIGALRM, SIG_DFL);
}

static void sig_handle_status(int signum)
{
	/* We currently disable --fork for Cygwin in os.h due to problems
	   with proper session save when a job is aborted. This cludge
	   could be a workaround: First press a key, then abort it after
	   status line was printed. */
#if OS_FORK && defined(__CYGWIN32__) && !defined(BENCH_BUILD)
	if (options.fork)
		event_save = 1;
#endif
	/* Similar cludge for MPI. Only SIGUSR1 is supported for showing
	   status because the fascist MPI daemons will send us a SIGKILL
	   seconds after a SIGHUP and there's nothing we can do about it. */
#ifdef HAVE_MPI
	if (mpi_p > 1 || getenv("OMPI_COMM_WORLD_SIZE"))
		event_save = 1;
#endif
	event_status = event_pending = 1;
#ifndef SA_RESTART
	sig_install(sig_handle_status, signum);
#endif
}

#ifndef BENCH_BUILD
#ifdef SIGUSR2
static void sig_handle_reload(int signum)
{
#if OS_FORK && !defined(BENCH_BUILD)
	if (!event_reload && options.fork) {
		if (john_main_process)
			signal_children(signum);
		else
			kill(getppid(), signum);
	}
#endif
	if (!event_abort)
		event_reload = 1;
	/* Avoid loops from signalling ppid. We re-enable this signal
	   in sig_handle_timer() */
	signal(signum, SIG_IGN);
}
#endif
#endif

static void sig_done(void);

void sig_preinit(void)
{
#ifdef SIGUSR2
	sig_remove_reload();
#endif
#ifdef SIGUSR1
	sig_install(sig_handle_status, SIGUSR1);
#endif
}

void sig_init(void)
{
	clk_tck_init();

	timer_save_interval = cfg_get_int(SECTION_OPTIONS, NULL, "Save");
	if (timer_save_interval < 0)
		timer_save_interval = TIMER_SAVE_DELAY;
	else
	if ((timer_save_interval /= TIMER_INTERVAL) <= 0)
		timer_save_interval = 1;
#if OS_TIMER
	timer_save_value = timer_save_interval;
#elif !defined(BENCH_BUILD)
	timer_save_value = status_get_time() + timer_save_interval;
#endif
	timer_ticksafety_interval = (clock_t)1 << (sizeof(clock_t) * 8 - 4);
	timer_ticksafety_interval /= clk_tck;
	if ((timer_ticksafety_interval /= TIMER_INTERVAL) <= 0)
		timer_ticksafety_interval = 1;
	timer_ticksafety_value = timer_ticksafety_interval;

	atexit(sig_done);

	sig_install(sig_handle_update, SIGHUP);
	sig_install_abort();
	sig_install_timer();
}

void sig_init_child(void)
{
#ifdef SIGUSR1
	sig_install(sig_handle_status, SIGUSR1);
#endif
#ifdef SIGUSR2
	sig_remove_reload();
#endif
#if OS_TIMER
	sig_init_timer();
#endif
}

static void sig_done(void)
{
	sig_remove_update();
	sig_remove_abort();
	sig_remove_timer();
#ifdef SIGUSR2
	sig_remove_reload();
#endif
}<|MERGE_RESOLUTION|>--- conflicted
+++ resolved
@@ -126,9 +126,6 @@
 
 #endif
 
-<<<<<<< HEAD
-static void sig_install(void *handler, int signum)
-=======
 #if OS_FORK
 static void signal_children(int signum)
 {
@@ -139,19 +136,7 @@
 }
 #endif
 
-static void sig_install_update(void);
-
-static void sig_handle_update(int signum)
-{
-	event_save = event_pending = 1;
-
-#ifndef SA_RESTART
-	sig_install_update();
-#endif
-}
-
-static void sig_install_update(void)
->>>>>>> 8e632adc
+static void sig_install(void *handler, int signum)
 {
 #ifdef SA_RESTART
 	struct sigaction sa;
