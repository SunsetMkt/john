--- conflicted
+++ resolved
@@ -689,13 +689,8 @@
 static int get_hash_6(int index) { return *(ARCH_WORD_32*)crypt_key[index] & 0x7ffffff; }
 #endif
 
-<<<<<<< HEAD
-// Here, we remove any salt padding, trim it to 36 bytes and upper-case it
+// Here, we remove any salt padding and trim it to 36 bytes
 static char *split(char *ciphertext, int index, struct fmt_main *self)
-=======
-// Here, we remove any salt padding and trim it to 36 bytes
-static char *split(char *ciphertext, int index)
->>>>>>> 4ddd24b4
 {
 	static char out[CIPHERTEXT_LENGTH + 1];
 	char *p;
