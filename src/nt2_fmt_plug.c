/*
 * Alternate NT format, with reduced binary size
 *
 * This software is Copyright 2011, 2012 magnum, and it is hereby released to
 * the general public under the following terms:  Redistribution and use in
 * source and binary forms, with or without modification, are permitted.
 *
 * Losely based on rawSHA1, by bartavelle
 * and is also using his mmx/sse2/sse-intrinsics functions
 *
 */

#include <string.h>

#include "arch.h"

#ifdef MD4_SSE_PARA
#define NBKEYS				(MMX_COEF * MD4_SSE_PARA)
#elif MMX_COEF
#define NBKEYS				MMX_COEF
#endif
#include "sse-intrinsics.h"

#include "md4.h"
#include "misc.h"
#include "common.h"
#include "formats.h"
#include "options.h"
#include "unicode.h"
#include "memory.h"
#include "johnswap.h"

#define FORMAT_LABEL			"nt2"
#define FORMAT_NAME			"NT MD4"

#define ALGORITHM_NAME			MD4_ALGORITHM_NAME

#define BENCHMARK_COMMENT		""
#define BENCHMARK_LENGTH		-1

#define CIPHERTEXT_LENGTH		36

#define BINARY_SIZE			16 // source()
#define DIGEST_SIZE			16
#define SALT_SIZE			0

#ifdef MMX_COEF
#ifdef MD4_SSE_PARA
#define BLOCK_LOOPS			1
#else
#define BLOCK_LOOPS			1
#endif
#define PLAINTEXT_LENGTH		27
#define MIN_KEYS_PER_CRYPT		NBKEYS
#define MAX_KEYS_PER_CRYPT		NBKEYS * BLOCK_LOOPS
#define GETPOS(i, index)		( (index&(MMX_COEF-1))*4 + ((i)&(0xffffffff-3))*MMX_COEF + ((i)&3) + (index>>(MMX_COEF>>1))*16*MMX_COEF*4 )
#else
#define PLAINTEXT_LENGTH		125
#define MIN_KEYS_PER_CRYPT		1
#define MAX_KEYS_PER_CRYPT		1
#endif

#ifdef MMX_COEF
static unsigned char (*saved_key);
static unsigned char (*crypt_key);
static unsigned int (**buf_ptr);
#ifndef MD4_SSE_PARA
static unsigned int total_len;
#endif
#else
static MD4_CTX ctx;
static int saved_key_length;
static UTF16 saved_key[PLAINTEXT_LENGTH + 1];
static ARCH_WORD_32 crypt_key[DIGEST_SIZE / 4];
#endif

// Note: the ISO-8859-1 plaintexts will be replaced in init() if running UTF-8
static struct fmt_tests tests[] = {
	{"$NT$b7e4b9022cd45f275334bbdb83bb5be5", "John the Ripper"},
	{"$NT$31d6cfe0d16ae931b73c59d7e0c089c0", ""},
	{"$NT$31d6cfe0d16ae931b73c59d7e0c089c0", ""},
	{"$NT$31d6cfe0d16ae931b73c59d7e0c089c0", ""},
	{"$NT$31d6cfe0d16ae931b73c59d7e0c089c0", ""},
	{"$NT$31d6cfe0d16ae931b73c59d7e0c089c0", ""},
	{"$NT$7a21990fcd3d759941e45c490f143d5f", "12345"},
	{"$NT$f9e37e83b83c47a93c2f09f66408631b", "abc123"},
	{"$NT$8846f7eaee8fb117ad06bdd830b7586c", "password"},
	{"$NT$2b2ac2d1c7c8fda6cea80b5fad7563aa", "computer"},
	{"$NT$32ed87bdb5fdc5e9cba88547376818d4", "123456"},
	{"$NT$b7e0ea9fbffcf6dd83086e905089effd", "tigger"},
	{"$NT$7ce21f17c0aee7fb9ceba532d0546ad6", "1234"},
	{"$NT$b23a90d0aad9da3615fafc27a1b8baeb", "a1b2c3"},
	{"$NT$2d20d252a479f485cdf5e171d93985bf", "qwerty"},
	{"$NT$3dbde697d71690a769204beb12283678", "123"},
	{"$NT$c889c75b7c1aae1f7150c5681136e70e", "xxx"},
	{"$NT$d5173c778e0f56d9fc47e3b3c829aca7", "money"},
	{"$NT$0cb6948805f797bf2a82807973b89537", "test"},
	{"$NT$0569fcf2b14b9c7f3d3b5f080cbd85e5", "carmen"},
	{"$NT$f09ab1733a528f430353834152c8a90e", "mickey"},
	{"$NT$878d8014606cda29677a44efa1353fc7", "secret"},
	{"$NT$85ac333bbfcbaa62ba9f8afb76f06268", "summer"},
	{"$NT$5962cc080506d90be8943118f968e164", "internet"},
	{"$NT$f07206c3869bda5acd38a3d923a95d2a", "service"},
	{"$NT$d0dfc65e8f286ef82f6b172789a0ae1c", "canada"},
	{"$NT$066ddfd4ef0e9cd7c256fe77191ef43c", "hello"},
	{"$NT$39b8620e745b8aa4d1108e22f74f29e2", "ranger"},
	{"$NT$8d4ef8654a9adc66d4f628e94f66e31b", "shadow"},
	{"$NT$320a78179516c385e35a93ffa0b1c4ac", "baseball"},
	{"$NT$e533d171ac592a4e70498a58b854717c", "donald"},
	{"$NT$5eee54ce19b97c11fd02e531dd268b4c", "harley"},
	{"$NT$6241f038703cbfb7cc837e3ee04f0f6b", "hockey"},
	{"$NT$becedb42ec3c5c7f965255338be4453c", "letmein"},
	{"$NT$ec2c9f3346af1fb8e4ee94f286bac5ad", "maggie"},
	{"$NT$f5794cbd75cf43d1eb21fad565c7e21c", "mike"},
	{"$NT$74ed32086b1317b742c3a92148df1019", "mustang"},
	{"$NT$63af6e1f1dd9ecd82f17d37881cb92e6", "snoopy"},
	{"$NT$58def5844fe58e8f26a65fff9deb3827", "buster"},
	{"$NT$f7eb9c06fafaa23c4bcf22ba6781c1e2", "dragon"},
	{"$NT$dd555241a4321657e8b827a40b67dd4a", "jordan"},
	{"$NT$bb53a477af18526ada697ce2e51f76b3", "michael"},
	{"$NT$92b7b06bb313bf666640c5a1e75e0c18", "michelle"},
	{NULL}
};

static void set_key_utf8(char *_key, int index);
static void set_key_CP(char *_key, int index);

static void init(struct fmt_main *self)
{
#if MMX_COEF
	int i;
#endif
	if (options.utf8) {
		/* This avoids an if clause for every set_key */
		self->methods.set_key = set_key_utf8;
#if MMX_COEF
		/* kick it up from 27. We will truncate in setkey_utf8() */
		self->params.plaintext_length = 3 * PLAINTEXT_LENGTH;
#endif
		tests[1].plaintext = "\xC3\xBC";	// German u-umlaut in UTF-8
		tests[1].ciphertext = "$NT$8bd6e4fb88e01009818749c5443ea712";
		tests[2].plaintext = "\xC3\xBC\xC3\xBC"; // two of them
		tests[2].ciphertext = "$NT$cc1260adb6985ca749f150c7e0b22063";
		tests[3].plaintext = "\xE2\x82\xAC";	// euro sign
		tests[3].ciphertext = "$NT$030926b781938db4365d46adc7cfbcb8";
		tests[4].plaintext = "\xE2\x82\xAC\xE2\x82\xAC";
		tests[4].ciphertext = "$NT$682467b963bb4e61943e170a04f7db46";
	} else {
		if (!options.ascii && !options.iso8859_1) {
			/* This avoids an if clause for every set_key */
			self->methods.set_key = set_key_CP;
		}
		if (CP_to_Unicode[0xfc] == 0x00fc) {
			tests[1].plaintext = "\xFC";	// German u-umlaut in UTF-8
			tests[1].ciphertext = "$NT$8bd6e4fb88e01009818749c5443ea712";
			tests[2].plaintext = "\xFC\xFC"; // two of them
			tests[2].ciphertext = "$NT$cc1260adb6985ca749f150c7e0b22063";
			tests[3].plaintext = "\xFC\xFC\xFC";	// 3 of them
			tests[3].ciphertext = "$NT$2e583e8c210fb101994c19877ac53b89";
			tests[4].plaintext = "\xFC\xFC\xFC\xFC";
			tests[4].ciphertext = "$NT$243bb98e7704797f92b1dd7ded6da0d0";
		}
	}
#if MMX_COEF
	saved_key = mem_calloc_tiny(sizeof(*saved_key) * 64*self->params.max_keys_per_crypt, MEM_ALIGN_SIMD);
	crypt_key = mem_calloc_tiny(sizeof(*crypt_key) * DIGEST_SIZE*self->params.max_keys_per_crypt, MEM_ALIGN_SIMD);
	buf_ptr = mem_calloc_tiny(sizeof(*buf_ptr) * self->params.max_keys_per_crypt, sizeof(*buf_ptr));
	for (i=0; i<self->params.max_keys_per_crypt; i++)
		buf_ptr[i] = (unsigned int*)&saved_key[GETPOS(0, i)];
#endif
}

static char *split(char *ciphertext, int index, struct fmt_main *self)
{
	static char out[37];

	if (!strncmp(ciphertext, "$NT$", 4))
		ciphertext += 4;

	out[0] = '$';
	out[1] = 'N';
	out[2] = 'T';
	out[3] = '$';

	memcpy(&out[4], ciphertext, 32);
	out[36] = 0;

	strlwr(&out[4]);

	return out;
}

static int valid(char *ciphertext, struct fmt_main *self)
{
	char *pos;

	if (strncmp(ciphertext, "$NT$", 4)!=0) return 0;

	for (pos = &ciphertext[4]; atoi16[ARCH_INDEX(*pos)] != 0x7F; pos++);

	if (!*pos && pos - ciphertext == CIPHERTEXT_LENGTH)
		return 1;
	else
		return 0;
}

// here to 'handle' the pwdump files:  user:uid:lmhash:ntlmhash:::
// Note, we address the user id inside loader.
static char *prepare(char *split_fields[10], struct fmt_main *self)
{
	static char out[33+5];
	extern struct options_main options;
	if (!valid(split_fields[1], self)) {
		if (strlen(split_fields[3]) == 32) {
			sprintf(out, "$NT$%s", split_fields[3]);
			if (valid(out,self))
				return out;
		}
		if (options.format && !strcmp(options.format, FORMAT_LABEL) && strlen(split_fields[1]) == 32) {
			sprintf(out, "$NT$%s", split_fields[1]);
			if (valid(out,self))
				return out;
		}
	}
	return split_fields[1];
}

static void *binary(char *ciphertext)
{
	static union {
		unsigned long dummy;
		unsigned int i[DIGEST_SIZE/sizeof(unsigned int)];
	} _out;
	unsigned int *out = _out.i;
	unsigned int i;
	unsigned int temp;

	ciphertext+=4;
	for (i=0; i<4; i++)
	{
		temp  = (atoi16[ARCH_INDEX(ciphertext[i*8+0])])<<4;
		temp |= (atoi16[ARCH_INDEX(ciphertext[i*8+1])]);

		temp |= (atoi16[ARCH_INDEX(ciphertext[i*8+2])])<<12;
		temp |= (atoi16[ARCH_INDEX(ciphertext[i*8+3])])<<8;

		temp |= (atoi16[ARCH_INDEX(ciphertext[i*8+4])])<<20;
		temp |= (atoi16[ARCH_INDEX(ciphertext[i*8+5])])<<16;

		temp |= (atoi16[ARCH_INDEX(ciphertext[i*8+6])])<<28;
		temp |= (atoi16[ARCH_INDEX(ciphertext[i*8+7])])<<24;

#if ARCH_LITTLE_ENDIAN
		out[i]=temp;
#else
		out[i]=JOHNSWAP(temp);
#endif
	}
//	dump_stuff_msg("binary", out, 16);
	return out;
}

// ISO-8859-1 to UCS-2, directly into vector key buffer
static void set_key(char *_key, int index)
{
#ifdef MMX_COEF
	const unsigned char *key = (unsigned char*)_key;
	unsigned int *keybuf_word = buf_ptr[index];
	unsigned int len, temp2;

#ifndef MD4_SSE_PARA
	if (!index)
		total_len = 0;
#endif
	len = 0;
	while((temp2 = *key++)) {
		unsigned int temp;
		if ((temp = *key++) && len < PLAINTEXT_LENGTH - 1)
		{
			temp2 |= (temp << 16);
			*keybuf_word = temp2;
		}
		else
		{
			temp2 |= (0x80 << 16);
			*keybuf_word = temp2;
			len++;
			goto key_cleaning;
		}
		len += 2;
		keybuf_word += MMX_COEF;
	}
	*keybuf_word = 0x80;

key_cleaning:
	keybuf_word += MMX_COEF;
	while(*keybuf_word) {
		*keybuf_word = 0;
		keybuf_word += MMX_COEF;
	}

#ifdef MD4_SSE_PARA
	((unsigned int *)saved_key)[14*MMX_COEF + (index&3) + (index>>2)*16*MMX_COEF] = len << 4;
#else
	total_len += len << (1 + ( (32/MMX_COEF) * index ) );
#endif
#else
#if ARCH_LITTLE_ENDIAN
	UTF8 *s = (UTF8*)_key;
	UTF16 *d = saved_key;
	while (*s)
		*d++ = *s++;
	*d = 0;
	saved_key_length = (int)((char*)d - (char*)saved_key);
#else
	UTF8 *s = (UTF8*)_key;
	UTF8 *d = (UTF8*)saved_key;
	while (*s) {
		*d++ = *s++;
		++d;
	}
	*d = 0;
	saved_key_length = (int)((char*)d - (char*)saved_key);
#endif
//	dump_stuff_msg(_key, saved_key, 24);
#endif
}

// Legacy codepage to UCS-2, directly into vector key buffer
static void set_key_CP(char *_key, int index)
{
#ifdef MMX_COEF
	const unsigned char *key = (unsigned char*)_key;
	unsigned int *keybuf_word = buf_ptr[index];
	unsigned int len;

#ifndef MD4_SSE_PARA
	if (!index)
		total_len = 0;
#endif
	len = 0;
	while((*keybuf_word = CP_to_Unicode[*key++])) {
		unsigned int temp;
		if ((temp = CP_to_Unicode[*key++]) && len < PLAINTEXT_LENGTH - 1)
			*keybuf_word |= (temp << 16);
		else {
			*keybuf_word |= (0x80 << 16);
			len++;
			goto key_cleaning_enc;
		}
		len += 2;
		keybuf_word += MMX_COEF;
	}
	*keybuf_word = 0x80;

key_cleaning_enc:
	keybuf_word += MMX_COEF;
	while(*keybuf_word) {
		*keybuf_word = 0;
		keybuf_word += MMX_COEF;
	}

#ifdef MD4_SSE_PARA
	((unsigned int *)saved_key)[14*MMX_COEF + (index&3) + (index>>2)*16*MMX_COEF] = len << 4;
#else
	total_len += len << (1 + ( (32/MMX_COEF) * index ) );
#endif
#else
	saved_key_length = enc_to_utf16((UTF16*)&saved_key,
	                                PLAINTEXT_LENGTH + 1,
	                                (unsigned char*)_key,
	                                strlen(_key)) << 1;
	if (saved_key_length < 0)
		saved_key_length = strlen16(saved_key);
#endif
}

// UTF-8 to UCS-2, directly into vector key buffer
static void set_key_utf8(char *_key, int index)
{
#ifdef MMX_COEF
	const UTF8 *source = (UTF8*)_key;
	unsigned int *keybuf_word = buf_ptr[index];
	UTF32 chl, chh = 0x80;
	unsigned int len = 0;

#ifndef MD4_SSE_PARA
	if (!index)
		total_len = 0;
#endif
	while (*source) {
		chl = *source;
		if (chl >= 0xC0) {
			unsigned int extraBytesToRead = opt_trailingBytesUTF8[chl & 0x3f];
			switch (extraBytesToRead) {
			case 2:
				++source;
				if (*source) {
					chl <<= 6;
					chl += *source;
				} else
					return;
			case 1:
				++source;
				if (*source) {
					chl <<= 6;
					chl += *source;
				} else
					return;
			case 0:
				break;
			default:
				return;
			}
			chl -= offsetsFromUTF8[extraBytesToRead];
		}
		source++;
		len++;
		if (*source && len < PLAINTEXT_LENGTH) {
			chh = *source;
			if (chh >= 0xC0) {
				unsigned int extraBytesToRead =
					opt_trailingBytesUTF8[chh & 0x3f];
				switch (extraBytesToRead) {
				case 2:
					++source;
					if (*source) {
						chh <<= 6;
						chh += *source;
					} else
						return;
				case 1:
					++source;
					if (*source) {
						chh <<= 6;
						chh += *source;
					} else
						return;
				case 0:
					break;
				default:
					return;
				}
				chh -= offsetsFromUTF8[extraBytesToRead];
			}
			source++;
			len++;
		} else {
			chh = 0x80;
			*keybuf_word = (chh << 16) | chl;
			keybuf_word += MMX_COEF;
			break;
		}
		*keybuf_word = (chh << 16) | chl;
		keybuf_word += MMX_COEF;
	}
	if (chh != 0x80 || len == 0) {
		*keybuf_word = 0x80;
		keybuf_word += MMX_COEF;
	}

	while(*keybuf_word) {
		*keybuf_word = 0;
		keybuf_word += MMX_COEF;
	}

#ifdef MD4_SSE_PARA
	((unsigned int *)saved_key)[14*MMX_COEF + (index&3) + (index>>2)*16*MMX_COEF] = len << 4;
#else
	total_len += len << (1 + ( (32/MMX_COEF) * index ) );
#endif
#else
	saved_key_length = utf8_to_utf16((UTF16*)&saved_key,
	                                 PLAINTEXT_LENGTH + 1,
	                                 (unsigned char*)_key,
	                                 strlen(_key)) << 1;
	if (saved_key_length < 0)
		saved_key_length = strlen16(saved_key);
#endif
}

static char *get_key(int index)
{
#ifdef MMX_COEF
	// Get the key back from the key buffer, from UCS-2
	unsigned int *keybuffer = (unsigned int*)&saved_key[GETPOS(0, index)];
	static UTF16 key[PLAINTEXT_LENGTH + 1];
	unsigned int md4_size=0;
	unsigned int i=0;

	for(; md4_size < PLAINTEXT_LENGTH; i += MMX_COEF, md4_size++)
	{
		key[md4_size] = keybuffer[i];
		key[md4_size+1] = keybuffer[i] >> 16;
		if (key[md4_size] == 0x80 && key[md4_size+1] == 0) {
			key[md4_size] = 0;
			break;
		}
		++md4_size;
		if (key[md4_size] == 0x80 && ((keybuffer[i+MMX_COEF]&0xFFFF) == 0 || md4_size == PLAINTEXT_LENGTH)) {
			key[md4_size] = 0;
			break;
		}
	}
	return (char*)utf16_to_enc(key);
#else
#if ARCH_LITTLE_ENDIAN
//	char *x = utf16_to_enc(saved_key);
//	printf ("x=%s\n",x);
//	return x;
	return (char*)utf16_to_enc(saved_key);
#else
	int i;
	UTF16 Tmp[80];
	UTF8 *p = (UTF8*)saved_key, *p2 = (UTF8*)Tmp;
	for (i = 0; i < saved_key_length; i += 2) {
		p2[i] = p[i+1];
		p2[i+1] = p[i];
	}
	p2[i] = 0;
	p2[i+1] = 0;
//	char *x = utf16_to_enc(Tmp);
//	printf ("x=%s\n",x);
//	return x;
	return (char*)utf16_to_enc(Tmp);
#endif
#endif
}

static void crypt_all(int count) {
#if defined(MD4_SSE_PARA)
#if (BLOCK_LOOPS > 1)
	int i;
	// This was an experiment. It's not used (unless you bump BLOCK_LOOPS),
	// cause it does not scale well. We would need to parallelize set_key()
#ifdef _OPENMP
#pragma omp parallel for
#endif
	for (i = 0; i < BLOCK_LOOPS; i++)
		SSEmd4body(&saved_key[i*NBKEYS*64], (unsigned int*)&crypt_key[i*NBKEYS*DIGEST_SIZE], 1);
#else
	SSEmd4body(saved_key, (unsigned int*)crypt_key, 1);
#endif
#elif defined(MMX_COEF)
	mdfourmmx(crypt_key, saved_key, total_len);
#else
	MD4_Init( &ctx );
//	dump_stuff_msg("saved_key", saved_key, saved_key_length);
	MD4_Update(&ctx, (unsigned char*)saved_key, saved_key_length);
	MD4_Final((unsigned char*) crypt_key, &ctx);
//	dump_stuff_msg("crypt_key", crypt_key, 16);
#endif
}

static int cmp_all(void *binary, int count) {
#ifdef MMX_COEF
	unsigned int x,y=0;
#ifdef MD4_SSE_PARA
	for(; y < MD4_SSE_PARA; y++)
#endif
		for(x = 0; x < MMX_COEF; x++)
		{
			if( ((ARCH_WORD_32*)binary)[0] == ((ARCH_WORD_32*)crypt_key)[y*MMX_COEF*4+x] )
				return 1;
		}
	return 0;
#else
	return !memcmp(binary, crypt_key, BINARY_SIZE);
#endif
}

static int cmp_one(void *binary, int index)
{
#ifdef MMX_COEF
	unsigned int x = index&(MMX_COEF-1);
	unsigned int y = index/MMX_COEF;

#if BINARY_SIZE < DIGEST_SIZE
	return ((ARCH_WORD_32*)binary)[0] == ((ARCH_WORD_32*)crypt_key)[x+y*MMX_COEF*4];
#else
	int i;
	for(i=0;i<(DIGEST_SIZE/4);i++)
		if ( ((ARCH_WORD_32*)binary)[i] != ((ARCH_WORD_32*)crypt_key)[y*MMX_COEF*4+i*MMX_COEF+x] )
			return 0;
	return 1;
#endif
#else
	return !memcmp(binary, crypt_key, BINARY_SIZE);
#endif
}

static int cmp_exact(char *source, int index)
{
#if BINARY_SIZE == DIGEST_SIZE
	return 1;
#else
#ifdef MMX_COEF
	unsigned int i, x, y;
	ARCH_WORD_32 *full_binary;

	full_binary = (ARCH_WORD_32*)binary(source);
	x = index&(MMX_COEF-1);
	y = index/MMX_COEF;
	for(i=0;i<(DIGEST_SIZE/4);i++)
		if (full_binary[i] != ((ARCH_WORD_32*)crypt_key)[y*MMX_COEF*4+i*MMX_COEF+x])
			return 0;
	return 1;
#else
	return !memcmp(binary(source), crypt_key, DIGEST_SIZE);
#endif
#endif
}

static int binary_hash_0(void *binary) { return ((ARCH_WORD_32*)binary)[0] & 0xf; }
static int binary_hash_1(void *binary) { return ((ARCH_WORD_32*)binary)[0] & 0xff; }
static int binary_hash_2(void *binary) { return ((ARCH_WORD_32*)binary)[0] & 0xfff; }
static int binary_hash_3(void *binary) { return ((ARCH_WORD_32*)binary)[0] & 0xffff; }
static int binary_hash_4(void *binary) { return ((ARCH_WORD_32*)binary)[0] & 0xfffff; }
static int binary_hash_5(void *binary) { return ((ARCH_WORD_32*)binary)[0] & 0xffffff; }
static int binary_hash_6(void *binary) { return ((ARCH_WORD_32*)binary)[0] & 0x7ffffff; }

#ifdef MMX_COEF
static int get_hash_0(int index)
{
	unsigned int x,y;
	x = index&3;
	y = index/4;
	return ((ARCH_WORD_32*)crypt_key)[x+y*MMX_COEF*4] & 0xf;
}
static int get_hash_1(int index)
{
	unsigned int x,y;
	x = index&3;
	y = index/4;
	return ((ARCH_WORD_32*)crypt_key)[x+y*MMX_COEF*4] & 0xff;
}
static int get_hash_2(int index)
{
	unsigned int x,y;
	x = index&3;
	y = index/4;
	return ((ARCH_WORD_32*)crypt_key)[x+y*MMX_COEF*4] & 0xfff;
}
static int get_hash_3(int index)
{
	unsigned int x,y;
	x = index&3;
	y = index/4;
	return ((ARCH_WORD_32*)crypt_key)[x+y*MMX_COEF*4] & 0xffff;
}
static int get_hash_4(int index)
{
	unsigned int x,y;
	x = index&3;
	y = index/4;
	return ((ARCH_WORD_32*)crypt_key)[x+y*MMX_COEF*4] & 0xfffff;
}
static int get_hash_5(int index)
{
	unsigned int x,y;
	x = index&3;
	y = index/4;
	return ((ARCH_WORD_32*)crypt_key)[x+y*MMX_COEF*4] & 0xffffff;
}
static int get_hash_6(int index)
{
	unsigned int x,y;
	x = index&3;
	y = index/4;
	return ((ARCH_WORD_32*)crypt_key)[x+y*MMX_COEF*4] & 0x7ffffff;
}
#else
static int get_hash_0(int index) { return ((ARCH_WORD_32*)crypt_key)[index] & 0xf; }
static int get_hash_1(int index) { return ((ARCH_WORD_32*)crypt_key)[index] & 0xff; }
static int get_hash_2(int index) { return ((ARCH_WORD_32*)crypt_key)[index] & 0xfff; }
static int get_hash_3(int index) { return ((ARCH_WORD_32*)crypt_key)[index] & 0xffff; }
static int get_hash_4(int index) { return ((ARCH_WORD_32*)crypt_key)[index] & 0xfffff; }
static int get_hash_5(int index) { return ((ARCH_WORD_32*)crypt_key)[index] & 0xffffff; }
static int get_hash_6(int index) { return ((ARCH_WORD_32*)crypt_key)[index] & 0x7ffffff; }
#endif

<<<<<<< HEAD
static char *source(char *source, void *binary)
{
	static char Buf[CIPHERTEXT_LENGTH + 1];
	unsigned char *cpi;
	char *cpo;
	int i;

	strcpy(Buf, "$NT$");
	cpo = &Buf[4];

	cpi = (unsigned char*)(binary);

	for (i = 0; i < 16; ++i) {
		*cpo++ = itoa16[(*cpi)>>4];
		*cpo++ = itoa16[*cpi&0xF];
		++cpi;
	}
	*cpo = 0;
	return Buf;
}

struct fmt_main fmt_magnumNT = {
=======
struct fmt_main fmt_NT2 = {
>>>>>>> 018ddb99
	{
		FORMAT_LABEL,
		FORMAT_NAME,
		ALGORITHM_NAME,
		BENCHMARK_COMMENT,
		BENCHMARK_LENGTH,
		PLAINTEXT_LENGTH,
		BINARY_SIZE,
		DEFAULT_ALIGN,
		SALT_SIZE,
		DEFAULT_ALIGN,
		MIN_KEYS_PER_CRYPT,
		MAX_KEYS_PER_CRYPT,
#if (BLOCK_LOOPS > 1) && defined(SSE_MD4_PARA)
		FMT_OMP |
#endif
		FMT_CASE | FMT_8_BIT | FMT_SPLIT_UNIFIES_CASE | FMT_UNICODE | FMT_UTF8,
		tests
	}, {
		init,
		prepare,
		valid,
		split,
		binary,
		fmt_default_salt,
		source,
		{
			binary_hash_0,
			binary_hash_1,
			binary_hash_2,
			binary_hash_3,
			binary_hash_4,
			binary_hash_5,
			binary_hash_6
		},
		fmt_default_salt_hash,
		fmt_default_set_salt,
		set_key,
		get_key,
		fmt_default_clear_keys,
		crypt_all,
		{
			get_hash_0,
			get_hash_1,
			get_hash_2,
			get_hash_3,
			get_hash_4,
			get_hash_5,
			get_hash_6
		},
		cmp_all,
		cmp_one,
		cmp_exact
	}
};<|MERGE_RESOLUTION|>--- conflicted
+++ resolved
@@ -679,7 +679,6 @@
 static int get_hash_6(int index) { return ((ARCH_WORD_32*)crypt_key)[index] & 0x7ffffff; }
 #endif
 
-<<<<<<< HEAD
 static char *source(char *source, void *binary)
 {
 	static char Buf[CIPHERTEXT_LENGTH + 1];
@@ -701,10 +700,7 @@
 	return Buf;
 }
 
-struct fmt_main fmt_magnumNT = {
-=======
 struct fmt_main fmt_NT2 = {
->>>>>>> 018ddb99
 	{
 		FORMAT_LABEL,
 		FORMAT_NAME,
