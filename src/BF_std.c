/*
 * This file is part of John the Ripper password cracker,
<<<<<<< HEAD
 * Copyright (c) 1996-2001,2008,2010,2011,2013 by Solar Designer
=======
 * Copyright (c) 1996-2001,2008,2010,2011,2013,2015 by Solar Designer
>>>>>>> 59f8ebf3
 *
 * Redistribution and use in source and binary forms, with or without
 * modification, are permitted.
 *
 * There's ABSOLUTELY NO WARRANTY, express or implied.
 *
 * A public domain version of this code, with reentrant and crypt(3)
 * interfaces added, but optimizations specific to password cracking
 * removed, is available at:
 *
 *	http://www.openwall.com/crypt/
 *
 * This implementation is compatible with OpenBSD bcrypt.c (version 2a)
 * by Niels Provos <provos at citi.umich.edu>, and uses some of his
 * ideas. The password hashing algorithm was designed by David Mazieres
 * <dm at lcs.mit.edu>.
 *
 * There's a paper on the algorithm that explains its design decisions:
 *
 *	http://www.usenix.org/events/usenix99/provos.html
 *
 * Some of the tricks in BF_ROUND might be inspired by Eric Young's
 * Blowfish library (I can't be sure if I would think of something if I
 * hadn't seen his code).
 */

#include <stdlib.h>
#include <string.h>

#include "arch.h"
#include "common.h"
#include "BF_std.h"
#include "memdbg.h"

BF_binary BF_out[BF_N];

/* Number of Blowfish rounds, this is also hardcoded into a few places */
#define BF_ROUNDS			16

typedef BF_word BF_key[BF_ROUNDS + 2];

struct BF_ctx {
	BF_word S[4][0x100];
	BF_key P;
};

#if BF_N > 1
#define INDICES				[BF_N]
#define INDEX				[index]
#define INDEX0				[index]
#define for_each_index() \
	for (index = 0; index < BF_N; index++)
#else
#define INDICES
#define INDEX
#define INDEX0				[0]
#define for_each_index()
#endif

#if BF_X2 == 3
#if BF_mt > 1
#define INDEX2				[lindex]
#else
#define INDEX2				[index]
#endif
#elif BF_X2
#if BF_mt > 1
#define INDEX2				[index & 1]
#else
#define INDEX2				[index]
#endif
#else
#define INDEX2
#endif

#if BF_mt > 1
#if BF_X2 == 3
#define for_each_t() \
	for (t = 0; t < n; t += 3)
#define for_each_ti() \
	for (index = t, lindex = 0; lindex < 3; index++, lindex++)
#elif BF_X2
#define for_each_t() \
	for (t = 0; t < n; t += 2)
#define for_each_ti() \
	for (index = t; index <= t + 1; index++)
#else
#define for_each_t() \
	for (t = 0; t < n; t++)
#define for_each_ti() \
	index = t;
#endif
#else
#define for_each_t()
#define for_each_ti() \
	for_each_index()
#endif

#if BF_mt == 1
/* Current Blowfish context */
#if BF_ASM
extern
#else
static
#endif
struct BF_ctx CC_CACHE_ALIGN BF_current INDICES;
#endif

/* Current Blowfish key */
static BF_key CC_CACHE_ALIGN BF_exp_key INDICES;
#if defined(__linux__) && defined(__sparc__)
static BF_key BF_init_key INDICES;
#else
static BF_key CC_CACHE_ALIGN BF_init_key INDICES;
#endif

/*
 * Magic IV for 64 Blowfish encryptions that we do at the end.
 * The string is "OrpheanBeholderScryDoubt" on big-endian.
 */
static BF_word BF_magic_w[6] = {
	0x4F727068, 0x65616E42, 0x65686F6C,
	0x64657253, 0x63727944, 0x6F756274
};

/*
 * P-box and S-box tables initialized with digits of Pi.
 */
static struct BF_ctx BF_init_state = {
	{
		{
			0xd1310ba6, 0x98dfb5ac, 0x2ffd72db, 0xd01adfb7,
			0xb8e1afed, 0x6a267e96, 0xba7c9045, 0xf12c7f99,
			0x24a19947, 0xb3916cf7, 0x0801f2e2, 0x858efc16,
			0x636920d8, 0x71574e69, 0xa458fea3, 0xf4933d7e,
			0x0d95748f, 0x728eb658, 0x718bcd58, 0x82154aee,
			0x7b54a41d, 0xc25a59b5, 0x9c30d539, 0x2af26013,
			0xc5d1b023, 0x286085f0, 0xca417918, 0xb8db38ef,
			0x8e79dcb0, 0x603a180e, 0x6c9e0e8b, 0xb01e8a3e,
			0xd71577c1, 0xbd314b27, 0x78af2fda, 0x55605c60,
			0xe65525f3, 0xaa55ab94, 0x57489862, 0x63e81440,
			0x55ca396a, 0x2aab10b6, 0xb4cc5c34, 0x1141e8ce,
			0xa15486af, 0x7c72e993, 0xb3ee1411, 0x636fbc2a,
			0x2ba9c55d, 0x741831f6, 0xce5c3e16, 0x9b87931e,
			0xafd6ba33, 0x6c24cf5c, 0x7a325381, 0x28958677,
			0x3b8f4898, 0x6b4bb9af, 0xc4bfe81b, 0x66282193,
			0x61d809cc, 0xfb21a991, 0x487cac60, 0x5dec8032,
			0xef845d5d, 0xe98575b1, 0xdc262302, 0xeb651b88,
			0x23893e81, 0xd396acc5, 0x0f6d6ff3, 0x83f44239,
			0x2e0b4482, 0xa4842004, 0x69c8f04a, 0x9e1f9b5e,
			0x21c66842, 0xf6e96c9a, 0x670c9c61, 0xabd388f0,
			0x6a51a0d2, 0xd8542f68, 0x960fa728, 0xab5133a3,
			0x6eef0b6c, 0x137a3be4, 0xba3bf050, 0x7efb2a98,
			0xa1f1651d, 0x39af0176, 0x66ca593e, 0x82430e88,
			0x8cee8619, 0x456f9fb4, 0x7d84a5c3, 0x3b8b5ebe,
			0xe06f75d8, 0x85c12073, 0x401a449f, 0x56c16aa6,
			0x4ed3aa62, 0x363f7706, 0x1bfedf72, 0x429b023d,
			0x37d0d724, 0xd00a1248, 0xdb0fead3, 0x49f1c09b,
			0x075372c9, 0x80991b7b, 0x25d479d8, 0xf6e8def7,
			0xe3fe501a, 0xb6794c3b, 0x976ce0bd, 0x04c006ba,
			0xc1a94fb6, 0x409f60c4, 0x5e5c9ec2, 0x196a2463,
			0x68fb6faf, 0x3e6c53b5, 0x1339b2eb, 0x3b52ec6f,
			0x6dfc511f, 0x9b30952c, 0xcc814544, 0xaf5ebd09,
			0xbee3d004, 0xde334afd, 0x660f2807, 0x192e4bb3,
			0xc0cba857, 0x45c8740f, 0xd20b5f39, 0xb9d3fbdb,
			0x5579c0bd, 0x1a60320a, 0xd6a100c6, 0x402c7279,
			0x679f25fe, 0xfb1fa3cc, 0x8ea5e9f8, 0xdb3222f8,
			0x3c7516df, 0xfd616b15, 0x2f501ec8, 0xad0552ab,
			0x323db5fa, 0xfd238760, 0x53317b48, 0x3e00df82,
			0x9e5c57bb, 0xca6f8ca0, 0x1a87562e, 0xdf1769db,
			0xd542a8f6, 0x287effc3, 0xac6732c6, 0x8c4f5573,
			0x695b27b0, 0xbbca58c8, 0xe1ffa35d, 0xb8f011a0,
			0x10fa3d98, 0xfd2183b8, 0x4afcb56c, 0x2dd1d35b,
			0x9a53e479, 0xb6f84565, 0xd28e49bc, 0x4bfb9790,
			0xe1ddf2da, 0xa4cb7e33, 0x62fb1341, 0xcee4c6e8,
			0xef20cada, 0x36774c01, 0xd07e9efe, 0x2bf11fb4,
			0x95dbda4d, 0xae909198, 0xeaad8e71, 0x6b93d5a0,
			0xd08ed1d0, 0xafc725e0, 0x8e3c5b2f, 0x8e7594b7,
			0x8ff6e2fb, 0xf2122b64, 0x8888b812, 0x900df01c,
			0x4fad5ea0, 0x688fc31c, 0xd1cff191, 0xb3a8c1ad,
			0x2f2f2218, 0xbe0e1777, 0xea752dfe, 0x8b021fa1,
			0xe5a0cc0f, 0xb56f74e8, 0x18acf3d6, 0xce89e299,
			0xb4a84fe0, 0xfd13e0b7, 0x7cc43b81, 0xd2ada8d9,
			0x165fa266, 0x80957705, 0x93cc7314, 0x211a1477,
			0xe6ad2065, 0x77b5fa86, 0xc75442f5, 0xfb9d35cf,
			0xebcdaf0c, 0x7b3e89a0, 0xd6411bd3, 0xae1e7e49,
			0x00250e2d, 0x2071b35e, 0x226800bb, 0x57b8e0af,
			0x2464369b, 0xf009b91e, 0x5563911d, 0x59dfa6aa,
			0x78c14389, 0xd95a537f, 0x207d5ba2, 0x02e5b9c5,
			0x83260376, 0x6295cfa9, 0x11c81968, 0x4e734a41,
			0xb3472dca, 0x7b14a94a, 0x1b510052, 0x9a532915,
			0xd60f573f, 0xbc9bc6e4, 0x2b60a476, 0x81e67400,
			0x08ba6fb5, 0x571be91f, 0xf296ec6b, 0x2a0dd915,
			0xb6636521, 0xe7b9f9b6, 0xff34052e, 0xc5855664,
			0x53b02d5d, 0xa99f8fa1, 0x08ba4799, 0x6e85076a
		}, {
			0x4b7a70e9, 0xb5b32944, 0xdb75092e, 0xc4192623,
			0xad6ea6b0, 0x49a7df7d, 0x9cee60b8, 0x8fedb266,
			0xecaa8c71, 0x699a17ff, 0x5664526c, 0xc2b19ee1,
			0x193602a5, 0x75094c29, 0xa0591340, 0xe4183a3e,
			0x3f54989a, 0x5b429d65, 0x6b8fe4d6, 0x99f73fd6,
			0xa1d29c07, 0xefe830f5, 0x4d2d38e6, 0xf0255dc1,
			0x4cdd2086, 0x8470eb26, 0x6382e9c6, 0x021ecc5e,
			0x09686b3f, 0x3ebaefc9, 0x3c971814, 0x6b6a70a1,
			0x687f3584, 0x52a0e286, 0xb79c5305, 0xaa500737,
			0x3e07841c, 0x7fdeae5c, 0x8e7d44ec, 0x5716f2b8,
			0xb03ada37, 0xf0500c0d, 0xf01c1f04, 0x0200b3ff,
			0xae0cf51a, 0x3cb574b2, 0x25837a58, 0xdc0921bd,
			0xd19113f9, 0x7ca92ff6, 0x94324773, 0x22f54701,
			0x3ae5e581, 0x37c2dadc, 0xc8b57634, 0x9af3dda7,
			0xa9446146, 0x0fd0030e, 0xecc8c73e, 0xa4751e41,
			0xe238cd99, 0x3bea0e2f, 0x3280bba1, 0x183eb331,
			0x4e548b38, 0x4f6db908, 0x6f420d03, 0xf60a04bf,
			0x2cb81290, 0x24977c79, 0x5679b072, 0xbcaf89af,
			0xde9a771f, 0xd9930810, 0xb38bae12, 0xdccf3f2e,
			0x5512721f, 0x2e6b7124, 0x501adde6, 0x9f84cd87,
			0x7a584718, 0x7408da17, 0xbc9f9abc, 0xe94b7d8c,
			0xec7aec3a, 0xdb851dfa, 0x63094366, 0xc464c3d2,
			0xef1c1847, 0x3215d908, 0xdd433b37, 0x24c2ba16,
			0x12a14d43, 0x2a65c451, 0x50940002, 0x133ae4dd,
			0x71dff89e, 0x10314e55, 0x81ac77d6, 0x5f11199b,
			0x043556f1, 0xd7a3c76b, 0x3c11183b, 0x5924a509,
			0xf28fe6ed, 0x97f1fbfa, 0x9ebabf2c, 0x1e153c6e,
			0x86e34570, 0xeae96fb1, 0x860e5e0a, 0x5a3e2ab3,
			0x771fe71c, 0x4e3d06fa, 0x2965dcb9, 0x99e71d0f,
			0x803e89d6, 0x5266c825, 0x2e4cc978, 0x9c10b36a,
			0xc6150eba, 0x94e2ea78, 0xa5fc3c53, 0x1e0a2df4,
			0xf2f74ea7, 0x361d2b3d, 0x1939260f, 0x19c27960,
			0x5223a708, 0xf71312b6, 0xebadfe6e, 0xeac31f66,
			0xe3bc4595, 0xa67bc883, 0xb17f37d1, 0x018cff28,
			0xc332ddef, 0xbe6c5aa5, 0x65582185, 0x68ab9802,
			0xeecea50f, 0xdb2f953b, 0x2aef7dad, 0x5b6e2f84,
			0x1521b628, 0x29076170, 0xecdd4775, 0x619f1510,
			0x13cca830, 0xeb61bd96, 0x0334fe1e, 0xaa0363cf,
			0xb5735c90, 0x4c70a239, 0xd59e9e0b, 0xcbaade14,
			0xeecc86bc, 0x60622ca7, 0x9cab5cab, 0xb2f3846e,
			0x648b1eaf, 0x19bdf0ca, 0xa02369b9, 0x655abb50,
			0x40685a32, 0x3c2ab4b3, 0x319ee9d5, 0xc021b8f7,
			0x9b540b19, 0x875fa099, 0x95f7997e, 0x623d7da8,
			0xf837889a, 0x97e32d77, 0x11ed935f, 0x16681281,
			0x0e358829, 0xc7e61fd6, 0x96dedfa1, 0x7858ba99,
			0x57f584a5, 0x1b227263, 0x9b83c3ff, 0x1ac24696,
			0xcdb30aeb, 0x532e3054, 0x8fd948e4, 0x6dbc3128,
			0x58ebf2ef, 0x34c6ffea, 0xfe28ed61, 0xee7c3c73,
			0x5d4a14d9, 0xe864b7e3, 0x42105d14, 0x203e13e0,
			0x45eee2b6, 0xa3aaabea, 0xdb6c4f15, 0xfacb4fd0,
			0xc742f442, 0xef6abbb5, 0x654f3b1d, 0x41cd2105,
			0xd81e799e, 0x86854dc7, 0xe44b476a, 0x3d816250,
			0xcf62a1f2, 0x5b8d2646, 0xfc8883a0, 0xc1c7b6a3,
			0x7f1524c3, 0x69cb7492, 0x47848a0b, 0x5692b285,
			0x095bbf00, 0xad19489d, 0x1462b174, 0x23820e00,
			0x58428d2a, 0x0c55f5ea, 0x1dadf43e, 0x233f7061,
			0x3372f092, 0x8d937e41, 0xd65fecf1, 0x6c223bdb,
			0x7cde3759, 0xcbee7460, 0x4085f2a7, 0xce77326e,
			0xa6078084, 0x19f8509e, 0xe8efd855, 0x61d99735,
			0xa969a7aa, 0xc50c06c2, 0x5a04abfc, 0x800bcadc,
			0x9e447a2e, 0xc3453484, 0xfdd56705, 0x0e1e9ec9,
			0xdb73dbd3, 0x105588cd, 0x675fda79, 0xe3674340,
			0xc5c43465, 0x713e38d8, 0x3d28f89e, 0xf16dff20,
			0x153e21e7, 0x8fb03d4a, 0xe6e39f2b, 0xdb83adf7
		}, {
			0xe93d5a68, 0x948140f7, 0xf64c261c, 0x94692934,
			0x411520f7, 0x7602d4f7, 0xbcf46b2e, 0xd4a20068,
			0xd4082471, 0x3320f46a, 0x43b7d4b7, 0x500061af,
			0x1e39f62e, 0x97244546, 0x14214f74, 0xbf8b8840,
			0x4d95fc1d, 0x96b591af, 0x70f4ddd3, 0x66a02f45,
			0xbfbc09ec, 0x03bd9785, 0x7fac6dd0, 0x31cb8504,
			0x96eb27b3, 0x55fd3941, 0xda2547e6, 0xabca0a9a,
			0x28507825, 0x530429f4, 0x0a2c86da, 0xe9b66dfb,
			0x68dc1462, 0xd7486900, 0x680ec0a4, 0x27a18dee,
			0x4f3ffea2, 0xe887ad8c, 0xb58ce006, 0x7af4d6b6,
			0xaace1e7c, 0xd3375fec, 0xce78a399, 0x406b2a42,
			0x20fe9e35, 0xd9f385b9, 0xee39d7ab, 0x3b124e8b,
			0x1dc9faf7, 0x4b6d1856, 0x26a36631, 0xeae397b2,
			0x3a6efa74, 0xdd5b4332, 0x6841e7f7, 0xca7820fb,
			0xfb0af54e, 0xd8feb397, 0x454056ac, 0xba489527,
			0x55533a3a, 0x20838d87, 0xfe6ba9b7, 0xd096954b,
			0x55a867bc, 0xa1159a58, 0xcca92963, 0x99e1db33,
			0xa62a4a56, 0x3f3125f9, 0x5ef47e1c, 0x9029317c,
			0xfdf8e802, 0x04272f70, 0x80bb155c, 0x05282ce3,
			0x95c11548, 0xe4c66d22, 0x48c1133f, 0xc70f86dc,
			0x07f9c9ee, 0x41041f0f, 0x404779a4, 0x5d886e17,
			0x325f51eb, 0xd59bc0d1, 0xf2bcc18f, 0x41113564,
			0x257b7834, 0x602a9c60, 0xdff8e8a3, 0x1f636c1b,
			0x0e12b4c2, 0x02e1329e, 0xaf664fd1, 0xcad18115,
			0x6b2395e0, 0x333e92e1, 0x3b240b62, 0xeebeb922,
			0x85b2a20e, 0xe6ba0d99, 0xde720c8c, 0x2da2f728,
			0xd0127845, 0x95b794fd, 0x647d0862, 0xe7ccf5f0,
			0x5449a36f, 0x877d48fa, 0xc39dfd27, 0xf33e8d1e,
			0x0a476341, 0x992eff74, 0x3a6f6eab, 0xf4f8fd37,
			0xa812dc60, 0xa1ebddf8, 0x991be14c, 0xdb6e6b0d,
			0xc67b5510, 0x6d672c37, 0x2765d43b, 0xdcd0e804,
			0xf1290dc7, 0xcc00ffa3, 0xb5390f92, 0x690fed0b,
			0x667b9ffb, 0xcedb7d9c, 0xa091cf0b, 0xd9155ea3,
			0xbb132f88, 0x515bad24, 0x7b9479bf, 0x763bd6eb,
			0x37392eb3, 0xcc115979, 0x8026e297, 0xf42e312d,
			0x6842ada7, 0xc66a2b3b, 0x12754ccc, 0x782ef11c,
			0x6a124237, 0xb79251e7, 0x06a1bbe6, 0x4bfb6350,
			0x1a6b1018, 0x11caedfa, 0x3d25bdd8, 0xe2e1c3c9,
			0x44421659, 0x0a121386, 0xd90cec6e, 0xd5abea2a,
			0x64af674e, 0xda86a85f, 0xbebfe988, 0x64e4c3fe,
			0x9dbc8057, 0xf0f7c086, 0x60787bf8, 0x6003604d,
			0xd1fd8346, 0xf6381fb0, 0x7745ae04, 0xd736fccc,
			0x83426b33, 0xf01eab71, 0xb0804187, 0x3c005e5f,
			0x77a057be, 0xbde8ae24, 0x55464299, 0xbf582e61,
			0x4e58f48f, 0xf2ddfda2, 0xf474ef38, 0x8789bdc2,
			0x5366f9c3, 0xc8b38e74, 0xb475f255, 0x46fcd9b9,
			0x7aeb2661, 0x8b1ddf84, 0x846a0e79, 0x915f95e2,
			0x466e598e, 0x20b45770, 0x8cd55591, 0xc902de4c,
			0xb90bace1, 0xbb8205d0, 0x11a86248, 0x7574a99e,
			0xb77f19b6, 0xe0a9dc09, 0x662d09a1, 0xc4324633,
			0xe85a1f02, 0x09f0be8c, 0x4a99a025, 0x1d6efe10,
			0x1ab93d1d, 0x0ba5a4df, 0xa186f20f, 0x2868f169,
			0xdcb7da83, 0x573906fe, 0xa1e2ce9b, 0x4fcd7f52,
			0x50115e01, 0xa70683fa, 0xa002b5c4, 0x0de6d027,
			0x9af88c27, 0x773f8641, 0xc3604c06, 0x61a806b5,
			0xf0177a28, 0xc0f586e0, 0x006058aa, 0x30dc7d62,
			0x11e69ed7, 0x2338ea63, 0x53c2dd94, 0xc2c21634,
			0xbbcbee56, 0x90bcb6de, 0xebfc7da1, 0xce591d76,
			0x6f05e409, 0x4b7c0188, 0x39720a3d, 0x7c927c24,
			0x86e3725f, 0x724d9db9, 0x1ac15bb4, 0xd39eb8fc,
			0xed545578, 0x08fca5b5, 0xd83d7cd3, 0x4dad0fc4,
			0x1e50ef5e, 0xb161e6f8, 0xa28514d9, 0x6c51133c,
			0x6fd5c7e7, 0x56e14ec4, 0x362abfce, 0xddc6c837,
			0xd79a3234, 0x92638212, 0x670efa8e, 0x406000e0
		}, {
			0x3a39ce37, 0xd3faf5cf, 0xabc27737, 0x5ac52d1b,
			0x5cb0679e, 0x4fa33742, 0xd3822740, 0x99bc9bbe,
			0xd5118e9d, 0xbf0f7315, 0xd62d1c7e, 0xc700c47b,
			0xb78c1b6b, 0x21a19045, 0xb26eb1be, 0x6a366eb4,
			0x5748ab2f, 0xbc946e79, 0xc6a376d2, 0x6549c2c8,
			0x530ff8ee, 0x468dde7d, 0xd5730a1d, 0x4cd04dc6,
			0x2939bbdb, 0xa9ba4650, 0xac9526e8, 0xbe5ee304,
			0xa1fad5f0, 0x6a2d519a, 0x63ef8ce2, 0x9a86ee22,
			0xc089c2b8, 0x43242ef6, 0xa51e03aa, 0x9cf2d0a4,
			0x83c061ba, 0x9be96a4d, 0x8fe51550, 0xba645bd6,
			0x2826a2f9, 0xa73a3ae1, 0x4ba99586, 0xef5562e9,
			0xc72fefd3, 0xf752f7da, 0x3f046f69, 0x77fa0a59,
			0x80e4a915, 0x87b08601, 0x9b09e6ad, 0x3b3ee593,
			0xe990fd5a, 0x9e34d797, 0x2cf0b7d9, 0x022b8b51,
			0x96d5ac3a, 0x017da67d, 0xd1cf3ed6, 0x7c7d2d28,
			0x1f9f25cf, 0xadf2b89b, 0x5ad6b472, 0x5a88f54c,
			0xe029ac71, 0xe019a5e6, 0x47b0acfd, 0xed93fa9b,
			0xe8d3c48d, 0x283b57cc, 0xf8d56629, 0x79132e28,
			0x785f0191, 0xed756055, 0xf7960e44, 0xe3d35e8c,
			0x15056dd4, 0x88f46dba, 0x03a16125, 0x0564f0bd,
			0xc3eb9e15, 0x3c9057a2, 0x97271aec, 0xa93a072a,
			0x1b3f6d9b, 0x1e6321f5, 0xf59c66fb, 0x26dcf319,
			0x7533d928, 0xb155fdf5, 0x03563482, 0x8aba3cbb,
			0x28517711, 0xc20ad9f8, 0xabcc5167, 0xccad925f,
			0x4de81751, 0x3830dc8e, 0x379d5862, 0x9320f991,
			0xea7a90c2, 0xfb3e7bce, 0x5121ce64, 0x774fbe32,
			0xa8b6e37e, 0xc3293d46, 0x48de5369, 0x6413e680,
			0xa2ae0810, 0xdd6db224, 0x69852dfd, 0x09072166,
			0xb39a460a, 0x6445c0dd, 0x586cdecf, 0x1c20c8ae,
			0x5bbef7dd, 0x1b588d40, 0xccd2017f, 0x6bb4e3bb,
			0xdda26a7e, 0x3a59ff45, 0x3e350a44, 0xbcb4cdd5,
			0x72eacea8, 0xfa6484bb, 0x8d6612ae, 0xbf3c6f47,
			0xd29be463, 0x542f5d9e, 0xaec2771b, 0xf64e6370,
			0x740e0d8d, 0xe75b1357, 0xf8721671, 0xaf537d5d,
			0x4040cb08, 0x4eb4e2cc, 0x34d2466a, 0x0115af84,
			0xe1b00428, 0x95983a1d, 0x06b89fb4, 0xce6ea048,
			0x6f3f3b82, 0x3520ab82, 0x011a1d4b, 0x277227f8,
			0x611560b1, 0xe7933fdc, 0xbb3a792b, 0x344525bd,
			0xa08839e1, 0x51ce794b, 0x2f32c9b7, 0xa01fbac9,
			0xe01cc87e, 0xbcc7d1f6, 0xcf0111c3, 0xa1e8aac7,
			0x1a908749, 0xd44fbd9a, 0xd0dadecb, 0xd50ada38,
			0x0339c32a, 0xc6913667, 0x8df9317c, 0xe0b12b4f,
			0xf79e59b7, 0x43f5bb3a, 0xf2d519ff, 0x27d9459c,
			0xbf97222c, 0x15e6fc2a, 0x0f91fc71, 0x9b941525,
			0xfae59361, 0xceb69ceb, 0xc2a86459, 0x12baa8d1,
			0xb6c1075e, 0xe3056a0c, 0x10d25065, 0xcb03a442,
			0xe0ec6e0e, 0x1698db3b, 0x4c98a0be, 0x3278e964,
			0x9f1f9532, 0xe0d392df, 0xd3a0342b, 0x8971f21e,
			0x1b0a7441, 0x4ba3348c, 0xc5be7120, 0xc37632d8,
			0xdf359f8d, 0x9b992f2e, 0xe60b6f47, 0x0fe3f11d,
			0xe54cda54, 0x1edad891, 0xce6279cf, 0xcd3e7e6f,
			0x1618b166, 0xfd2c1d05, 0x848fd2c5, 0xf6fb2299,
			0xf523f357, 0xa6327623, 0x93a83531, 0x56cccd02,
			0xacf08162, 0x5a75ebb5, 0x6e163697, 0x88d273cc,
			0xde966292, 0x81b949d0, 0x4c50901b, 0x71c65614,
			0xe6c6c7bd, 0x327a140a, 0x45e1d006, 0xc3f27b9a,
			0xc9aa53fd, 0x62a80f00, 0xbb25bfe2, 0x35bdd2f6,
			0x71126905, 0xb2040222, 0xb6cbcf7c, 0xcd769c2b,
			0x53113ec0, 0x1640e3d3, 0x38abbd60, 0x2547adf0,
			0xba38209c, 0xf746ce76, 0x77afa1c5, 0x20756060,
			0x85cbfe4e, 0x8ae88dd8, 0x7aaaf9b0, 0x4cf9aa7e,
			0x1948c25c, 0x02fb8a8c, 0x01c36ae4, 0xd6ebe1f9,
			0x90d4f869, 0xa65cdea0, 0x3f09252d, 0xc208e69f,
			0xb74e6132, 0xce77e25b, 0x578fdfe3, 0x3ac372e6
		}
	}, {
		0x243f6a88, 0x85a308d3, 0x13198a2e, 0x03707344,
		0xa4093822, 0x299f31d0, 0x082efa98, 0xec4e6c89,
		0x452821e6, 0x38d01377, 0xbe5466cf, 0x34e90c6c,
		0xc0ac29b7, 0xc97c50dd, 0x3f84d5b5, 0xb5470917,
		0x9216d5d9, 0x8979fb1b
	}
};

/*
 * Same charset, different order -- can't use the common.c table here.
 */
unsigned char BF_atoi64[0x80] = {
	64, 64, 64, 64, 64, 64, 64, 64, 64, 64, 64, 64, 64, 64, 64, 64,
	64, 64, 64, 64, 64, 64, 64, 64, 64, 64, 64, 64, 64, 64, 64, 64,
	64, 64, 64, 64, 64, 64, 64, 64, 64, 64, 64, 64, 64, 64, 0, 1,
	54, 55, 56, 57, 58, 59, 60, 61, 62, 63, 64, 64, 64, 64, 64, 64,
	64, 2, 3, 4, 5, 6, 7, 8, 9, 10, 11, 12, 13, 14, 15, 16,
	17, 18, 19, 20, 21, 22, 23, 24, 25, 26, 27, 64, 64, 64, 64, 64,
	64, 28, 29, 30, 31, 32, 33, 34, 35, 36, 37, 38, 39, 40, 41, 42,
	43, 44, 45, 46, 47, 48, 49, 50, 51, 52, 53, 64, 64, 64, 64, 64
};

#if ARCH_LITTLE_ENDIAN

static void BF_swap(BF_word *x, int count)
{
	BF_word tmp;

	do {
		tmp = *x;
		tmp = (tmp << 16) | (tmp >> 16);
		*x++ = ((tmp & 0x00FF00FF) << 8) | ((tmp >> 8) & 0x00FF00FF);
	} while (--count);
}

#else

#define BF_swap(x, count)

#endif

#if BF_SCALE
/* Architectures that can shift addresses left by 2 bits with no extra cost */
#define BF_ROUND(ctx, L, R, N, tmp1, tmp2, tmp3, tmp4) \
	tmp1 = L & 0xFF; \
	tmp2 = L >> 8; \
	tmp2 &= 0xFF; \
	tmp3 = L >> 16; \
	tmp3 &= 0xFF; \
	tmp4 = L >> 24; \
	tmp1 = ctx.S[3][tmp1]; \
	tmp2 = ctx.S[2][tmp2]; \
	tmp3 = ctx.S[1][tmp3]; \
	tmp3 += ctx.S[0][tmp4]; \
	tmp3 ^= tmp2; \
	R ^= ctx.P[N + 1]; \
	tmp3 += tmp1; \
	R ^= tmp3;
#else
/* Architectures with no complicated addressing modes supported */
#define BF_INDEX(S, i) \
	(*((BF_word *)(((unsigned char *)S) + (i))))
#define BF_ROUND(ctx, L, R, N, tmp1, tmp2, tmp3, tmp4) \
	tmp1 = L & 0xFF; \
	tmp1 <<= 2; \
	tmp2 = L >> 6; \
	tmp2 &= 0x3FC; \
	tmp3 = L >> 14; \
	tmp3 &= 0x3FC; \
	tmp4 = L >> 22; \
	tmp4 &= 0x3FC; \
	tmp1 = BF_INDEX(ctx.S[3], tmp1); \
	tmp2 = BF_INDEX(ctx.S[2], tmp2); \
	tmp3 = BF_INDEX(ctx.S[1], tmp3); \
	tmp3 += BF_INDEX(ctx.S[0], tmp4); \
	tmp3 ^= tmp2; \
	R ^= ctx.P[N + 1]; \
	tmp3 += tmp1; \
	R ^= tmp3;
#endif

/*
 * Encrypt one block, BF_ROUNDS is hardcoded here.
 */
#define BF_ENCRYPT(ctx, L, R) \
	L ^= ctx.P[0]; \
	BF_ROUND(ctx, L, R, 0, u1, u2, u3, u4); \
	BF_ROUND(ctx, R, L, 1, u1, u2, u3, u4); \
	BF_ROUND(ctx, L, R, 2, u1, u2, u3, u4); \
	BF_ROUND(ctx, R, L, 3, u1, u2, u3, u4); \
	BF_ROUND(ctx, L, R, 4, u1, u2, u3, u4); \
	BF_ROUND(ctx, R, L, 5, u1, u2, u3, u4); \
	BF_ROUND(ctx, L, R, 6, u1, u2, u3, u4); \
	BF_ROUND(ctx, R, L, 7, u1, u2, u3, u4); \
	BF_ROUND(ctx, L, R, 8, u1, u2, u3, u4); \
	BF_ROUND(ctx, R, L, 9, u1, u2, u3, u4); \
	BF_ROUND(ctx, L, R, 10, u1, u2, u3, u4); \
	BF_ROUND(ctx, R, L, 11, u1, u2, u3, u4); \
	BF_ROUND(ctx, L, R, 12, u1, u2, u3, u4); \
	BF_ROUND(ctx, R, L, 13, u1, u2, u3, u4); \
	BF_ROUND(ctx, L, R, 14, u1, u2, u3, u4); \
	BF_ROUND(ctx, R, L, 15, u1, u2, u3, u4); \
	u4 = R; \
	R = L; \
	L = u4 ^ ctx.P[BF_ROUNDS + 1];

#if BF_ASM

extern void (*BF_body)(void);

#else

#if BF_X2 == 3
<<<<<<< HEAD
/*
 * Encrypt three blocks in parallel.  BF_ROUNDS is hardcoded here.
 */
#define BF_ENCRYPT2 \
	L0 ^= BF_current[0].P[0]; \
	L1 ^= BF_current[1].P[0]; \
	L2 ^= BF_current[2].P[0]; \
	BF_ROUND(BF_current[0], L0, R0, 0, u1, u2, u3, u4); \
	BF_ROUND(BF_current[1], L1, R1, 0, v1, v2, v3, v4); \
	BF_ROUND(BF_current[2], L2, R2, 0, w1, w2, w3, w4); \
	BF_ROUND(BF_current[0], R0, L0, 1, u1, u2, u3, u4); \
	BF_ROUND(BF_current[1], R1, L1, 1, v1, v2, v3, v4); \
	BF_ROUND(BF_current[2], R2, L2, 1, w1, w2, w3, w4); \
	BF_ROUND(BF_current[0], L0, R0, 2, u1, u2, u3, u4); \
	BF_ROUND(BF_current[1], L1, R1, 2, v1, v2, v3, v4); \
	BF_ROUND(BF_current[2], L2, R2, 2, w1, w2, w3, w4); \
	BF_ROUND(BF_current[0], R0, L0, 3, u1, u2, u3, u4); \
	BF_ROUND(BF_current[1], R1, L1, 3, v1, v2, v3, v4); \
	BF_ROUND(BF_current[2], R2, L2, 3, w1, w2, w3, w4); \
	BF_ROUND(BF_current[0], L0, R0, 4, u1, u2, u3, u4); \
	BF_ROUND(BF_current[1], L1, R1, 4, v1, v2, v3, v4); \
	BF_ROUND(BF_current[2], L2, R2, 4, w1, w2, w3, w4); \
	BF_ROUND(BF_current[0], R0, L0, 5, u1, u2, u3, u4); \
	BF_ROUND(BF_current[1], R1, L1, 5, v1, v2, v3, v4); \
	BF_ROUND(BF_current[2], R2, L2, 5, w1, w2, w3, w4); \
	BF_ROUND(BF_current[0], L0, R0, 6, u1, u2, u3, u4); \
	BF_ROUND(BF_current[1], L1, R1, 6, v1, v2, v3, v4); \
	BF_ROUND(BF_current[2], L2, R2, 6, w1, w2, w3, w4); \
	BF_ROUND(BF_current[0], R0, L0, 7, u1, u2, u3, u4); \
	BF_ROUND(BF_current[1], R1, L1, 7, v1, v2, v3, v4); \
	BF_ROUND(BF_current[2], R2, L2, 7, w1, w2, w3, w4); \
	BF_ROUND(BF_current[0], L0, R0, 8, u1, u2, u3, u4); \
	BF_ROUND(BF_current[1], L1, R1, 8, v1, v2, v3, v4); \
	BF_ROUND(BF_current[2], L2, R2, 8, w1, w2, w3, w4); \
	BF_ROUND(BF_current[0], R0, L0, 9, u1, u2, u3, u4); \
	BF_ROUND(BF_current[1], R1, L1, 9, v1, v2, v3, v4); \
	BF_ROUND(BF_current[2], R2, L2, 9, w1, w2, w3, w4); \
	BF_ROUND(BF_current[0], L0, R0, 10, u1, u2, u3, u4); \
	BF_ROUND(BF_current[1], L1, R1, 10, v1, v2, v3, v4); \
	BF_ROUND(BF_current[2], L2, R2, 10, w1, w2, w3, w4); \
	BF_ROUND(BF_current[0], R0, L0, 11, u1, u2, u3, u4); \
	BF_ROUND(BF_current[1], R1, L1, 11, v1, v2, v3, v4); \
	BF_ROUND(BF_current[2], R2, L2, 11, w1, w2, w3, w4); \
	BF_ROUND(BF_current[0], L0, R0, 12, u1, u2, u3, u4); \
	BF_ROUND(BF_current[1], L1, R1, 12, v1, v2, v3, v4); \
	BF_ROUND(BF_current[2], L2, R2, 12, w1, w2, w3, w4); \
	BF_ROUND(BF_current[0], R0, L0, 13, u1, u2, u3, u4); \
	BF_ROUND(BF_current[1], R1, L1, 13, v1, v2, v3, v4); \
	BF_ROUND(BF_current[2], R2, L2, 13, w1, w2, w3, w4); \
	BF_ROUND(BF_current[0], L0, R0, 14, u1, u2, u3, u4); \
	BF_ROUND(BF_current[1], L1, R1, 14, v1, v2, v3, v4); \
	BF_ROUND(BF_current[2], L2, R2, 14, w1, w2, w3, w4); \
	BF_ROUND(BF_current[0], R0, L0, 15, u1, u2, u3, u4); \
	BF_ROUND(BF_current[1], R1, L1, 15, v1, v2, v3, v4); \
	BF_ROUND(BF_current[2], R2, L2, 15, w1, w2, w3, w4); \
	u4 = R0; \
	v4 = R1; \
	w4 = R2; \
	R0 = L0; \
	R1 = L1; \
	R2 = L2; \
	L0 = u4 ^ BF_current[0].P[BF_ROUNDS + 1]; \
	L1 = v4 ^ BF_current[1].P[BF_ROUNDS + 1]; \
	L2 = w4 ^ BF_current[2].P[BF_ROUNDS + 1];

#define BF_body() \
	L0 = R0 = L1 = R1 = L2 = R2 = 0; \
	ptr = BF_current[0].P; \
	do { \
		BF_ENCRYPT2; \
		*ptr = L0; \
		*(ptr + 1) = R0; \
		*(ptr + (BF_current[1].P - BF_current[0].P)) = L1; \
		*(ptr + (BF_current[1].P - BF_current[0].P) + 1) = R1; \
		*(ptr + (BF_current[2].P - BF_current[0].P)) = L2; \
		*(ptr + (BF_current[2].P - BF_current[0].P) + 1) = R2; \
		ptr += 2; \
	} while (ptr < &BF_current[0].P[BF_ROUNDS + 2]); \
\
	ptr = BF_current[0].S[0]; \
	do { \
		ptr += 2; \
		BF_ENCRYPT2; \
		*(ptr - 2) = L0; \
		*(ptr - 1) = R0; \
		*(ptr - 2 + (BF_current[1].S[0] - BF_current[0].S[0])) = L1; \
		*(ptr - 1 + (BF_current[1].S[0] - BF_current[0].S[0])) = R1; \
		*(ptr - 2 + (BF_current[2].S[0] - BF_current[0].S[0])) = L2; \
		*(ptr - 1 + (BF_current[2].S[0] - BF_current[0].S[0])) = R2; \
	} while (ptr < &BF_current[0].S[3][0xFF]);
#elif BF_X2
/*
=======
/*
 * Encrypt three blocks in parallel.  BF_ROUNDS is hardcoded here.
 */
#define BF_ENCRYPT2 \
	L0 ^= BF_current[0].P[0]; \
	L1 ^= BF_current[1].P[0]; \
	L2 ^= BF_current[2].P[0]; \
	BF_ROUND(BF_current[0], L0, R0, 0, u1, u2, u3, u4); \
	BF_ROUND(BF_current[1], L1, R1, 0, v1, v2, v3, v4); \
	BF_ROUND(BF_current[2], L2, R2, 0, w1, w2, w3, w4); \
	BF_ROUND(BF_current[0], R0, L0, 1, u1, u2, u3, u4); \
	BF_ROUND(BF_current[1], R1, L1, 1, v1, v2, v3, v4); \
	BF_ROUND(BF_current[2], R2, L2, 1, w1, w2, w3, w4); \
	BF_ROUND(BF_current[0], L0, R0, 2, u1, u2, u3, u4); \
	BF_ROUND(BF_current[1], L1, R1, 2, v1, v2, v3, v4); \
	BF_ROUND(BF_current[2], L2, R2, 2, w1, w2, w3, w4); \
	BF_ROUND(BF_current[0], R0, L0, 3, u1, u2, u3, u4); \
	BF_ROUND(BF_current[1], R1, L1, 3, v1, v2, v3, v4); \
	BF_ROUND(BF_current[2], R2, L2, 3, w1, w2, w3, w4); \
	BF_ROUND(BF_current[0], L0, R0, 4, u1, u2, u3, u4); \
	BF_ROUND(BF_current[1], L1, R1, 4, v1, v2, v3, v4); \
	BF_ROUND(BF_current[2], L2, R2, 4, w1, w2, w3, w4); \
	BF_ROUND(BF_current[0], R0, L0, 5, u1, u2, u3, u4); \
	BF_ROUND(BF_current[1], R1, L1, 5, v1, v2, v3, v4); \
	BF_ROUND(BF_current[2], R2, L2, 5, w1, w2, w3, w4); \
	BF_ROUND(BF_current[0], L0, R0, 6, u1, u2, u3, u4); \
	BF_ROUND(BF_current[1], L1, R1, 6, v1, v2, v3, v4); \
	BF_ROUND(BF_current[2], L2, R2, 6, w1, w2, w3, w4); \
	BF_ROUND(BF_current[0], R0, L0, 7, u1, u2, u3, u4); \
	BF_ROUND(BF_current[1], R1, L1, 7, v1, v2, v3, v4); \
	BF_ROUND(BF_current[2], R2, L2, 7, w1, w2, w3, w4); \
	BF_ROUND(BF_current[0], L0, R0, 8, u1, u2, u3, u4); \
	BF_ROUND(BF_current[1], L1, R1, 8, v1, v2, v3, v4); \
	BF_ROUND(BF_current[2], L2, R2, 8, w1, w2, w3, w4); \
	BF_ROUND(BF_current[0], R0, L0, 9, u1, u2, u3, u4); \
	BF_ROUND(BF_current[1], R1, L1, 9, v1, v2, v3, v4); \
	BF_ROUND(BF_current[2], R2, L2, 9, w1, w2, w3, w4); \
	BF_ROUND(BF_current[0], L0, R0, 10, u1, u2, u3, u4); \
	BF_ROUND(BF_current[1], L1, R1, 10, v1, v2, v3, v4); \
	BF_ROUND(BF_current[2], L2, R2, 10, w1, w2, w3, w4); \
	BF_ROUND(BF_current[0], R0, L0, 11, u1, u2, u3, u4); \
	BF_ROUND(BF_current[1], R1, L1, 11, v1, v2, v3, v4); \
	BF_ROUND(BF_current[2], R2, L2, 11, w1, w2, w3, w4); \
	BF_ROUND(BF_current[0], L0, R0, 12, u1, u2, u3, u4); \
	BF_ROUND(BF_current[1], L1, R1, 12, v1, v2, v3, v4); \
	BF_ROUND(BF_current[2], L2, R2, 12, w1, w2, w3, w4); \
	BF_ROUND(BF_current[0], R0, L0, 13, u1, u2, u3, u4); \
	BF_ROUND(BF_current[1], R1, L1, 13, v1, v2, v3, v4); \
	BF_ROUND(BF_current[2], R2, L2, 13, w1, w2, w3, w4); \
	BF_ROUND(BF_current[0], L0, R0, 14, u1, u2, u3, u4); \
	BF_ROUND(BF_current[1], L1, R1, 14, v1, v2, v3, v4); \
	BF_ROUND(BF_current[2], L2, R2, 14, w1, w2, w3, w4); \
	BF_ROUND(BF_current[0], R0, L0, 15, u1, u2, u3, u4); \
	BF_ROUND(BF_current[1], R1, L1, 15, v1, v2, v3, v4); \
	BF_ROUND(BF_current[2], R2, L2, 15, w1, w2, w3, w4); \
	u4 = R0; \
	v4 = R1; \
	w4 = R2; \
	R0 = L0; \
	R1 = L1; \
	R2 = L2; \
	L0 = u4 ^ BF_current[0].P[BF_ROUNDS + 1]; \
	L1 = v4 ^ BF_current[1].P[BF_ROUNDS + 1]; \
	L2 = w4 ^ BF_current[2].P[BF_ROUNDS + 1];

#define BF_body() \
	L0 = R0 = L1 = R1 = L2 = R2 = 0; \
	ptr = BF_current[0].P; \
	do { \
		BF_ENCRYPT2; \
		*ptr = L0; \
		*(ptr + 1) = R0; \
		*(ptr + (BF_current[1].P - BF_current[0].P)) = L1; \
		*(ptr + (BF_current[1].P - BF_current[0].P) + 1) = R1; \
		*(ptr + (BF_current[2].P - BF_current[0].P)) = L2; \
		*(ptr + (BF_current[2].P - BF_current[0].P) + 1) = R2; \
		ptr += 2; \
	} while (ptr < &BF_current[0].P[BF_ROUNDS + 2]); \
\
	ptr = BF_current[0].S[0]; \
	do { \
		ptr += 2; \
		BF_ENCRYPT2; \
		*(ptr - 2) = L0; \
		*(ptr - 1) = R0; \
		*(ptr - 2 + (BF_current[1].S[0] - BF_current[0].S[0])) = L1; \
		*(ptr - 1 + (BF_current[1].S[0] - BF_current[0].S[0])) = R1; \
		*(ptr - 2 + (BF_current[2].S[0] - BF_current[0].S[0])) = L2; \
		*(ptr - 1 + (BF_current[2].S[0] - BF_current[0].S[0])) = R2; \
	} while (ptr < &BF_current[0].S[3][0xFF]);
#elif BF_X2
/*
>>>>>>> 59f8ebf3
 * Encrypt two blocks in parallel.  BF_ROUNDS is hardcoded here.
 */
#define BF_ENCRYPT2 \
	L0 ^= BF_current[0].P[0]; \
	L1 ^= BF_current[1].P[0]; \
	BF_ROUND(BF_current[0], L0, R0, 0, u1, u2, u3, u4); \
	BF_ROUND(BF_current[1], L1, R1, 0, v1, v2, v3, v4); \
	BF_ROUND(BF_current[0], R0, L0, 1, u1, u2, u3, u4); \
	BF_ROUND(BF_current[1], R1, L1, 1, v1, v2, v3, v4); \
	BF_ROUND(BF_current[0], L0, R0, 2, u1, u2, u3, u4); \
	BF_ROUND(BF_current[1], L1, R1, 2, v1, v2, v3, v4); \
	BF_ROUND(BF_current[0], R0, L0, 3, u1, u2, u3, u4); \
	BF_ROUND(BF_current[1], R1, L1, 3, v1, v2, v3, v4); \
	BF_ROUND(BF_current[0], L0, R0, 4, u1, u2, u3, u4); \
	BF_ROUND(BF_current[1], L1, R1, 4, v1, v2, v3, v4); \
	BF_ROUND(BF_current[0], R0, L0, 5, u1, u2, u3, u4); \
	BF_ROUND(BF_current[1], R1, L1, 5, v1, v2, v3, v4); \
	BF_ROUND(BF_current[0], L0, R0, 6, u1, u2, u3, u4); \
	BF_ROUND(BF_current[1], L1, R1, 6, v1, v2, v3, v4); \
	BF_ROUND(BF_current[0], R0, L0, 7, u1, u2, u3, u4); \
	BF_ROUND(BF_current[1], R1, L1, 7, v1, v2, v3, v4); \
	BF_ROUND(BF_current[0], L0, R0, 8, u1, u2, u3, u4); \
	BF_ROUND(BF_current[1], L1, R1, 8, v1, v2, v3, v4); \
	BF_ROUND(BF_current[0], R0, L0, 9, u1, u2, u3, u4); \
	BF_ROUND(BF_current[1], R1, L1, 9, v1, v2, v3, v4); \
	BF_ROUND(BF_current[0], L0, R0, 10, u1, u2, u3, u4); \
	BF_ROUND(BF_current[1], L1, R1, 10, v1, v2, v3, v4); \
	BF_ROUND(BF_current[0], R0, L0, 11, u1, u2, u3, u4); \
	BF_ROUND(BF_current[1], R1, L1, 11, v1, v2, v3, v4); \
	BF_ROUND(BF_current[0], L0, R0, 12, u1, u2, u3, u4); \
	BF_ROUND(BF_current[1], L1, R1, 12, v1, v2, v3, v4); \
	BF_ROUND(BF_current[0], R0, L0, 13, u1, u2, u3, u4); \
	BF_ROUND(BF_current[1], R1, L1, 13, v1, v2, v3, v4); \
	BF_ROUND(BF_current[0], L0, R0, 14, u1, u2, u3, u4); \
	BF_ROUND(BF_current[1], L1, R1, 14, v1, v2, v3, v4); \
	BF_ROUND(BF_current[0], R0, L0, 15, u1, u2, u3, u4); \
	BF_ROUND(BF_current[1], R1, L1, 15, v1, v2, v3, v4); \
	u4 = R0; \
	v4 = R1; \
	R0 = L0; \
	R1 = L1; \
	L0 = u4 ^ BF_current[0].P[BF_ROUNDS + 1]; \
	L1 = v4 ^ BF_current[1].P[BF_ROUNDS + 1];

#define BF_body() \
	L0 = R0 = L1 = R1 = 0; \
	ptr = BF_current[0].P; \
	do { \
		BF_ENCRYPT2; \
		*ptr = L0; \
		*(ptr + 1) = R0; \
		*(ptr + (BF_current[1].P - BF_current[0].P)) = L1; \
		*(ptr + (BF_current[1].P - BF_current[0].P) + 1) = R1; \
		ptr += 2; \
	} while (ptr < &BF_current[0].P[BF_ROUNDS + 2]); \
\
	ptr = BF_current[0].S[0]; \
	do { \
		ptr += 2; \
		BF_ENCRYPT2; \
		*(ptr - 2) = L0; \
		*(ptr - 1) = R0; \
		*(ptr - 2 + (BF_current[1].S[0] - BF_current[0].S[0])) = L1; \
		*(ptr - 1 + (BF_current[1].S[0] - BF_current[0].S[0])) = R1; \
	} while (ptr < &BF_current[0].S[3][0xFF]);
#else
#define BF_body() \
	L0 = R0 = 0; \
	ptr = BF_current.P; \
	do { \
		BF_ENCRYPT(BF_current, L0, R0); \
		*ptr = L0; \
		*(ptr + 1) = R0; \
		ptr += 2; \
	} while (ptr < &BF_current.P[BF_ROUNDS + 2]); \
\
	ptr = BF_current.S[0]; \
	do { \
		ptr += 2; \
		BF_ENCRYPT(BF_current, L0, R0); \
		*(ptr - 2) = L0; \
		*(ptr - 1) = R0; \
	} while (ptr < &BF_current.S[3][0xFF]);
#endif

#endif

void BF_std_set_key(char *key, int index, int sign_extension_bug)
{
	char *ptr = key;
	int i, j;
	BF_word tmp;

	for (i = 0; i < BF_ROUNDS + 2; i++) {
		tmp = 0;
		for (j = 0; j < 4; j++) {
			tmp <<= 8;
			if (sign_extension_bug)
				tmp |= (int)(signed char)*ptr;
			else
				tmp |= (unsigned char)*ptr;

			if (!*ptr) ptr = key; else ptr++;
		}

		BF_exp_key INDEX[i] = tmp;
		BF_init_key INDEX[i] = BF_init_state.P[i] ^ tmp;
	}
}

void BF_std_crypt(BF_salt *salt, int n)
{
#if BF_mt > 1
	int t;
#endif

#if BF_mt > 1 && defined(_OPENMP)
#pragma omp parallel for default(none) private(t) shared(n, BF_init_state, BF_init_key, BF_exp_key, salt, BF_magic_w, BF_out)
#endif
	for_each_t() {
#if BF_mt > 1
#if BF_X2 == 3
		struct BF_ctx BF_current[3];
#elif BF_X2
		struct BF_ctx BF_current[2];
#else
		struct BF_ctx BF_current;
#endif
#endif

		BF_word L0, R0;
		BF_word u1, u2, u3, u4;
#if BF_X2
		BF_word L1, R1;
		BF_word v1, v2, v3, v4;
#if BF_X2 == 3
		BF_word L2, R2;
		BF_word w1, w2, w3, w4;
#endif
#endif
		BF_word *ptr;
		BF_word count;
#if BF_N > 1
		int index;
#endif
#if BF_X2 == 3 && BF_mt > 1
		int lindex;
#endif

		for_each_ti() {
			int i;

			memcpy(BF_current INDEX2.S,
			    BF_init_state.S, sizeof(BF_current INDEX2.S));
			memcpy(BF_current INDEX2.P,
			    BF_init_key INDEX, sizeof(BF_current INDEX2.P));

			L0 = R0 = 0;
			for (i = 0; i < BF_ROUNDS + 2; i += 2) {
				L0 ^= salt->salt[i & 2];
				R0 ^= salt->salt[(i & 2) + 1];
				BF_ENCRYPT(BF_current INDEX2, L0, R0);
				BF_current INDEX2.P[i] = L0;
				BF_current INDEX2.P[i + 1] = R0;
			}

			ptr = BF_current INDEX2.S[0];
			do {
				ptr += 4;
				L0 ^= salt->salt[(BF_ROUNDS + 2) & 3];
				R0 ^= salt->salt[(BF_ROUNDS + 3) & 3];
				BF_ENCRYPT(BF_current INDEX2, L0, R0);
				*(ptr - 4) = L0;
				*(ptr - 3) = R0;

				L0 ^= salt->salt[(BF_ROUNDS + 4) & 3];
				R0 ^= salt->salt[(BF_ROUNDS + 5) & 3];
				BF_ENCRYPT(BF_current INDEX2, L0, R0);
				*(ptr - 2) = L0;
				*(ptr - 1) = R0;
			} while (ptr < &BF_current INDEX2.S[3][0xFF]);
		}

		count = 1 << salt->rounds;
		do {
			for_each_ti() {
				BF_current INDEX2.P[0] ^= BF_exp_key INDEX[0];
				BF_current INDEX2.P[1] ^= BF_exp_key INDEX[1];
				BF_current INDEX2.P[2] ^= BF_exp_key INDEX[2];
				BF_current INDEX2.P[3] ^= BF_exp_key INDEX[3];
				BF_current INDEX2.P[4] ^= BF_exp_key INDEX[4];
				BF_current INDEX2.P[5] ^= BF_exp_key INDEX[5];
				BF_current INDEX2.P[6] ^= BF_exp_key INDEX[6];
				BF_current INDEX2.P[7] ^= BF_exp_key INDEX[7];
				BF_current INDEX2.P[8] ^= BF_exp_key INDEX[8];
				BF_current INDEX2.P[9] ^= BF_exp_key INDEX[9];
				BF_current INDEX2.P[10] ^= BF_exp_key INDEX[10];
				BF_current INDEX2.P[11] ^= BF_exp_key INDEX[11];
				BF_current INDEX2.P[12] ^= BF_exp_key INDEX[12];
				BF_current INDEX2.P[13] ^= BF_exp_key INDEX[13];
				BF_current INDEX2.P[14] ^= BF_exp_key INDEX[14];
				BF_current INDEX2.P[15] ^= BF_exp_key INDEX[15];
				BF_current INDEX2.P[16] ^= BF_exp_key INDEX[16];
				BF_current INDEX2.P[17] ^= BF_exp_key INDEX[17];
			}

			BF_body();

			u1 = salt->salt[0];
			u2 = salt->salt[1];
			u3 = salt->salt[2];
			u4 = salt->salt[3];
			for_each_ti() {
				BF_current INDEX2.P[0] ^= u1;
				BF_current INDEX2.P[1] ^= u2;
				BF_current INDEX2.P[2] ^= u3;
				BF_current INDEX2.P[3] ^= u4;
				BF_current INDEX2.P[4] ^= u1;
				BF_current INDEX2.P[5] ^= u2;
				BF_current INDEX2.P[6] ^= u3;
				BF_current INDEX2.P[7] ^= u4;
				BF_current INDEX2.P[8] ^= u1;
				BF_current INDEX2.P[9] ^= u2;
				BF_current INDEX2.P[10] ^= u3;
				BF_current INDEX2.P[11] ^= u4;
				BF_current INDEX2.P[12] ^= u1;
				BF_current INDEX2.P[13] ^= u2;
				BF_current INDEX2.P[14] ^= u3;
				BF_current INDEX2.P[15] ^= u4;
				BF_current INDEX2.P[16] ^= u1;
				BF_current INDEX2.P[17] ^= u2;
			}

			BF_body();
		} while (--count);

#if BF_mt == 1
		for_each_ti() {
			L0 = BF_magic_w[0];
			R0 = BF_magic_w[1];

			count = 64;
			do {
				BF_ENCRYPT(BF_current INDEX, L0, R0);
			} while (--count);

			BF_out INDEX0[0] = L0;
			BF_out INDEX0[1] = R0;
		}
#else
		for_each_ti() {
			BF_word L, R;
			BF_word u1, u2, u3, u4;
			BF_word count;
			int i;

			memcpy(&BF_out[index], &BF_magic_w,
			    sizeof(BF_out[index]));

			count = 64;
			do
			for (i = 0; i < 6; i += 2) {
				L = BF_out[index][i];
				R = BF_out[index][i + 1];
				BF_ENCRYPT(BF_current INDEX2, L, R);
				BF_out[index][i] = L;
				BF_out[index][i + 1] = R;
			} while (--count);

/* This has to be bug-compatible with the original implementation :-) */
			BF_out[index][5] &= ~(BF_word)0xFF;
		}
#endif
	}
}

#if BF_mt == 1
void BF_std_crypt_exact(int index)
{
	BF_word L, R;
	BF_word u1, u2, u3, u4;
	BF_word count;
	int i;

	memcpy(&BF_out[index][2], &BF_magic_w[2], sizeof(BF_word) * 4);

	count = 64;
	do
	for (i = 2; i < 6; i += 2) {
		L = BF_out[index][i];
		R = BF_out[index][i + 1];
		BF_ENCRYPT(BF_current INDEX, L, R);
		BF_out[index][i] = L;
		BF_out[index][i + 1] = R;
	} while (--count);

/* This has to be bug-compatible with the original implementation :-) */
	BF_out[index][5] &= ~(BF_word)0xFF;
}
#endif

/*
 * I'm not doing any error checking in the routines below since the
 * ciphertext should have already been checked to be fmt_BF.valid().
 */

static void BF_decode(BF_word *dst, char *src, int size)
{
	unsigned char *dptr = (unsigned char *)dst;
	unsigned char *end = dptr + size;
	unsigned char *sptr = (unsigned char *)src;
	unsigned int c1, c2, c3, c4;

	do {
		c1 = BF_atoi64[ARCH_INDEX(*sptr++)];
		c2 = BF_atoi64[ARCH_INDEX(*sptr++)];
		*dptr++ = (c1 << 2) | ((c2 & 0x30) >> 4);
		if (dptr >= end) break;

		c3 = BF_atoi64[ARCH_INDEX(*sptr++)];
		*dptr++ = ((c2 & 0x0F) << 4) | ((c3 & 0x3C) >> 2);
		if (dptr >= end) break;

		c4 = BF_atoi64[ARCH_INDEX(*sptr++)];
		*dptr++ = ((c3 & 0x03) << 6) | c4;
	} while (dptr < end);
}

void *BF_std_get_salt(char *ciphertext)
{
	static BF_salt salt;

	memset(&salt, 0, sizeof(salt));
	BF_decode(salt.salt, &ciphertext[7], 16);
	BF_swap(salt.salt, 4);

	salt.rounds = atoi(&ciphertext[4]);

/*
 * 'a' is ambiguous due to past bugs, but for password cracking we treat it the
 * same as 'y' (if a hash is known to be affected by the sign extension bug, it
 * should be explicitly marked with 'x' instead of 'a').
 *
 * 'b' is in fact the same as 'y'.
 */
	if (ciphertext[2] == 'a' || ciphertext[2] == 'b')
		salt.subtype = 'y';
	else
		salt.subtype = ciphertext[2];

	return &salt;
}

#if FMT_MAIN_VERSION > 11
/* For BF, the tunable cost parameter is the iteration count */
unsigned int BF_iteration_count(void *salt)
{
	BF_salt *bf_salt;

	bf_salt = (BF_salt *) salt;
	return (unsigned int) (1 << bf_salt->rounds);
}
#endif

void *BF_std_get_binary(char *ciphertext)
{
	static BF_binary binary;

	binary[5] = 0;
	BF_decode(binary, &ciphertext[29], 23);
	BF_swap(binary, 6);
	binary[5] &= ~(BF_word)0xFF;

	return &binary;
}<|MERGE_RESOLUTION|>--- conflicted
+++ resolved
@@ -1,10 +1,6 @@
 /*
  * This file is part of John the Ripper password cracker,
-<<<<<<< HEAD
- * Copyright (c) 1996-2001,2008,2010,2011,2013 by Solar Designer
-=======
  * Copyright (c) 1996-2001,2008,2010,2011,2013,2015 by Solar Designer
->>>>>>> 59f8ebf3
  *
  * Redistribution and use in source and binary forms, with or without
  * modification, are permitted.
@@ -510,7 +506,6 @@
 #else
 
 #if BF_X2 == 3
-<<<<<<< HEAD
 /*
  * Encrypt three blocks in parallel.  BF_ROUNDS is hardcoded here.
  */
@@ -603,100 +598,6 @@
 	} while (ptr < &BF_current[0].S[3][0xFF]);
 #elif BF_X2
 /*
-=======
-/*
- * Encrypt three blocks in parallel.  BF_ROUNDS is hardcoded here.
- */
-#define BF_ENCRYPT2 \
-	L0 ^= BF_current[0].P[0]; \
-	L1 ^= BF_current[1].P[0]; \
-	L2 ^= BF_current[2].P[0]; \
-	BF_ROUND(BF_current[0], L0, R0, 0, u1, u2, u3, u4); \
-	BF_ROUND(BF_current[1], L1, R1, 0, v1, v2, v3, v4); \
-	BF_ROUND(BF_current[2], L2, R2, 0, w1, w2, w3, w4); \
-	BF_ROUND(BF_current[0], R0, L0, 1, u1, u2, u3, u4); \
-	BF_ROUND(BF_current[1], R1, L1, 1, v1, v2, v3, v4); \
-	BF_ROUND(BF_current[2], R2, L2, 1, w1, w2, w3, w4); \
-	BF_ROUND(BF_current[0], L0, R0, 2, u1, u2, u3, u4); \
-	BF_ROUND(BF_current[1], L1, R1, 2, v1, v2, v3, v4); \
-	BF_ROUND(BF_current[2], L2, R2, 2, w1, w2, w3, w4); \
-	BF_ROUND(BF_current[0], R0, L0, 3, u1, u2, u3, u4); \
-	BF_ROUND(BF_current[1], R1, L1, 3, v1, v2, v3, v4); \
-	BF_ROUND(BF_current[2], R2, L2, 3, w1, w2, w3, w4); \
-	BF_ROUND(BF_current[0], L0, R0, 4, u1, u2, u3, u4); \
-	BF_ROUND(BF_current[1], L1, R1, 4, v1, v2, v3, v4); \
-	BF_ROUND(BF_current[2], L2, R2, 4, w1, w2, w3, w4); \
-	BF_ROUND(BF_current[0], R0, L0, 5, u1, u2, u3, u4); \
-	BF_ROUND(BF_current[1], R1, L1, 5, v1, v2, v3, v4); \
-	BF_ROUND(BF_current[2], R2, L2, 5, w1, w2, w3, w4); \
-	BF_ROUND(BF_current[0], L0, R0, 6, u1, u2, u3, u4); \
-	BF_ROUND(BF_current[1], L1, R1, 6, v1, v2, v3, v4); \
-	BF_ROUND(BF_current[2], L2, R2, 6, w1, w2, w3, w4); \
-	BF_ROUND(BF_current[0], R0, L0, 7, u1, u2, u3, u4); \
-	BF_ROUND(BF_current[1], R1, L1, 7, v1, v2, v3, v4); \
-	BF_ROUND(BF_current[2], R2, L2, 7, w1, w2, w3, w4); \
-	BF_ROUND(BF_current[0], L0, R0, 8, u1, u2, u3, u4); \
-	BF_ROUND(BF_current[1], L1, R1, 8, v1, v2, v3, v4); \
-	BF_ROUND(BF_current[2], L2, R2, 8, w1, w2, w3, w4); \
-	BF_ROUND(BF_current[0], R0, L0, 9, u1, u2, u3, u4); \
-	BF_ROUND(BF_current[1], R1, L1, 9, v1, v2, v3, v4); \
-	BF_ROUND(BF_current[2], R2, L2, 9, w1, w2, w3, w4); \
-	BF_ROUND(BF_current[0], L0, R0, 10, u1, u2, u3, u4); \
-	BF_ROUND(BF_current[1], L1, R1, 10, v1, v2, v3, v4); \
-	BF_ROUND(BF_current[2], L2, R2, 10, w1, w2, w3, w4); \
-	BF_ROUND(BF_current[0], R0, L0, 11, u1, u2, u3, u4); \
-	BF_ROUND(BF_current[1], R1, L1, 11, v1, v2, v3, v4); \
-	BF_ROUND(BF_current[2], R2, L2, 11, w1, w2, w3, w4); \
-	BF_ROUND(BF_current[0], L0, R0, 12, u1, u2, u3, u4); \
-	BF_ROUND(BF_current[1], L1, R1, 12, v1, v2, v3, v4); \
-	BF_ROUND(BF_current[2], L2, R2, 12, w1, w2, w3, w4); \
-	BF_ROUND(BF_current[0], R0, L0, 13, u1, u2, u3, u4); \
-	BF_ROUND(BF_current[1], R1, L1, 13, v1, v2, v3, v4); \
-	BF_ROUND(BF_current[2], R2, L2, 13, w1, w2, w3, w4); \
-	BF_ROUND(BF_current[0], L0, R0, 14, u1, u2, u3, u4); \
-	BF_ROUND(BF_current[1], L1, R1, 14, v1, v2, v3, v4); \
-	BF_ROUND(BF_current[2], L2, R2, 14, w1, w2, w3, w4); \
-	BF_ROUND(BF_current[0], R0, L0, 15, u1, u2, u3, u4); \
-	BF_ROUND(BF_current[1], R1, L1, 15, v1, v2, v3, v4); \
-	BF_ROUND(BF_current[2], R2, L2, 15, w1, w2, w3, w4); \
-	u4 = R0; \
-	v4 = R1; \
-	w4 = R2; \
-	R0 = L0; \
-	R1 = L1; \
-	R2 = L2; \
-	L0 = u4 ^ BF_current[0].P[BF_ROUNDS + 1]; \
-	L1 = v4 ^ BF_current[1].P[BF_ROUNDS + 1]; \
-	L2 = w4 ^ BF_current[2].P[BF_ROUNDS + 1];
-
-#define BF_body() \
-	L0 = R0 = L1 = R1 = L2 = R2 = 0; \
-	ptr = BF_current[0].P; \
-	do { \
-		BF_ENCRYPT2; \
-		*ptr = L0; \
-		*(ptr + 1) = R0; \
-		*(ptr + (BF_current[1].P - BF_current[0].P)) = L1; \
-		*(ptr + (BF_current[1].P - BF_current[0].P) + 1) = R1; \
-		*(ptr + (BF_current[2].P - BF_current[0].P)) = L2; \
-		*(ptr + (BF_current[2].P - BF_current[0].P) + 1) = R2; \
-		ptr += 2; \
-	} while (ptr < &BF_current[0].P[BF_ROUNDS + 2]); \
-\
-	ptr = BF_current[0].S[0]; \
-	do { \
-		ptr += 2; \
-		BF_ENCRYPT2; \
-		*(ptr - 2) = L0; \
-		*(ptr - 1) = R0; \
-		*(ptr - 2 + (BF_current[1].S[0] - BF_current[0].S[0])) = L1; \
-		*(ptr - 1 + (BF_current[1].S[0] - BF_current[0].S[0])) = R1; \
-		*(ptr - 2 + (BF_current[2].S[0] - BF_current[0].S[0])) = L2; \
-		*(ptr - 1 + (BF_current[2].S[0] - BF_current[0].S[0])) = R2; \
-	} while (ptr < &BF_current[0].S[3][0xFF]);
-#elif BF_X2
-/*
->>>>>>> 59f8ebf3
  * Encrypt two blocks in parallel.  BF_ROUNDS is hardcoded here.
  */
 #define BF_ENCRYPT2 \
