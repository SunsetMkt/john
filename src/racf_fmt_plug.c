--- conflicted
+++ resolved
@@ -283,11 +283,6 @@
 		BENCHMARK_LENGTH,
 		PLAINTEXT_LENGTH,
 		BINARY_SIZE,
-<<<<<<< HEAD
-		DEFAULT_ALIGN,
-		SALT_SIZE,
-		DEFAULT_ALIGN,
-=======
 #if FMT_MAIN_VERSION > 9
                 DEFAULT_ALIGN,
 #endif
@@ -295,7 +290,6 @@
 #if FMT_MAIN_VERSION > 9
                 DEFAULT_ALIGN,
 #endif
->>>>>>> 677d4938
 		MIN_KEYS_PER_CRYPT,
 		MAX_KEYS_PER_CRYPT,
 		FMT_CASE | FMT_8_BIT | FMT_OMP,
@@ -307,13 +301,9 @@
 		fmt_default_split,
 		get_binary,
 		get_salt,
-<<<<<<< HEAD
-		fmt_default_source,
-=======
 #if FMT_MAIN_VERSION > 9
 		fmt_default_source,
 #endif
->>>>>>> 677d4938
 		{
 			binary_hash_0,
 			binary_hash_1,
