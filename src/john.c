/*
 * This file is part of John the Ripper password cracker,
 * Copyright (c) 1996-2004,2006,2009-2013,2015 by Solar Designer
 *
 * ...with changes in the jumbo patch, by JimF and magnum (and various others?)
 *
 * Redistribution and use in source and binary forms, with or without
 * modification, are permitted.
 *
 * There's ABSOLUTELY NO WARRANTY, express or implied.
 *
 * Please note that although this main john.c file is under the cut-down BSD
 * license above (so that you may reuse sufficiently generic pieces of code
 * from this file under these relaxed terms), some other source files that it
 * uses are under GPLv2.  For licensing terms for John the Ripper as a whole,
 * see doc/LICENSE.
 */

#if AC_BUILT
#include "autoconfig.h"
#else
#define _GNU_SOURCE 1 /* for strcasestr */
#ifdef __SIZEOF_INT128__
#define HAVE___INT128 1
#endif
#endif

#define NEED_OS_FORK
#define NEED_OS_TIMER
#include "os.h"

#include <stdio.h>
#if HAVE_DIRENT_H && HAVE_SYS_TYPES_H
#include <dirent.h>
#include <sys/types.h>
#elif _MSC_VER || __MINGW32__
#include <windows.h>
#endif
#if (!AC_BUILT || HAVE_UNISTD_H) && !_MSC_VER
#include <unistd.h>
#endif
#include <errno.h>
#if !AC_BUILT
 #include <string.h>
 #ifndef _MSC_VER
  #include <strings.h>
 #endif
#else
 #if STRING_WITH_STRINGS
  #include <string.h>
  #include <strings.h>
 #elif HAVE_STRING_H
  #include <string.h>
 #elif HAVE_STRINGS_H
  #include <strings.h>
 #endif
#endif
#include <stdlib.h>
#include <sys/stat.h>
#if OS_FORK
#include <sys/wait.h>
#include <signal.h>
#endif
#if !AC_BUILT || HAVE_LOCALE_H
#include <locale.h>
#endif

#include "params.h"

#ifdef _OPENMP
#include <omp.h>
static int john_omp_threads_orig = 0;
static int john_omp_threads_new;
#endif

#include "arch.h"
#include "openssl_local_overrides.h"
#include "misc.h"
#include "path.h"
#include "memory.h"
#include "list.h"
#include "tty.h"
#include "signals.h"
#include "common.h"
#include "idle.h"
#include "formats.h"
#include "dyna_salt.h"
#include "loader.h"
#include "logger.h"
#include "status.h"
#include "recovery.h"
#include "options.h"
#include "config.h"
#include "bench.h"
#ifdef HAVE_FUZZ
#include "fuzz.h"
#endif
#include "charset.h"
#include "single.h"
#include "wordlist.h"
#include "prince.h"
#include "inc.h"
#include "mask.h"
#include "mkv.h"
#include "external.h"
#include "batch.h"
#include "dynamic.h"
#include "dynamic_compiler.h"
#include "fake_salts.h"
#include "listconf.h"
#include "crc32.h"
#if HAVE_MPI
#include "john-mpi.h"
#endif
#include "regex.h"

#include "unicode.h"
#if HAVE_OPENCL
#include "common-gpu.h"
#endif
#if HAVE_OPENCL
#include "common-opencl.h"
#endif
#ifdef NO_JOHN_BLD
#define JOHN_BLD "unk-build-type"
#else
#include "john_build_rule.h"
#endif

#if HAVE_MPI
#ifdef _OPENMP
#define _MP_VERSION " MPI + OMP"
#else
#define _MP_VERSION " MPI"
#endif
#else
#ifdef _OPENMP
#define _MP_VERSION " OMP"
#else
#define _MP_VERSION ""
#endif
#endif
#include "memdbg.h"

#if CPU_DETECT
extern int CPU_detect(void);
extern char CPU_req_name[];
#endif

extern struct fmt_main fmt_DES, fmt_BSDI, fmt_MD5, fmt_BF;
extern struct fmt_main fmt_scrypt;
extern struct fmt_main fmt_AFS, fmt_LM;
#ifdef HAVE_CRYPT
extern struct fmt_main fmt_crypt;
#endif
extern struct fmt_main fmt_trip;
extern struct fmt_main fmt_dummy;
extern struct fmt_main fmt_NT;
#ifdef HAVE_ZTEX
extern struct fmt_main fmt_ztex_descrypt;
extern struct fmt_main fmt_ztex_bcrypt;
#endif

#include "fmt_externs.h"

extern int unshadow(int argc, char **argv);
extern int unafs(int argc, char **argv);
extern int unique(int argc, char **argv);
extern int undrop(int argc, char **argv);

extern int base64conv(int argc, char **argv);
extern int zip2john(int argc, char **argv);
extern int gpg2john(int argc, char **argv);
extern int rar2john(int argc, char **argv);

int john_main_process = 1;
#if OS_FORK
int john_child_count = 0;
int *john_child_pids = NULL;
#endif
char *john_terminal_locale ="C";

unsigned long long john_max_cands;

static int children_ok = 1;

static struct db_main database;
static struct fmt_main dummy_format;

static int exit_status = 0;

static void john_register_one(struct fmt_main *format)
{
	static int override_disable = 0;

	if (options.format && !strcasecmp(options.format, "all")) {
		override_disable = 1;
		options.format = NULL;
	} else
	if (options.format && !strncasecmp(options.format, "all-", 4)) {
		override_disable = 1;
		options.format += 4;
	}

	if (options.format) {
		char *pos = strchr(options.format, '*');

		if (!strncasecmp(options.format, "dynamic=", 8))
			pos = NULL;
		else
		if (pos != strrchr(options.format, '*')) {
			if (john_main_process)
			fprintf(stderr, "Only one wildcard allowed in format "
			        "name\n");
			error();
		}

		if (pos) {
			// Wildcard, as in --format=office*
			if (strncasecmp(format->params.label, options.format,
			                (int)(pos - options.format)))
				return;
			// Trailer wildcard, as in *office or raw*ng
			if (pos[1]) {
				int wild_len = strlen(++pos);
				int label_len = strlen(format->params.label);
				const char *p;

				if (wild_len > label_len)
					return;

				p = &format->params.label[label_len - wild_len];

				if (strcasecmp(p, pos))
					return;
			}
		} else if (strncasecmp(options.format, "dynamic=", 8) &&
		           (pos = strchr(options.format, '@'))) {
			char *reject, *algo = strdup(++pos);

			// Rejections
			if ((reject = strcasestr(algo, "-dynamic"))) {
				if (format->params.flags & FMT_DYNAMIC) {
					MEM_FREE (algo);
					return;
				}
				memmove(reject, reject + 8, strlen(reject + 7));
			}
			if ((reject = strcasestr(algo, "-opencl"))) {
				if (strstr(format->params.label, "-opencl")) {
					MEM_FREE (algo);
					return;
				}
				memmove(reject, reject + 7, strlen(reject + 6));
			}
			// Algo match, as in --format=@xop or --format=@sha384
			if (!strcasestr(format->params.algorithm_name, algo)) {
				MEM_FREE (algo);
				return;
			}
			MEM_FREE (algo);
		}
		else if (!strcasecmp(options.format, "dynamic") ||
			 !strcasecmp(options.format, "dynamic-all")) {
			if ((format->params.flags & FMT_DYNAMIC) == 0)
				return;
		}
		else if (!strcasecmp(options.format, "cpu")) {
			if (strstr(format->params.label, "-opencl"))
				return;
		}
		else if (!strcasecmp(options.format, "cpu-dynamic")) {
			if (strstr(format->params.label, "-opencl"))
				return;
			if (format->params.flags & FMT_DYNAMIC)
				return;
		}
		else if (!strcasecmp(options.format, "opencl")) {
			if (!strstr(format->params.label, "-opencl"))
				return;
		}
#ifdef _OPENMP
		else if (!strcasecmp(options.format, "omp")) {
			if ((format->params.flags & FMT_OMP) != FMT_OMP)
				return;
		}
		else if (!strcasecmp(options.format, "cpu+omp")) {
			if ((format->params.flags & FMT_OMP) != FMT_OMP)
				return;
			if (strstr(format->params.label, "-opencl"))
				return;
		}
		else if (!strcasecmp(options.format, "cpu+omp-dynamic")) {
			if ((format->params.flags & FMT_OMP) != FMT_OMP)
				return;
			if (strstr(format->params.label, "-opencl"))
				return;
			if (format->params.flags & FMT_DYNAMIC)
				return;
		}
#endif
		else if (strcasecmp(options.format, format->params.label)) {
#ifndef DYNAMIC_DISABLED
			if (!strncasecmp(options.format, "dynamic=", 8) &&
			    !strcasecmp(format->params.label, "dynamic=")) {
				DC_HANDLE H;
				if (!dynamic_compile(options.format, &H)) {
					if (dynamic_assign_script_to_format(
						    H, format))
						return;
				} else
					return;
			} else
#endif
				return;
		}
	}

	/* Format disabled in john.conf */
	if (!override_disable &&
	    cfg_get_bool(SECTION_DISABLED, SUBSECTION_FORMATS,
	                 format->params.label, 0)) {
#ifdef DEBUG
		if (format->params.flags & FMT_DYNAMIC) {
			// in debug mode, we 'allow' dyna
		} else
#else
		if (options.format &&
		    !strcasecmp(options.format, "dynamic-all") &&
		    (format->params.flags & FMT_DYNAMIC)) {
			// allow dyna if '-format=dynamic-all' was selected
		} else
#endif
		if (options.format &&
		    !strcasecmp(options.format, format->params.label)) {
			// allow if specifically requested
		} else
			return;
	}

	fmt_register(format);
}

static void john_register_all(void)
{
#ifndef DYNAMIC_DISABLED
	int i, cnt;
	struct fmt_main *selfs;
#endif

	if (options.format) {
/* The case of the expression for this format is VERY important to keep */
		if (strncasecmp(options.format, "dynamic=", 8))
			strlwr(options.format);
	}

// Let ZTEX format appear before CPU format
#ifdef HAVE_ZTEX
	john_register_one(&fmt_ztex_descrypt);
	john_register_one(&fmt_ztex_bcrypt);
#endif
	john_register_one(&fmt_DES);
	john_register_one(&fmt_BSDI);
	john_register_one(&fmt_MD5);
	john_register_one(&fmt_BF);
	john_register_one(&fmt_scrypt);
	john_register_one(&fmt_LM);
	john_register_one(&fmt_AFS);
	john_register_one(&fmt_trip);

#ifndef DYNAMIC_DISABLED
	// NOTE, this MUST happen, before ANY format that links a 'thin' format
	// to dynamic.
	// Since gen(27) and gen(28) are MD5 and MD5a formats, we build the
	// generic format first
	cnt = dynamic_Register_formats(&selfs);

	for (i = 0; i < cnt; ++i)
		john_register_one(&(selfs[i]));
#endif

#include "fmt_registers.h"

	// This format is deprecated so now registers after plug-in NT format.
	john_register_one(&fmt_NT);

	john_register_one(&fmt_dummy);
#if HAVE_CRYPT
	john_register_one(&fmt_crypt);
#endif

	if (!fmt_list) {
		if (john_main_process)
		fprintf(stderr, "Unknown ciphertext format name requested\n");
		error();
	}
}

static void john_log_format(void)
{
	int min_chunk, chunk;
	int enc_len, utf8_len;
	char max_len_s[128];

	/* make sure the format is properly initialized */
#if HAVE_OPENCL
	if (!(options.acc_devices->count && options.fork &&
	      strstr(database.format->params.label, "-opencl")))
#endif
	fmt_init(database.format);

	utf8_len = enc_len = database.format->params.plaintext_length;
	if (options.target_enc == UTF_8)
		utf8_len /= 3;

	if (!(database.format->params.flags & FMT_8_BIT) ||
	    options.target_enc != UTF_8) {
		/* Not using UTF-8 so length is not ambiguous */
		snprintf(max_len_s, sizeof(max_len_s), "%d", enc_len);
	} else if (!fmt_raw_len || fmt_raw_len == enc_len) {
		/* Example: Office and thin dynamics */
		snprintf(max_len_s, sizeof(max_len_s),
		         "%d [worst case UTF-8] to %d [ASCII]",
		         utf8_len, enc_len);
	} else if (enc_len == 3 * fmt_raw_len) {
		/* Example: NT */
		snprintf(max_len_s, sizeof(max_len_s), "%d", utf8_len);
	} else {
		/* Example: SybaseASE */
		snprintf(max_len_s, sizeof(max_len_s),
		         "%d [worst case UTF-8] to %d [ASCII]",
		         utf8_len, fmt_raw_len);
	}

	log_event("- Hash type: %.100s%s%.100s (min-len %d, max-len %s%s)",
	    database.format->params.label,
	    database.format->params.format_name[0] ? ", " : "",
	    database.format->params.format_name,
	    database.format->params.plaintext_min_length,
	    max_len_s,
	    (database.format == &fmt_DES || database.format == &fmt_LM) ?
	    ", longer passwords split" : "");

	log_event("- Algorithm: %.100s",
	    database.format->params.algorithm_name);

	chunk = min_chunk = database.format->params.max_keys_per_crypt;
	if (options.flags & (FLG_SINGLE_CHK | FLG_BATCH_CHK) &&
	    chunk < SINGLE_HASH_MIN)
			chunk = SINGLE_HASH_MIN;
	if (chunk > 1)
		log_event("- Candidate passwords %s be buffered and "
			"tried in chunks of %d",
			min_chunk > 1 ? "will" : "may",
			chunk);
}

#ifdef _OPENMP
static void john_omp_init(void)
{
	john_omp_threads_new = omp_get_max_threads();
	if (!john_omp_threads_orig)
		john_omp_threads_orig = john_omp_threads_new;
}

#if OMP_FALLBACK
#if defined(__DJGPP__) || defined(__CYGWIN__)
#error OMP_FALLBACK is incompatible with the current DOS and Windows code
#endif
#define HAVE_JOHN_OMP_FALLBACK
static void john_omp_fallback(char **argv) {
	if (!getenv("JOHN_NO_OMP_FALLBACK") && john_omp_threads_new <= 1) {
		rec_done(-2);
#ifdef JOHN_SYSTEMWIDE_EXEC
#define OMP_FALLBACK_PATHNAME JOHN_SYSTEMWIDE_EXEC "/" OMP_FALLBACK_BINARY
#else
#define OMP_FALLBACK_PATHNAME path_expand("$JOHN/" OMP_FALLBACK_BINARY)
#endif
#if HAVE_MPI
		mpi_teardown();
#endif
		execv(OMP_FALLBACK_PATHNAME, argv);
#ifdef JOHN_SYSTEMWIDE_EXEC
		perror("execv: " OMP_FALLBACK_PATHNAME);
#else
		perror("execv: $JOHN/" OMP_FALLBACK_BINARY);
#endif
	}
}
#endif

static void john_omp_maybe_adjust_or_fallback(char **argv)
{
	if (options.fork && !getenv("OMP_NUM_THREADS")) {
		john_omp_threads_new /= options.fork;
		if (john_omp_threads_new < 1)
			john_omp_threads_new = 1;
		omp_set_num_threads(john_omp_threads_new);
		john_omp_init();
#ifdef HAVE_JOHN_OMP_FALLBACK
		john_omp_fallback(argv);
#endif
	}
}

static void john_omp_show_info(void)
{
	if (options.verbosity >= VERB_DEFAULT)
#if HAVE_MPI
	if (mpi_p == 1)
#endif
	if (database.format && database.format->params.label &&
	        !strstr(database.format->params.label, "-opencl") &&
	        !strstr(database.format->params.label, "-ztex"))
	if (!options.fork && john_omp_threads_orig > 1 &&
	    database.format && database.format != &dummy_format &&
	    !rec_restoring_now) {
		const char *msg = NULL;
		if (!(database.format->params.flags & FMT_OMP))
			msg = "no OpenMP support";
		else if ((database.format->params.flags & FMT_OMP_BAD))
			msg = "poor OpenMP scalability";
		if (msg) {
#if OS_FORK
		if (!(options.flags & (FLG_PIPE_CHK | FLG_STDIN_CHK)))
			fprintf(stderr, "Warning: %s for this hash type, "
			    "consider --fork=%d\n",
			    msg, john_omp_threads_orig);
		else
#endif
			fprintf(stderr, "Warning: %s for this hash type\n",
			    msg);
		}
	}

/*
 * Only show OpenMP info if one of the following is true:
 * - we have a format detected for the loaded hashes and it is OpenMP-enabled;
 * - we're doing --test and no format is specified (so we will test all,
 * including some that are presumably OpenMP-enabled);
 * - we're doing --test and the specified format is OpenMP-enabled.
 */
	{
		int show = 0;
		if (database.format &&
		    (database.format->params.flags & FMT_OMP))
			show = 1;
		else if ((options.flags & (FLG_TEST_CHK | FLG_FORMAT)) ==
		    FLG_TEST_CHK)
			show = 1;
		else if ((options.flags & FLG_TEST_CHK) &&
		    (fmt_list->params.flags & FMT_OMP))
			show = 1;

		if (!show)
			return;
	}

#if HAVE_MPI
	/*
	 * If OMP_NUM_THREADS is set, we assume the user knows what
	 * he is doing. Here's how to pass it to remote hosts:
	 * mpirun -x OMP_NUM_THREADS=4 -np 4 -host ...
	 */
	if (mpi_p > 1) {
		if (getenv("OMP_NUM_THREADS") == NULL &&
		   cfg_get_bool(SECTION_OPTIONS, SUBSECTION_MPI,
		                "MPIOMPmutex", 1)) {
			if (cfg_get_bool(SECTION_OPTIONS, SUBSECTION_MPI,
			                "MPIOMPverbose", 1) && mpi_id == 0)
				fprintf(stderr, "MPI in use, disabling OMP "
				        "(see doc/README.mpi)\n");
			omp_set_num_threads(1);
			john_omp_threads_orig = 0; /* Mute later warning */
		} else if (john_omp_threads_orig > 1 &&
		        cfg_get_bool(SECTION_OPTIONS, SUBSECTION_MPI,
		                "MPIOMPverbose", 1) && mpi_id == 0)
			fprintf(stderr, "Note: Running both MPI and OMP"
			        " (see doc/README.mpi)\n");
	} else
#endif
	if (options.fork) {
#if OS_FORK
		if (john_omp_threads_new > 1)
			fprintf(stderr,
			    "Will run %d OpenMP threads per process "
			    "(%u total across %u processes)\n",
			    john_omp_threads_new,
			    john_omp_threads_new * options.fork, options.fork);
		else if (john_omp_threads_orig > 1)
			fputs("Warning: OpenMP was disabled due to --fork; "
			    "a non-OpenMP build may be faster\n", stderr);
#endif
	} else {
		if (john_omp_threads_new > 1)
			fprintf(stderr,
			    "Will run %d OpenMP threads\n",
			    john_omp_threads_new);
	}

	if (john_omp_threads_orig == 1)
	if (options.verbosity >= VERB_DEFAULT)
	if (john_main_process)
		fputs("Warning: OpenMP is disabled; "
		    "a non-OpenMP build may be faster\n", stderr);
}
#endif

#if OS_FORK
static void john_fork(void)
{
	int i, pid;
	int *pids;

	fflush(stdout);
	fflush(stderr);

#if HAVE_MPI
/*
 * We already initialized MPI before knowing this is actually a fork session.
 * So now we need to tear that "1-node MPI session" down before forking, or
 * all sorts of funny things might happen.
 */
	mpi_teardown();
#endif
/*
 * It may cost less memory to reset john_main_process to 0 before fork()'ing
 * the children than to do it in every child process individually (triggering
 * copy-on-write of the entire page).  We then reset john_main_process back to
 * 1 in the parent, but this only costs one page, not one page per child.
 */
	john_main_process = 0;

	pids = mem_alloc_tiny((options.fork - 1) * sizeof(*pids),
	    sizeof(*pids));

	for (i = 1; i < options.fork; i++) {
		switch ((pid = fork())) {
		case -1:
			pexit("fork");

		case 0:
			sig_preinit();
			options.node_min += i;
			options.node_max = options.node_min;
#if HAVE_OPENCL
			// Poor man's multi-device support
			if (options.acc_devices->count &&
			    strstr(database.format->params.label, "-opencl")) {
				// Pick device to use for this child
				opencl_preinit();
				gpu_id =
				    requested_devices[i % get_number_of_requested_devices()];
				platform_id = get_platform_id(gpu_id);

				// Hide any other devices from list
				gpu_device_list[0] = gpu_id;
				gpu_device_list[1] = -1;

				// Postponed format init in forked process
				fmt_init(database.format);
			}
#endif
			if (rec_restoring_now) {
				unsigned int node_id = options.node_min;
				rec_done(-2);
				rec_restore_args(1);
				if (node_id != options.node_min + i)
					fprintf(stderr,
					    "Inconsistent crash recovery file:"
					    " %s\n", rec_name);
				options.node_min = options.node_max = node_id;
			}
			sig_init_child();
			return;

		default:
			pids[i - 1] = pid;
		}
	}

#if HAVE_OPENCL
	// Poor man's multi-device support
	if (options.acc_devices->count &&
	    strstr(database.format->params.label, "-opencl")) {
		// Pick device to use for mother process
		opencl_preinit();
		gpu_id = gpu_device_list[0];
		platform_id = get_platform_id(gpu_id);

		// Hide any other devices from list
		gpu_device_list[1] = -1;

		// Postponed format init in mother process
		fmt_init(database.format);
	}
#endif
	john_main_process = 1;
	john_child_pids = pids;
	john_child_count = options.fork - 1;

	options.node_max = options.node_min;
}

/*
 * This is the "equivalent" of john_fork() for MPI runs. We are mostly
 * mimicing a -fork run, especially for resuming a session.
 */
#if HAVE_MPI
static void john_set_mpi(void)
{
	options.node_min += mpi_id;
	options.node_max = options.node_min;

	if (mpi_p > 1) {
		if (!john_main_process) {
			if (rec_restoring_now) {
				unsigned int node_id = options.node_min;
				rec_done(-2);
				rec_restore_args(1);
				if (node_id != options.node_min + mpi_id)
					fprintf(stderr,
					    "Inconsistent crash recovery file:"
					    " %s\n", rec_name);
				options.node_min = options.node_max = node_id;
			}
		}
	}
	fflush(stdout);
	fflush(stderr);
}
#endif

static void john_wait(void)
{
	int waiting_for = john_child_count;

	log_event("Waiting for %d child%s to terminate",
	    waiting_for, waiting_for == 1 ? "" : "ren");
	log_flush();
	fprintf(stderr, "Waiting for %d child%s to terminate\n",
	    waiting_for, waiting_for == 1 ? "" : "ren");

	log_flush();

	/* Tell our friends there is nothing more to crack! */
	if (!database.password_count && !options.reload_at_crack &&
	    cfg_get_bool(SECTION_OPTIONS, NULL, "ReloadAtDone", 0))
		raise(SIGUSR2);

/*
 * Although we may block on wait(2), we still have signal handlers and a timer
 * in place, so we're relaying keypresses to child processes via signals.
 */
	while (waiting_for) {
		int i, status;
		int pid = wait(&status);
		if (pid == -1) {
			if (errno != EINTR)
				perror("wait");
		} else
		for (i = 0; i < john_child_count; i++) {
			if (john_child_pids[i] == pid) {
				john_child_pids[i] = 0;
				waiting_for--;
				children_ok = children_ok &&
				    WIFEXITED(status) && !WEXITSTATUS(status);
				break;
			}
		}
	}

/* Close and possibly remove our .rec file now */
	rec_done((children_ok && !event_abort) ? -1 : -2);
}
#endif

#if HAVE_MPI
static void john_mpi_wait(void)
{
	if (!database.password_count && !options.reload_at_crack) {
		int i;

		for (i = 0; i < mpi_p; i++) {
			if (i == mpi_id)
				continue;
			if (mpi_req[i] == NULL)
				mpi_req[i] = mem_alloc_tiny(sizeof(MPI_Request),
				                            MEM_ALIGN_WORD);
			else
				if (*mpi_req[i] != MPI_REQUEST_NULL)
					continue;
			MPI_Isend("r", 1, MPI_CHAR, i, JOHN_MPI_RELOAD,
			          MPI_COMM_WORLD, mpi_req[i]);
		}
	}

	if (john_main_process) {
		log_event("Waiting for other node%s to terminate",
		          mpi_p > 2 ? "s" : "");
		fprintf(stderr, "Waiting for other node%s to terminate\n",
		        mpi_p > 2 ? "s" : "");
		mpi_teardown();
	}

/* Close and possibly remove our .rec file now */
	rec_done(!event_abort ? -1 : -2);
}
#endif

static char *john_loaded_counts(void)
{
	static char s_loaded_counts[80];
	char nbuf[24];

	if (database.password_count == 1)
		return "1 password hash";

	sprintf(s_loaded_counts,
		"%d password hashes with %s different salts",
		database.password_count,
		database.salt_count > 1 ?
		jtr_itoa(database.salt_count, nbuf, 24, 10) : "no");

	return s_loaded_counts;
}

static void john_load_conf(void)
{
	int internal, target;

	if (!(options.flags & FLG_VERBOSITY)) {
		options.verbosity = cfg_get_int(SECTION_OPTIONS, NULL,
		                                "Verbosity");

		/* If it doesn't exist in john.conf it ends up as -1 */
		if (options.verbosity == -1)
			options.verbosity = VERB_DEFAULT;

		if (options.verbosity < 1 || options.verbosity > VERB_MAX) {
			if (john_main_process)
				fprintf(stderr, "Invalid verbosity level in "
				        "config file, use 1-%u\n", VERB_MAX);
			error();
		}
	}

	if (options.activepot == NULL) {
		if (options.secure)
			options.activepot = str_alloc_copy(SEC_POT_NAME);
		else
			options.activepot = str_alloc_copy(POT_NAME);
	}

	if (options.activewordlistrules == NULL)
		if (!(options.activewordlistrules =
		      cfg_get_param(SECTION_OPTIONS, NULL,
		                    "BatchModeWordlistRules")))
			options.activewordlistrules =
				str_alloc_copy(SUBSECTION_WORDLIST);

	if (options.activesinglerules == NULL)
		if (!(options.activesinglerules =
		      cfg_get_param(SECTION_OPTIONS, NULL,
		                    "SingleRules")))
			options.activesinglerules =
				str_alloc_copy(SUBSECTION_SINGLE);

	if ((options.flags & FLG_LOOPBACK_CHK) &&
	    !(options.flags & FLG_RULES)) {
		if ((options.activewordlistrules =
		     cfg_get_param(SECTION_OPTIONS, NULL,
		                   "LoopbackRules")))
			options.flags |= FLG_RULES;
	}

	if ((options.flags & FLG_WORDLIST_CHK) &&
	    !(options.flags & FLG_RULES)) {
		if ((options.activewordlistrules =
		     cfg_get_param(SECTION_OPTIONS, NULL,
		                   "WordlistRules")))
			options.flags |= FLG_RULES;
	}

	options.secure = cfg_get_bool(SECTION_OPTIONS, NULL, "SecureMode", 0);
	options.show_uid_in_cracks = cfg_get_bool(SECTION_OPTIONS, NULL, "ShowUIDinCracks", 0);
	options.reload_at_crack =
		cfg_get_bool(SECTION_OPTIONS, NULL, "ReloadAtCrack", 0);
	options.reload_at_save =
		cfg_get_bool(SECTION_OPTIONS, NULL, "ReloadAtSave", 1);
	options.abort_file = cfg_get_param(SECTION_OPTIONS, NULL, "AbortFile");
	options.pause_file = cfg_get_param(SECTION_OPTIONS, NULL, "PauseFile");

	/* This is --crack-status. We toggle here, so if it's enabled in
	   john.conf, we can disable it using the command line option */
	if (cfg_get_bool(SECTION_OPTIONS, NULL, "CrackStatus", 0))
		options.flags ^= FLG_CRKSTAT;

#if HAVE_OPENCL
	if (cfg_get_bool(SECTION_OPTIONS, SUBSECTION_OPENCL, "ForceScalar", 0))
		options.flags |= FLG_SCALAR;
#endif

	options.loader.log_passwords = options.secure ||
		cfg_get_bool(SECTION_OPTIONS, NULL, "LogCrackedPasswords", 0);

	if (!options.input_enc && !(options.flags & FLG_TEST_CHK)) {
		if ((options.flags & FLG_LOOPBACK_CHK) &&
		    cfg_get_bool(SECTION_OPTIONS, NULL, "UnicodeStoreUTF8", 0))
			options.input_enc = cp_name2id("UTF-8");
		else {
			options.input_enc =
				cp_name2id(cfg_get_param(SECTION_OPTIONS, NULL,
				                          "DefaultEncoding"));
		}
		options.default_enc = options.input_enc;
	}

	/* Pre-init in case some format's prepare() needs it */
	internal = options.internal_cp;
	target = options.target_enc;
	initUnicode(UNICODE_UNICODE);
	options.internal_cp = internal;
	options.target_enc = target;
	options.unicode_cp = CP_UNDEF;
}

static void john_load_conf_db(void)
{
	if (options.flags & FLG_STDOUT) {
		/* john.conf alternative for --internal-codepage */
		if (!options.internal_cp &&
		    options.target_enc == UTF_8 && options.flags &
		    (FLG_RULES | FLG_SINGLE_CHK | FLG_BATCH_CHK | FLG_MASK_CHK))
			if (!(options.internal_cp =
			    cp_name2id(cfg_get_param(SECTION_OPTIONS, NULL,
			    "DefaultInternalCodepage"))))
			options.internal_cp =
				cp_name2id(cfg_get_param(SECTION_OPTIONS, NULL,
			            "DefaultInternalEncoding"));
	}

	if (!options.unicode_cp)
		initUnicode(UNICODE_UNICODE);

	options.report_utf8 = cfg_get_bool(SECTION_OPTIONS,
	                                     NULL, "AlwaysReportUTF8", 0);

	/* Unicode (UTF-16) formats may lack encoding support. We
	   must stop the user from trying to use it because it will
	   just result in false negatives. */
	if (database.format && options.target_enc != ASCII &&
	    options.target_enc != ISO_8859_1 &&
	    database.format->params.flags & FMT_UNICODE &&
	    !(database.format->params.flags & FMT_UTF8)) {
		if (john_main_process)
			fprintf(stderr, "This format does not yet support"
			        " other encodings than ISO-8859-1\n");
		error();
	}

	if (database.format && database.format->params.flags & FMT_UNICODE)
		options.store_utf8 = cfg_get_bool(SECTION_OPTIONS,
		                                  NULL, "UnicodeStoreUTF8", 0);
	else
		options.store_utf8 = options.target_enc != ASCII &&
			cfg_get_bool(SECTION_OPTIONS, NULL, "CPstoreUTF8", 0);

	if (options.target_enc != options.input_enc &&
	    options.input_enc != UTF_8) {
		if (john_main_process)
			fprintf(stderr, "Target encoding can only be specified"
			        " if input encoding is UTF-8\n");
		error();
	}

	if (john_main_process)
	if (!(options.flags & FLG_SHOW_CHK) && !options.loader.showuncracked) {
		if (options.flags & (FLG_PASSWD | FLG_STDIN_CHK))
		if (options.default_enc && options.input_enc != ASCII)
			fprintf(stderr, "Using default input encoding: %s\n",
			        cp_id2name(options.input_enc));

		if (options.target_enc != options.input_enc &&
		    (!database.format ||
		     !(database.format->params.flags & FMT_UNICODE))) {
			if (options.default_target_enc)
				fprintf(stderr, "Using default target "
				        "encoding: %s\n",
				        cp_id2name(options.target_enc));
			else
				fprintf(stderr, "Target encoding: %s\n",
				        cp_id2name(options.target_enc));
		}

		if (options.input_enc != options.internal_cp)
		if (database.format &&
		    (database.format->params.flags & FMT_UNICODE))
			fprintf(stderr, "Rules/masks using %s\n",
			        cp_id2name(options.internal_cp));
	}
}

static void load_extra_pots(struct db_main *db, void (*process_file)(struct db_main *db, char *name))
{
	struct cfg_list *list;
	struct cfg_line *line;

	if ((list = cfg_get_list("List.Extra:", "Potfiles")))
	if ((line = list->head))
	do {
		struct stat s;
		char *name = path_expand(line->data);

		if (!stat(name, &s) && s.st_mode & S_IFREG)
			process_file(db, name);
#if HAVE_DIRENT_H && HAVE_SYS_TYPES_H
		else if (s.st_mode & S_IFDIR) {
			DIR *dp;

			dp = opendir(name);
			if (dp != NULL) {
				struct dirent *ep;

				while ((ep = readdir(dp))) {
					char dname[2 * PATH_BUFFER_SIZE];
					char *p;

					if (!(p = strrchr(ep->d_name, '.')) ||
					    strcmp(p, ".pot"))
						continue;

					snprintf(dname, sizeof(dname), "%s/%s",
					         name, ep->d_name);

					if (!stat(dname, &s) &&
					    s.st_mode & S_IFREG)
						process_file(db, dname);
				}
				(void)closedir(dp);
			}
		}
#elif _MSC_VER || __MINGW32__
		else if (s.st_mode & S_IFDIR) {
			WIN32_FIND_DATA f;
			HANDLE h;
			char dname[PATH_BUFFER_SIZE];

			snprintf(dname, sizeof(dname), "%s/*.pot", name);
			h = FindFirstFile(dname, &f);

			if (h != INVALID_HANDLE_VALUE)
			do {
				snprintf(dname, sizeof(dname), "%s/%s",
				         name, f.cFileName);
				process_file(db, dname);
			} while (FindNextFile(h, &f));

			FindClose(h);
		}
#endif
	} while ((line = line->next));
}

static void db_main_free(struct db_main *db)
{
	if (db->format &&
		(db->format->params.flags & FMT_DYNA_SALT) == FMT_DYNA_SALT) {
		struct db_salt *psalt = db->salts;
		while (psalt) {
			dyna_salt_remove(psalt->salt);
			psalt = psalt->next;
		}
	}
	MEM_FREE(db->salt_hash);
	MEM_FREE(db->cracked_hash);
}

static void john_load(void)
{
	struct list_entry *current;

#ifndef _MSC_VER
	umask(077);
#endif

	if (options.flags & FLG_EXTERNAL_CHK)
		ext_init(options.external, NULL);

	if (options.flags & FLG_MAKECHR_CHK) {
		options.loader.flags |= DB_CRACKED;
		ldr_init_database(&database, &options.loader);

		if (options.flags & FLG_PASSWD) {
			ldr_show_pot_file(&database, options.activepot);

			database.options->flags |= DB_PLAINTEXTS;
			if ((current = options.passwd->head))
			do {
				ldr_show_pw_file(&database, current->data);
			} while ((current = current->next));
		} else {
			database.options->flags |= DB_PLAINTEXTS;
			ldr_show_pot_file(&database, options.activepot);
		}

		return;
	}

	if (options.flags & FLG_STDOUT) {
		ldr_init_database(&database, &options.loader);
		database.format = &dummy_format;
		memset(&dummy_format, 0, sizeof(dummy_format));
		dummy_format.params.plaintext_length = options.length;
		dummy_format.params.flags = FMT_CASE | FMT_8_BIT | FMT_TRUNC;
		if (options.report_utf8 || options.target_enc == UTF_8)
			dummy_format.params.flags |= FMT_UTF8;
		dummy_format.params.label = "stdout";
		dummy_format.methods.clear_keys = &fmt_default_clear_keys;

		if (!options.target_enc || options.input_enc != UTF_8)
			options.target_enc = options.input_enc;

		if (options.req_maxlength > options.length) {
			fprintf(stderr, "Can't set max length larger than %u "
			        "for stdout format\n", options.length);
			error();
		}
		john_load_conf_db();
	}

	if (options.flags & FLG_PASSWD) {
		int total;
		int i = 0;

		if (options.flags & FLG_SHOW_CHK) {
			options.loader.flags |= DB_CRACKED;
			ldr_init_database(&database, &options.loader);

			ldr_show_pot_file(&database, options.activepot);
/*
 * Load optional extra (read-only) pot files. If an entry is a directory,
 * we read all files in it. We currently do NOT recurse.
 */
			load_extra_pots(&database, &ldr_show_pot_file);

			if ((current = options.passwd->head))
			do {
				ldr_show_pw_file(&database, current->data);
			} while ((current = current->next));

			if (john_main_process && options.loader.showinvalid)
			fprintf(stderr,
			        "%d valid hash%s, %d invalid hash%s\n",
			        database.guess_count,
			        database.guess_count != 1 ? "es" : "",
			        database.password_count,
			        database.password_count != 1 ? "es" : "");
			else
			if (john_main_process && !options.loader.showtypes)
			printf("%s%d password hash%s cracked, %d left\n",
				database.guess_count ? "\n" : "",
				database.guess_count,
				database.guess_count != 1 ? "es" : "",
				database.password_count -
				database.guess_count);

			fmt_all_done();

			return;
		}

		if (options.flags & (FLG_SINGLE_CHK | FLG_BATCH_CHK) &&
		    status.pass <= 1)
			options.loader.flags |= DB_WORDS;
		else
		if (mem_saving_level) {
			options.loader.flags &= ~DB_LOGIN;
			options.show_uid_in_cracks = 0;
		}

		if (mem_saving_level >= 2)
			options.max_wordfile_memory = 1;

		ldr_init_database(&database, &options.loader);

		if ((current = options.passwd->head))
		do {
			ldr_load_pw_file(&database, current->data);
		} while ((current = current->next));

		/* Process configuration options that depend on db/format */
		john_load_conf_db();

		if ((options.flags & FLG_CRACKING_CHK) &&
		    database.password_count) {
			log_init(LOG_NAME, NULL, options.session);
			if (status_restored_time)
				log_event("Continuing an interrupted session");
			else
				log_event("Starting a new session");
			log_event("Loaded a total of %s", john_loaded_counts());
			/* make sure the format is properly initialized */
#if HAVE_OPENCL
			if (!(options.acc_devices->count && options.fork &&
			      strstr(database.format->params.label, "-opencl")))
#endif
			fmt_init(database.format);
			if (john_main_process)
			printf("Loaded %s (%s%s%s [%s])\n",
			    john_loaded_counts(),
			    database.format->params.label,
			    database.format->params.format_name[0] ? ", " : "",
			    database.format->params.format_name,
			    database.format->params.algorithm_name);

			/* Tell External our max length */
			if (options.flags & FLG_EXTERNAL_CHK)
				ext_init(options.external, &database);
		}

		total = database.password_count;
		ldr_load_pot_file(&database, options.activepot);

/*
 * Load optional extra (read-only) pot files. If an entry is a directory,
 * we read all files in it. We currently do NOT recurse.
 */
		load_extra_pots(&database, &ldr_load_pot_file);

		ldr_fix_database(&database);

		if (!database.password_count) {
			log_discard();
			if (john_main_process)
			printf("No password hashes %s (see FAQ)\n",
			    total ? "left to crack" : "loaded");
			/* skip tunable cost reporting if no hashes were loaded */
			i = FMT_TUNABLE_COSTS;
		} else
		if (database.password_count < total) {
			log_event("Remaining %s", john_loaded_counts());
			if (john_main_process)
			printf("Remaining %s\n", john_loaded_counts());
		}

		for ( ; i < FMT_TUNABLE_COSTS &&
			      database.format->methods.tunable_cost_value[i] != NULL; i++) {
			if (database.min_cost[i] < database.max_cost[i]) {
				log_event("Loaded hashes with cost %d (%s)"
				          " varying from %u to %u",
				          i+1, database.format->params.tunable_cost_name[i],
				          database.min_cost[i], database.max_cost[i]);
				if (john_main_process)
					printf("Loaded hashes with cost %d (%s)"
					       " varying from %u to %u\n",
					       i+1, database.format->params.tunable_cost_name[i],
					        database.min_cost[i], database.max_cost[i]);
			}
			else {	// if (database.min_cost[i] == database.max_cost[i]) {
				log_event("Cost %d (%s) is %u for all loaded hashes",
				          i+1, database.format->params.tunable_cost_name[i],
				          database.min_cost[i]);
				if (options.verbosity >= VERB_DEFAULT &&
				    john_main_process)
				printf("Cost %d (%s) is %u for all loaded "
				       "hashes\n", i+1,
				       database.format->params.tunable_cost_name[i],
				       database.min_cost[i]);
			}
		}
		if ((options.flags & FLG_PWD_REQ) && !database.salts) exit(0);

		if (options.regen_lost_salts)
			build_fake_salts_for_regen_lost(database.salts);
	}

	/*
	 * Nefarious hack and memory leak. Among other problems, we'd want
	 * ldr_drop_database() after this, but it's built with mem_alloc_tiny()
	 * so it's not trivial. Works like a champ though, except with
	 * DEScrypt. I have no idea why, maybe because LM and DES share code?
	 */
	if (options.flags & FLG_LOOPBACK_CHK &&
	    database.format != &fmt_LM && database.format != &fmt_DES) {
		struct db_main loop_db;
		struct fmt_main *save_list = fmt_list;
		char *loop_pot = options.wordlist ?
			options.wordlist : options.activepot;

		fmt_list = &fmt_LM;

		options.loader.flags |= DB_CRACKED;
		ldr_init_database(&loop_db, &options.loader);

		ldr_show_pot_file(&loop_db, loop_pot);
/*
 * Load optional extra (read-only) pot files. If an entry is a directory,
 * we read all files in it. We currently do NOT recurse.
 */
		load_extra_pots(&loop_db, &ldr_show_pot_file);

		loop_db.options->flags |= DB_PLAINTEXTS;

		if ((current = options.passwd->head))
		do {
			ldr_show_pw_file(&loop_db, current->data);
		} while ((current = current->next));

		if (loop_db.plaintexts->count) {
			log_event("- Reassembled %d split passwords for "
			          "loopback", loop_db.plaintexts->count);
			if (john_main_process &&
			    options.verbosity >= VERB_DEFAULT)
				fprintf(stderr,
				        "Reassembled %d split passwords for "
				        "loopback\n",
				        loop_db.plaintexts->count);
		}
		database.plaintexts = loop_db.plaintexts;
		options.loader.flags &= ~DB_CRACKED;
		fmt_list = save_list;
		db_main_free(&loop_db);
	}

#ifdef _OPENMP
	john_omp_show_info();
#endif

	if (options.node_count) {
		if (options.node_min != options.node_max) {
			log_event("- Node numbers %u-%u of %u%s",
			    options.node_min, options.node_max,
#ifndef HAVE_MPI
			    options.node_count, options.fork ? " (fork)" : "");
#else
			    options.node_count, options.fork ? " (fork)" :
				    mpi_p > 1 ? " (MPI)" : "");
#endif
			if (john_main_process)
			fprintf(stderr, "Node numbers %u-%u of %u%s\n",
			    options.node_min, options.node_max,
#ifndef HAVE_MPI
			    options.node_count, options.fork ? " (fork)" : "");
#else
			    options.node_count, options.fork ? " (fork)" :
				    mpi_p > 1 ? " (MPI)" : "");
#endif
		} else {
			log_event("- Node number %u of %u",
			    options.node_min, options.node_count);
			if (john_main_process)
			fprintf(stderr, "Node number %u of %u\n",
			    options.node_min, options.node_count);
		}

#if OS_FORK
		if (options.fork)
		{
			/*
			 * flush before forking, to avoid multiple log entries
			 */
			log_flush();
			john_fork();
		}
#endif
#if HAVE_MPI
		if (mpi_p > 1)
			john_set_mpi();
#endif
	}
}

#if CPU_DETECT
static void CPU_detect_or_fallback(char **argv, int make_check)
{
	if (!getenv("CPUID_DISABLE"))
	if (!CPU_detect()) {
#if CPU_REQ
#if CPU_FALLBACK
#if defined(__DJGPP__) || defined(__CYGWIN__)
#error CPU_FALLBACK is incompatible with the current DOS and Windows code
#endif
		if (!make_check) {
#ifdef JOHN_SYSTEMWIDE_EXEC
#define CPU_FALLBACK_PATHNAME JOHN_SYSTEMWIDE_EXEC "/" CPU_FALLBACK_BINARY
#else
#define CPU_FALLBACK_PATHNAME path_expand("$JOHN/" CPU_FALLBACK_BINARY)
#endif
			execv(CPU_FALLBACK_PATHNAME, argv);
#ifdef JOHN_SYSTEMWIDE_EXEC
			perror("execv: " CPU_FALLBACK_PATHNAME);
#else
			perror("execv: $JOHN/" CPU_FALLBACK_BINARY);
#endif
		}
#endif
		fprintf(stderr, "Sorry, %s is required for this build\n",
		    CPU_req_name);
		if (make_check)
			exit(0);
		error();
#endif
	}

	/*
	 * Init the crc table here, so that tables are fully setup for any
	 * ancillary program
	 */
	CRC32_Init_tab();

}
#else
#define CPU_detect_or_fallback(argv, make_check) CRC32_Init_tab()
#endif

static void john_init(char *name, int argc, char **argv)
{
	int show_usage = 0;
	int make_check = (argc == 2 && !strcmp(argv[1], "--make_check"));
	if (make_check)
		argv[1] = "--test=0";

	CPU_detect_or_fallback(argv, make_check);

#if HAVE_MPI
	mpi_setup(argc, argv);
#else
	if (getenv("OMPI_COMM_WORLD_SIZE"))
	if (atoi(getenv("OMPI_COMM_WORLD_SIZE")) > 1) {
		fprintf(stderr, "ERROR: Running under MPI, but this is NOT an"
		        " MPI build of John.\n");
		error();
	}
#endif
#ifdef _OPENMP
	john_omp_init();
#endif

	if (!make_check) {
#ifdef HAVE_JOHN_OMP_FALLBACK
		john_omp_fallback(argv);
#endif
	}

<<<<<<< HEAD
#if (!AC_BUILT || HAVE_LOCALE_H)
	if (setlocale(LC_ALL, "")) {
		john_terminal_locale = str_alloc_copy(setlocale(LC_ALL, NULL));
#if HAVE_OPENCL
		if (strchr(john_terminal_locale, '.'))
			sprintf(gpu_degree_sign, "%ls", DEGREE_SIGN);
#endif
		/* We misuse ctype macros so this must be reset */
		setlocale(LC_CTYPE, "C");
=======
		path_init(argv);

#if JOHN_SYSTEMWIDE
		cfg_init(CFG_PRIVATE_FULL_NAME, 1);
#endif
		cfg_init(CFG_FULL_NAME, 0);
>>>>>>> 7dbe5578
	}
#endif

	status_init(NULL, 1);
	if (argc < 2 ||
            (argc == 2 &&
             (!strcasecmp(argv[1], "--help") ||
              !strcasecmp(argv[1], "-h") ||
              !strcasecmp(argv[1], "-help"))))
	{
		john_register_all(); /* for printing by opt_init() */
		show_usage = 1;
	}
	opt_init(name, argc, argv, show_usage);

	if (options.listconf)
		listconf_parse_early();

	if (!make_check) {
		if (options.config)
		{
			path_init_ex(options.config);
			cfg_init(options.config, 0);
			cfg_init(CFG_FULL_NAME, 1);
			cfg_init(CFG_ALT_NAME, 0);
		}
		else
		{
#if JOHN_SYSTEMWIDE
			cfg_init(CFG_PRIVATE_FULL_NAME, 1);
			cfg_init(CFG_PRIVATE_ALT_NAME, 1);
#endif
			cfg_init(CFG_FULL_NAME, 1);
			cfg_init(CFG_ALT_NAME, 0);
		}
	}

#if HAVE_OPENCL
	gpu_id = -1;
#endif
#if HAVE_OPENCL
	gpu_device_list[0] = gpu_device_list[1] = -1;
#endif
	/* Process configuration options that depend on cfg_init() */
	john_load_conf();

#ifdef _OPENMP
	john_omp_maybe_adjust_or_fallback(argv);
#endif
	if (!(options.flags & FLG_STDOUT))
		john_register_all(); /* maybe restricted to one format by options */
	common_init();
	sig_init();

	if (!make_check && !(options.flags & (FLG_SHOW_CHK | FLG_STDOUT))) {
		fflush(stdout);
#ifdef _MSC_VER
		/* VC allows 2<=len<=INT_MAX and be a power of 2. A debug build will
		 * assert if len=0. Release fails setvbuf, but execution continues */
		setvbuf(stdout, NULL, _IOLBF, 256);
#else
		setvbuf(stdout, NULL, _IOLBF, 0);
#endif
	}

	john_load();

	/* Init the Unicode system */
	if (options.internal_cp) {
		if (options.internal_cp != options.input_enc &&
		    options.input_enc != UTF_8) {
			if (john_main_process)
			fprintf(stderr, "-internal-codepage can only be "
			        "specified if input encoding is UTF-8\n");
			error();
		}
	}

	if (!options.unicode_cp)
		initUnicode(UNICODE_UNICODE);

	if ((options.subformat && !strcasecmp(options.subformat, "list")) ||
	    options.listconf)
		listconf_parse_late();

	/* Log the expanded command line used for this session. */
	{
		int i;
		size_t s = 1;
		char *cl;

		for (i = 0; i < argc; i++)
			s += strlen(argv[i]) + 1;
		cl = mem_alloc(s);

		s = 0;
		for (i = 0; i < argc; i++)
			s += sprintf(cl + s, "%s ", argv[i]);

		log_event("Command line: %s", cl);
		MEM_FREE(cl);
	}

#if HAVE_MPI
	if (mpi_p > 1)
		log_event("- MPI: Node %u/%u running on %s",
		          mpi_id + 1, mpi_p, mpi_name);
#endif
#if defined(HAVE_OPENCL)
	gpu_log_temp();
#endif

	if (options.target_enc != ASCII) {
		log_event("- %s input encoding enabled",
		          cp_id2name(options.input_enc));

		if (!options.secure) {
			if (options.report_utf8 &&
			    options.loader.log_passwords)
				log_event("- Passwords in this logfile are "
				    "UTF-8 encoded");

			if (options.store_utf8)
				log_event("- Passwords will be stored UTF-8 "
				    "encoded in .pot file");
		}
	}

	if (!(options.flags & FLG_SHOW_CHK) && !options.loader.showuncracked)
	if (options.target_enc != options.input_enc &&
	    (!database.format ||
	     !(database.format->params.flags & FMT_UNICODE))) {
		log_event("- Target encoding: %s",
		          cp_id2name(options.target_enc));
	}

	if (!(options.flags & FLG_SHOW_CHK) && !options.loader.showuncracked)
	if (options.input_enc != options.internal_cp) {
		log_event("- Rules/masks using %s",
		          cp_id2name(options.internal_cp));
	}
}

static void john_run(void)
{
	struct stat trigger_stat;
	int trigger_reset = 0;

	if (options.flags & FLG_TEST_CHK)
		exit_status = benchmark_all() ? 1 : 0;
#ifdef HAVE_FUZZ
	else
	if (options.flags & FLG_FUZZ_CHK || options.flags & FLG_FUZZ_DUMP_CHK) {
		ldr_init_database(&database, &options.loader);
		exit_status = fuzz(&database);
	}
#endif
	else
	if (options.flags & FLG_MAKECHR_CHK)
		do_makechars(&database, options.charset);
	else
	if (options.flags & FLG_CRACKING_CHK) {
		int remaining = database.password_count;

		if (options.abort_file &&
		    stat(path_expand(options.abort_file), &trigger_stat) == 0) {
			if (john_main_process)
			fprintf(stderr, "Abort file %s present, "
			        "refusing to start\n", options.abort_file);
			error();
		}

		if (!(options.flags & FLG_STDOUT)) {
			struct db_main *test_db = 0;
			char *where;

			if (!(options.flags & FLG_NOTESTS))
				test_db = ldr_init_test_db(database.format,
				                           &database);
			else
				test_db = &database;
			where = fmt_self_test(database.format, test_db);
			if (!(options.flags & FLG_NOTESTS))
				ldr_free_test_db(test_db);
			if (where) {
				fprintf(stderr, "Self test failed (%s)\n",
				    where);
				error();
			}
			trigger_reset = 1;
			log_init(LOG_NAME, options.activepot,
			         options.session);
			status_init(NULL, 1);
			if (john_main_process) {
				john_log_format();
				if (idle_requested(database.format))
					log_event("- Configured to use otherwise idle "
					          "processor cycles only");
				/*
				 * flush log entries to make sure they appear
				 * before the "Proceeding with ... mode" entries
				 * of other processes
				 */
				log_flush();
			}
		}
		tty_init(options.flags & (FLG_STDIN_CHK | FLG_PIPE_CHK));

		if (john_main_process &&
		    database.format->params.flags & FMT_NOT_EXACT) {
			if (options.flags & FLG_KEEP_GUESSING)
				fprintf(stderr, "Note: Will keep guessing even after finding a possible candidate.\n");
			else
				fprintf(stderr, "Note: This format may emit false positives, so it will keep trying even after\nfinding a possible candidate.\n");
		}

		/* Some formats truncate at (our) max. length */
		if (!(database.format->params.flags & FMT_TRUNC) &&
		    !options.force_maxlength)
			options.force_maxlength =
			    database.format->params.plaintext_length;

		if (options.force_maxlength)
			log_event("- Will reject candidates longer than %d %s",
				  options.force_maxlength,
				  (options.target_enc == UTF_8) ?
				  "bytes" : "characters");

		/* Some formats have a minimum plaintext length */
		if (options.req_minlength >= 0 && options.req_minlength <
		    database.format->params.plaintext_min_length) {
			if (john_main_process)
				fprintf(stderr, "Invalid option: "
				        "--min-length smaller than "
				        "minimum length for format\n");
			error();
		}
		if (database.format->params.plaintext_min_length &&
		    options.req_minlength == -1) {
			options.req_minlength =
				database.format->params.plaintext_min_length;
			if (john_main_process)
				fprintf(stderr,
				        "Note: minimum length forced to %d\n",
				        options.req_minlength);

			/* Now we need to re-check this */
			if (options.req_maxlength &&
			    options.req_maxlength < options.req_minlength) {
				if (john_main_process)
					fprintf(stderr, "Invalid option: "
					        "--max-length smaller than "
					        "minimum length for format\n");
				error();
			}
		}

		if (options.flags & FLG_MASK_CHK)
			mask_init(&database, options.mask);

		if (trigger_reset)
			database.format->methods.reset(&database);

		if (options.flags & FLG_MASK_CHK)
			mask_crk_init(&database);

		/* Placed here to disregard load time. */
		sig_init_late();

		/* Start a resumed session by emitting a status line. */
		if (rec_restored)
			event_pending = event_status = 1;

		if (options.flags & FLG_SINGLE_CHK)
			do_single_crack(&database);
		else
		if (options.flags & FLG_WORDLIST_CHK)
			do_wordlist_crack(&database, options.wordlist,
				(options.flags & FLG_RULES) != 0);
#if HAVE_LIBGMP || HAVE_INT128 || HAVE___INT128 || HAVE___INT128_T
		else
		if (options.flags & FLG_PRINCE_CHK)
			do_prince_crack(&database, options.wordlist,
			                (options.flags & FLG_RULES) != 0);
#endif
		else
		if (options.flags & FLG_INC_CHK)
			do_incremental_crack(&database, options.charset);
		else
		if (options.flags & FLG_MKV_CHK)
			do_markov_crack(&database, options.mkv_param);
		else
#if HAVE_REXGEN
		if ((options.flags & FLG_REGEX_CHK) &&
		    !(options.flags & FLG_REGEX_STACKED))
			do_regex_crack(&database, options.regex);
		else
#endif
		if ((options.flags & FLG_MASK_CHK) &&
		    !(options.flags & FLG_MASK_STACKED))
			do_mask_crack(NULL);
		else
		if (options.flags & FLG_EXTERNAL_CHK)
			do_external_crack(&database);
		else
		if (options.flags & FLG_BATCH_CHK)
			do_batch_crack(&database);

		if (options.flags & FLG_MASK_CHK)
			mask_done();

		status_print();

#if OS_FORK
		if (options.fork && john_main_process)
			john_wait();
#endif

#if HAVE_MPI
		if (mpi_p > 1)
			john_mpi_wait();
#endif

		tty_done();

		if (options.verbosity > 1)
		if (john_main_process && database.password_count < remaining) {
			char *might = "Warning: passwords printed above might";
			char *partial = " be partial";
			char *not_all = " not be all those cracked";
			switch (database.options->flags &
			    (DB_SPLIT | DB_NODUP)) {
			case DB_SPLIT:
				fprintf(stderr, "%s%s\n", might, partial);
				break;
			case DB_NODUP:
				fprintf(stderr, "%s%s\n", might, not_all);
				break;
			case (DB_SPLIT | DB_NODUP):
				fprintf(stderr, "%s%s and%s\n",
				    might, partial, not_all);
			}
			fputs("Use the \"--show\" option to display all of "
			    "the cracked passwords reliably\n", stderr);
		}
	}
}

static void john_done(void)
{
	if ((options.flags & (FLG_CRACKING_CHK | FLG_STDOUT)) ==
	    FLG_CRACKING_CHK) {
		if (event_abort) {
			char *abort_msg = (aborted_by_timer) ?
			          "Session stopped (max run-time reached)" :
			          "Session aborted";

			if (john_max_cands) {
				unsigned long long cands =
					((unsigned long long)
					 status.cands.hi << 32) +
					status.cands.lo;

				if (cands >= john_max_cands)
					abort_msg =
						"Session stopped (max candidates reached)";
			}

			/* We already printed to stderr from signals.c */
			log_event("%s", abort_msg);
		} else if (children_ok) {
			log_event("Session completed");
			if (john_main_process)
				fprintf(stderr, "Session completed\n");
		} else {
			const char *msg =
			    "Main process session completed, "
			    "but some child processes failed";
			log_event("%s", msg);
			fprintf(stderr, "%s\n", msg);
			exit_status = 1;
		}
		fmt_done(database.format);
	}
#if defined(HAVE_OPENCL)
	gpu_log_temp();
#endif
	log_done();
#if HAVE_OPENCL
	if (!(options.flags & FLG_FORK) || john_main_process)
		opencl_done();
#endif

	path_done();

/*
 * This may not be the correct place to free this, it likely
 * can be freed much earlier, but it works here
 */
	db_main_free(&database);
	cleanup_tiny_memory();
	check_abort(0);
}

//#define TEST_MEMDBG_LOGIC

#ifdef HAVE_LIBFUZZER
int main_dummy(int argc, char **argv)
#else
int main(int argc, char **argv)
#endif
{
	char *name;

#ifdef TEST_MEMDBG_LOGIC
	int i,j;
	char *cp[260];
	for (i = 1; i < 257; ++i) {
		cp[i] = mem_alloc_align(43,i);
		for (j = 0; j < 43; ++j)
			cp[i][j] = 'x';
		printf("%03d offset %x  %x %x\n", i, cp[i], (unsigned)(cp[i])%i, (((unsigned)(cp[i]))/i)%i);
	}
	for (i = 1; i < 257; ++i)
		MEM_FREE(cp[i]);
	MEMDBG_PROGRAM_EXIT_CHECKS(stderr);
	exit(0);
#endif

	sig_preinit(); // Mitigate race conditions
#ifdef __DJGPP__
	if (--argc <= 0) return 1;
	if ((name = strrchr(argv[0], '/')))
		strcpy(name + 1, argv[1]);
	name = argv[1];
	argv[1] = argv[0];
	argv++;
#else
	if (!argv[0])
		name = "john";
	else
	if ((name = strrchr(argv[0], '/')))
		name++;
#if HAVE_WINDOWS_H
	else
	if ((name = strrchr(argv[0], '\\')))
		name++;
#endif
	else
		name = argv[0];
#endif

#if defined(__CYGWIN__) || defined (__MINGW32__) || defined (_MSC_VER)
	strlwr(name);
	if (strlen(name) > 4 && !strcmp(name + strlen(name) - 4, ".exe"))
		name[strlen(name) - 4] = 0;
#endif

#ifdef _MSC_VER
	// Ok, I am making a simple way to debug external programs. in VC.  Prior to this, I would set
	// break point below, right where the external name is, and then would modify IP to put me into
	// the block that calls main() from the external.  Now, in VC mode, if the first command is:
	// -external_command=COMMAND, then I set name == COMMAND, and pop the command line args off, just
	// like the first one was not there.  So if the command was "-external_command=gpg2john secring.gpg"
	// then we will be setup in gpg2john mode with command line arg of secring.gpg
	if (argc > 2 && !strncmp(argv[1], "-external_command=", 18)) {
		int i;
		name = &argv[1][18];
		for (i = 1; i < argc; ++i) {
			argv[i] = argv[i+1];
		}
		--argc;
	}
#endif

        /* Needed before CPU fallback */
	path_init(argv);

	if (!strcmp(name, "unshadow")) {
		CPU_detect_or_fallback(argv, 0);
		return unshadow(argc, argv);
	}

	if (!strcmp(name, "unafs")) {
		CPU_detect_or_fallback(argv, 0);
		return unafs(argc, argv);
	}

	if (!strcmp(name, "undrop")) {
		CPU_detect_or_fallback(argv, 0);
		return undrop(argc, argv);
	}

	if (!strcmp(name, "unique")) {
		CPU_detect_or_fallback(argv, 0);
		return unique(argc, argv);
	}

	if (!strcmp(name, "rar2john")) {
		CPU_detect_or_fallback(argv, 0);
		return rar2john(argc, argv);
	}

	if (!strcmp(name, "gpg2john")) {
		CPU_detect_or_fallback(argv, 0);
		return gpg2john(argc, argv);
	}

	if (!strcmp(name, "zip2john")) {
		CPU_detect_or_fallback(argv, 0);
		return zip2john(argc, argv);
	}
	if (!strcmp(name, "base64conv")) {
		CPU_detect_or_fallback(argv, 0);
		return base64conv(argc, argv);
	}
	john_init(name, argc, argv);

	if (options.max_cands) {
		if (options.node_count) {
			long long orig_max_cands = options.max_cands;

			/* Split between nodes */
			options.max_cands /= options.node_count;
			if (options.node_min == 1)
				options.max_cands +=
					orig_max_cands % options.node_count;
		}

		/* Allow resuming, for another set of N candidates */
		john_max_cands = ((unsigned long long)status.cands.hi << 32) +
			status.cands.lo + llabs(options.max_cands);
	}

	john_run();
	john_done();

	MEMDBG_PROGRAM_EXIT_CHECKS(stderr);

	return exit_status;
}

#ifdef HAVE_LIBFUZZER

int LLVMFuzzerInitialize(int *argc, char ***argv)
{
	return 1;
}

// dummy fuzzing target
int LLVMFuzzerTestOneInput(const uint8_t *data, size_t size)  // size is actually the length of Data
{
	static uint8_t buffer[8192];

	if (size > sizeof(buffer) - 1) {
		fprintf(stderr, "size (-max_len) is greater than supported value, aborting!\n");
		exit(-1);
	}
	memcpy(buffer, data, size);
	buffer[size] = 0;
	jtr_basename((const char*)buffer);

	return 0;
}
#endif<|MERGE_RESOLUTION|>--- conflicted
+++ resolved
@@ -1443,7 +1443,6 @@
 #endif
 	}
 
-<<<<<<< HEAD
 #if (!AC_BUILT || HAVE_LOCALE_H)
 	if (setlocale(LC_ALL, "")) {
 		john_terminal_locale = str_alloc_copy(setlocale(LC_ALL, NULL));
@@ -1453,14 +1452,6 @@
 #endif
 		/* We misuse ctype macros so this must be reset */
 		setlocale(LC_CTYPE, "C");
-=======
-		path_init(argv);
-
-#if JOHN_SYSTEMWIDE
-		cfg_init(CFG_PRIVATE_FULL_NAME, 1);
-#endif
-		cfg_init(CFG_FULL_NAME, 0);
->>>>>>> 7dbe5578
 	}
 #endif
 
@@ -1480,21 +1471,19 @@
 		listconf_parse_early();
 
 	if (!make_check) {
-		if (options.config)
-		{
+		if (options.config) {
 			path_init_ex(options.config);
 			cfg_init(options.config, 0);
-			cfg_init(CFG_FULL_NAME, 1);
-			cfg_init(CFG_ALT_NAME, 0);
-		}
-		else
-		{
 #if JOHN_SYSTEMWIDE
 			cfg_init(CFG_PRIVATE_FULL_NAME, 1);
-			cfg_init(CFG_PRIVATE_ALT_NAME, 1);
 #endif
 			cfg_init(CFG_FULL_NAME, 1);
-			cfg_init(CFG_ALT_NAME, 0);
+		}
+		else {
+#if JOHN_SYSTEMWIDE
+			cfg_init(CFG_PRIVATE_FULL_NAME, 1);
+#endif
+			cfg_init(CFG_FULL_NAME, 0);
 		}
 	}
 
