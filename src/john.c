/*
 * This file is part of John the Ripper password cracker,
 * Copyright (c) 1996-2004,2006,2009-2011 by Solar Designer
 *
 * ...with changes in the jumbo patch, by JimF and magnum (and various others?)
 */

#include <stdio.h>
#ifndef _MSC_VER
#include <unistd.h>
#else
#define CRTDBG_MAP_ALLOC
#include <stdlib.h>
#include <crtdbg.h>
#endif
#include <string.h>
#include <stdlib.h>
#include <sys/stat.h>

#include "params.h"

#if defined(_OPENMP) && OMP_FALLBACK
#include <omp.h>
#endif

#include "arch.h"
#include "misc.h"
#include "path.h"
#include "memory.h"
#include "list.h"
#include "tty.h"
#include "signals.h"
#include "common.h"
#include "idle.h"
#include "formats.h"
#include "loader.h"
#include "logger.h"
#include "status.h"
#include "options.h"
#include "config.h"
#include "bench.h"
#include "charset.h"
#include "single.h"
#include "wordlist.h"
#include "inc.h"
#include "mkv.h"
#include "external.h"
#include "batch.h"
#include "dynamic.h"
#ifdef HAVE_MPI
#include "john-mpi.h"
#ifdef _OPENMP
#include <omp.h>
#endif /* _OPENMP */
#endif /* HAVE_MPI */
#include <openssl/opensslv.h>
#include "unicode.h"
#include "plugin.h"
#ifdef CL_VERSION_1_0
#include "common-opencl.h"
#endif
#ifdef HAVE_CUDA
extern void cuda_device_list();
#endif
#ifdef NO_JOHN_BLD
#define JOHN_BLD "unk-build-type"
#else
#include "john_build_rule.h"
#endif

#ifdef HAVE_MPI
#ifdef _OPENMP
#define _MP_VERSION " MPI + OMP"
#else
#define _MP_VERSION " MPI"
#endif
#else
#ifdef _OPENMP
#define _MP_VERSION " OMP"
#else
#define _MP_VERSION ""
#endif
#endif

#if CPU_DETECT
extern int CPU_detect(void);
#endif

extern struct fmt_main fmt_DES, fmt_BSDI, fmt_MD5, fmt_BF;
extern struct fmt_main fmt_AFS, fmt_LM;
#ifdef HAVE_CRYPT
extern struct fmt_main fmt_crypt;
#endif
extern struct fmt_main fmt_trip;
extern struct fmt_main fmt_dummy;

extern struct fmt_main fmt_MD5gen;

#if OPENSSL_VERSION_NUMBER >= 0x10000000
extern struct fmt_main fmt_django;
#endif

#if defined(__GNUC__) && defined(__SSE2__)
extern struct fmt_main sha1_fmt_ng;
#endif

#ifdef HAVE_SKEY
extern struct fmt_main fmt_SKEY;
#endif

#ifdef HAVE_NSS
extern struct fmt_main mozilla_fmt;
extern int mozilla2john(int argc, char **argv);
#endif
extern int hccap2john(int argc, char **argv);

#ifdef CL_VERSION_1_0
extern struct fmt_main fmt_opencl_NSLDAPS;
extern struct fmt_main fmt_opencl_rawMD5;
extern struct fmt_main fmt_opencl_NT;
extern struct fmt_main fmt_opencl_rawSHA1;
extern struct fmt_main fmt_opencl_cryptMD5;
extern struct fmt_main fmt_opencl_phpass;
extern struct fmt_main fmt_opencl_mysqlsha1;
extern struct fmt_main fmt_opencl_cryptsha512;
extern struct fmt_main fmt_opencl_mscash2;
extern struct fmt_main fmt_opencl_wpapsk;
extern struct fmt_main fmt_opencl_xsha512;
extern struct fmt_main fmt_opencl_rawsha512;
extern struct fmt_main fmt_opencl_bf;
extern struct fmt_main fmt_opencl_pwsafe;
#endif
#ifdef HAVE_CUDA
extern struct fmt_main fmt_cuda_cryptmd5;
extern struct fmt_main fmt_cuda_phpass;
extern struct fmt_main fmt_cuda_cryptsha256;
extern struct fmt_main fmt_cuda_cryptsha512;
extern struct fmt_main fmt_cuda_mscash;
extern struct fmt_main fmt_cuda_mscash2;
extern struct fmt_main fmt_cuda_rawsha256;
extern struct fmt_main fmt_cuda_rawsha224;
extern struct fmt_main fmt_cuda_xsha512;
extern struct fmt_main fmt_cuda_wpapsk;
extern struct fmt_main fmt_cuda_rawsha512;
extern struct fmt_main fmt_cuda_pwsafe;
#endif

extern struct fmt_main fmt_ssh;
extern struct fmt_main fmt_pfx;
extern struct fmt_main fmt_pdf;
extern struct fmt_main rar_fmt;
extern struct fmt_main zip_fmt;
extern struct fmt_main fmt_wpapsk;

#include "fmt_externs.h"

extern struct fmt_main fmt_hmacMD5;
extern struct fmt_main fmt_hmacSHA1;
extern struct fmt_main fmt_rawSHA0;

extern int unique(int argc, char **argv);
extern int unshadow(int argc, char **argv);
extern int unafs(int argc, char **argv);
extern int undrop(int argc, char **argv);
#ifndef _MSC_VER
extern int ssh2john(int argc, char **argv);
extern int pfx2john(int argc, char **argv);
extern int keepass2john(int argc, char **argv);
extern int pdf2john(int argc, char **argv);
extern int rar2john(int argc, char **argv);
extern int racf2john(int argc, char **argv);
extern int pwsafe2john(int argc, char **argv);
#endif
extern int zip2john(int argc, char **argv);

static struct db_main database;
static struct fmt_main dummy_format;

static int exit_status = 0;

static void john_register_one(struct fmt_main *format)
{
	if (options.format)
	if (strcmp(options.format, format->params.label)) return;

	fmt_register(format);
}

static void john_register_all(void)
{
	int i, cnt;
	struct fmt_main *pFmts;

	if (options.format) strlwr(options.format);

	// NOTE, this MUST happen, before ANY format that links a 'thin' format to dynamic.
	// Since gen(27) and gen(28) are MD5 and MD5a formats, we build the
	// generic format first
	cnt = dynamic_Register_formats(&pFmts);

	john_register_one(&fmt_DES);
	john_register_one(&fmt_BSDI);
	john_register_one(&fmt_MD5);
	john_register_one(&fmt_BF);
	john_register_one(&fmt_AFS);
	john_register_one(&fmt_LM);

	for (i = 0; i < cnt; ++i)
		john_register_one(&(pFmts[i]));

#include "fmt_registers.h"

	john_register_one(&fmt_hmacMD5);
	john_register_one(&fmt_hmacSHA1);
	john_register_one(&fmt_rawSHA0);

#if OPENSSL_VERSION_NUMBER >= 0x10000000
	john_register_one(&fmt_django);
#endif

#if defined(__GNUC__) && defined(__SSE2__)
	john_register_one(&sha1_fmt_ng);
#endif

#ifdef HAVE_NSS
	john_register_one(&mozilla_fmt);
#endif

#ifdef HAVE_CRYPT
	john_register_one(&fmt_crypt);
#endif
	john_register_one(&fmt_trip);
#ifdef HAVE_SKEY
	john_register_one(&fmt_SKEY);
#endif

	john_register_one(&fmt_ssh);
	john_register_one(&fmt_pfx);
	john_register_one(&fmt_pdf);
	john_register_one(&fmt_wpapsk);
#ifndef _MSC_VER
	john_register_one(&rar_fmt);
#endif
	john_register_one(&zip_fmt);
	john_register_one(&fmt_dummy);

#ifdef CL_VERSION_1_0
	john_register_one(&fmt_opencl_NSLDAPS);
	john_register_one(&fmt_opencl_rawMD5);
	john_register_one(&fmt_opencl_NT);
	john_register_one(&fmt_opencl_rawSHA1);
	john_register_one(&fmt_opencl_cryptMD5);
	john_register_one(&fmt_opencl_phpass);
	john_register_one(&fmt_opencl_mysqlsha1);
	john_register_one(&fmt_opencl_cryptsha512);
	john_register_one(&fmt_opencl_mscash2);
	john_register_one(&fmt_opencl_wpapsk);
	john_register_one(&fmt_opencl_xsha512);
	john_register_one(&fmt_opencl_rawsha512);
	john_register_one(&fmt_opencl_bf);
	john_register_one(&fmt_opencl_pwsafe);
#endif

#ifdef HAVE_CUDA
	john_register_one(&fmt_cuda_cryptmd5);
	john_register_one(&fmt_cuda_phpass);
	john_register_one(&fmt_cuda_cryptsha256);
	john_register_one(&fmt_cuda_cryptsha512);
	john_register_one(&fmt_cuda_mscash);
	john_register_one(&fmt_cuda_mscash2);
	john_register_one(&fmt_cuda_rawsha256);
	john_register_one(&fmt_cuda_rawsha224);
	john_register_one(&fmt_cuda_xsha512);
	john_register_one(&fmt_cuda_wpapsk);
	john_register_one(&fmt_cuda_rawsha512);
	john_register_one(&fmt_cuda_pwsafe);
#endif

#ifdef HAVE_DL
	if (options.fmt_dlls)
	register_dlls ( options.fmt_dlls,
		cfg_get_param(SECTION_OPTIONS, NULL, "plugin"),
		john_register_one );
#endif

	if (!fmt_list) {
#ifdef HAVE_MPI
		if (mpi_id == 0)
#endif
		fprintf(stderr, "Unknown ciphertext format name requested\n");
		error();
	}
}

static void john_log_format(void)
{
	int min_chunk, chunk;

#ifdef HAVE_MPI
	if (mpi_p > 1)
		log_event("- MPI mode: %u nodes, this one running on %s", mpi_p, mpi_name);
#endif
	/* make sure the format is properly initialized */
	fmt_init(database.format);

	log_event("- Hash type: %.100s (lengths up to %d%s)",
		database.format->params.format_name,
		database.format->params.plaintext_length,
		(database.format == &fmt_DES || database.format == &fmt_LM) ?
		", longer passwords split" : "");

	log_event("- Algorithm: %.100s",
		database.format->params.algorithm_name);

	chunk = min_chunk = database.format->params.max_keys_per_crypt;
	if (options.flags & (FLG_SINGLE_CHK | FLG_BATCH_CHK) &&
	    chunk < SINGLE_HASH_MIN)
			chunk = SINGLE_HASH_MIN;
	if (chunk > 1)
		log_event("- Candidate passwords %s be buffered and "
			"tried in chunks of %d",
			min_chunk > 1 ? "will" : "may",
			chunk);
}

static char *john_loaded_counts(void)
{
	static char s_loaded_counts[80];

	if (database.password_count == 1)
		return "1 password hash";

	sprintf(s_loaded_counts,
		database.salt_count > 1 ?
		"%d password hashes with %d different salts" :
		"%d password hashes with no different salts",
		database.password_count,
		database.salt_count);

	return s_loaded_counts;
}

static void john_load(void)
{
	struct list_entry *current;

#ifndef _MSC_VER
	umask(077);
#endif

	if (options.flags & FLG_EXTERNAL_CHK)
		ext_init(options.external, NULL);

	if (options.flags & FLG_MAKECHR_CHK) {
		options.loader.flags |= DB_CRACKED;
		ldr_init_database(&database, &options.loader);

		if (options.flags & FLG_PASSWD) {
			ldr_show_pot_file(&database, options.loader.activepot);

			database.options->flags |= DB_PLAINTEXTS;
			if ((current = options.passwd->head))
			do {
				ldr_show_pw_file(&database, current->data);
			} while ((current = current->next));
		} else {
			database.options->flags |= DB_PLAINTEXTS;
			ldr_show_pot_file(&database, options.loader.activepot);
		}

		return;
	}

	if (options.flags & FLG_STDOUT) {
		ldr_init_database(&database, &options.loader);
		database.format = &dummy_format;
		memset(&dummy_format, 0, sizeof(dummy_format));
		dummy_format.params.plaintext_length = options.length;
		dummy_format.params.flags = FMT_CASE | FMT_8_BIT;
	}

	if (options.flags & FLG_PASSWD) {
		int total;

		if (options.flags & FLG_SHOW_CHK) {
			options.loader.flags |= DB_CRACKED;
			ldr_init_database(&database, &options.loader);

			ldr_show_pot_file(&database, options.loader.activepot);

			if ((current = options.passwd->head))
			do {
				ldr_show_pw_file(&database, current->data);
			} while ((current = current->next));

			printf("%s%d password hash%s cracked, %d left\n",
				database.guess_count ? "\n" : "",
				database.guess_count,
				database.guess_count != 1 ? "es" : "",
				database.password_count -
				database.guess_count);

			return;
		}

		if (options.flags & (FLG_SINGLE_CHK | FLG_BATCH_CHK) &&
		    status.pass <= 1)
			options.loader.flags |= DB_WORDS;
		else
		if (mem_saving_level) {
			options.loader.flags &= ~DB_LOGIN;
			options.loader.max_wordfile_memory = 0;
		}

		ldr_init_database(&database, &options.loader);

		if ((current = options.passwd->head))
		do {
			ldr_load_pw_file(&database, current->data);
		} while ((current = current->next));

		// Unicode (UTF-16) formats may lack UTF-8 support (initially)
		if (options.utf8 && database.password_count &&
		    database.format->params.flags & FMT_UNICODE &&
		    !(database.format->params.flags & FMT_UTF8)) {
			fprintf(stderr, "This format does not yet support UTF-8 conversion\n");
				error();
		}

		if ((options.flags & FLG_CRACKING_CHK) &&
		    database.password_count) {
			log_init(LOG_NAME, NULL, options.session);
			if (status_restored_time)
				log_event("Continuing an interrupted session");
			else
				log_event("Starting a new session");
			log_event("Loaded a total of %s", john_loaded_counts());
			/* make sure the format is properly initialized */
			fmt_init(database.format);
			printf("Loaded %s (%s [%s])\n",
				john_loaded_counts(),
				database.format->params.format_name,
				database.format->params.algorithm_name);

			// Tell External our max length
			if (options.flags & FLG_EXTERNAL_CHK)
				ext_init(options.external, &database);
		}

		if (database.password_count) {
			if (database.format->params.flags & FMT_UNICODE)
				options.store_utf8 = cfg_get_bool(SECTION_OPTIONS,
			        NULL, "UnicodeStoreUTF8", 0);
			else
				options.store_utf8 = cfg_get_bool(SECTION_OPTIONS,
			        NULL, "CPstoreUTF8", 0);
		}
		if (!options.utf8) {
			if (options.report_utf8 && options.log_passwords)
				log_event("- Passwords in this logfile are UTF-8 encoded");

			if (options.store_utf8)
				log_event("- Passwords will be stored UTF-8 encoded in .pot file");
		}

		total = database.password_count;
		ldr_load_pot_file(&database, options.loader.activepot);
		ldr_fix_database(&database);

		if (!database.password_count) {
			log_discard();
			printf("No password hashes %s (see FAQ)\n",
			    total ? "left to crack" : "loaded");
		} else
		if (database.password_count < total) {
			log_event("Remaining %s", john_loaded_counts());
			printf("Remaining %s\n", john_loaded_counts());
		}

		if (options.regen_lost_salts) {
			extern void build_fake_salts_for_regen_lost(struct db_salt *);
			build_fake_salts_for_regen_lost(database.salts);
		}

		if ((options.flags & FLG_PWD_REQ) && !database.salts) exit(0);
	}
}

#if CPU_DETECT
static void CPU_detect_or_fallback(char **argv, int make_check)
{
	if (!CPU_detect()) {
#if CPU_REQ
#if CPU_FALLBACK
#if defined(__DJGPP__) || defined(__CYGWIN32__)
#error CPU_FALLBACK is incompatible with the current DOS and Win32 code
#endif
		if (!make_check) {
#define CPU_FALLBACK_PATHNAME JOHN_SYSTEMWIDE_EXEC "/" CPU_FALLBACK_BINARY
			execv(CPU_FALLBACK_PATHNAME, argv);
			perror("execv: " CPU_FALLBACK_PATHNAME);
		}
#endif
		fprintf(stderr, "Sorry, %s is required\n", CPU_NAME);
		if (make_check)
			exit(0);
		error();
#endif
	}
}
#else
#define CPU_detect_or_fallback(argv, make_check)
#endif
static void john_list_options()
{
	/*
	 * Should this list be sorted alphabetically?
	 * Sould we add --list=help, providing a more detailed list than --list=?
	 * (including a description similar to information currently only available
	 * in doc/OPTIONS)?
	 */
#ifdef CL_VERSION_1_0
	puts("subformats, inc-modes, rules, externals, ext-filters, ext-filters-only,");
	puts("ext-modes, build-info, hidden-options, encodings, formats, format-details,");
	printf("format-all-details, format-methods[:WHICH], ");
#ifdef CL_VERSION_1_0
	printf("opencl-devices, ");
#endif
#ifdef HAVE_CUDA
	printf("cuda-devices, ");
#endif
	/* NOTE: The following must end the list. Anything listed
	   <conf section name> will be ignored by current
	   bash completion scripts. */
	puts("<conf section name>");
}

static void john_init(char *name, int argc, char **argv)
{
	int make_check = (argc == 2 && !strcmp(argv[1], "--make_check"));
	if (make_check)
		argv[1] = "--test=0";

	CPU_detect_or_fallback(argv, make_check);

	status_init(NULL, 1);
	if (argc < 2)
		john_register_all(); /* for printing by opt_init() */
	opt_init(name, argc, argv);

	if (options.listconf && !strcasecmp(options.listconf, "?"))
	{
<<<<<<< HEAD
		puts("subformats, inc-modes, rules, externals, ext-filters, ext-filters-only,");
		puts("ext-modes, build-info, hidden-options, encodings, formats, format-details,");
		printf("format-all-details, format-methods[:WHICH], ");
#ifdef CL_VERSION_1_0
		printf("opencl-devices, ");
#endif
#ifdef HAVE_CUDA
		printf("cuda-devices, ");
#endif
		/* NOTE: The following must end the list. Anything listed
		   after <conf section name> will be ignored by current
		   bash completion scripts. */
		puts("<conf section name>");
=======
		john_list_options();
>>>>>>> 37a58b96
		exit(0);
	}
	if (options.listconf && !strcasecmp(options.listconf, "hidden-options"))
	{
		puts("--subformat=FORMAT        pick a benchmark format for --format=crypt");
		puts("--mkpc=N                  force a lower max. keys per crypt");
		puts("--length=N                force a lower max. length");
		puts("--field-separator-char=C  use 'C' instead of the ':' in input and pot files");
		puts("--fix-state-delay=N       performance tweak, see documentation");
		puts("--log-stderr              log to screen instead of file\n");
		exit(0);
	}

	if (!make_check) {
#if defined(_OPENMP) && OMP_FALLBACK
#if defined(__DJGPP__) || defined(__CYGWIN32__)
#error OMP_FALLBACK is incompatible with the current DOS and Win32 code
#endif
		if (!getenv("JOHN_NO_OMP_FALLBACK") &&
		    omp_get_max_threads() <= 1) {
#define OMP_FALLBACK_PATHNAME JOHN_SYSTEMWIDE_EXEC "/" OMP_FALLBACK_BINARY
			execv(OMP_FALLBACK_PATHNAME, argv);
			perror("execv: " OMP_FALLBACK_PATHNAME);
		}
#endif

		path_init(argv);

		if (options.listconf && !strcasecmp(options.listconf,
		                                    "build-info"))
		{
			puts("Version: " JOHN_VERSION);
			puts("Build: " JOHN_BLD _MP_VERSION);
			printf("Arch: %d-bit %s\n", ARCH_BITS,
			       ARCH_LITTLE_ENDIAN ? "LE" : "BE");
#if JOHN_SYSTEMWIDE
			puts("System-wide exec: " JOHN_SYSTEMWIDE_EXEC);
			puts("System-wide home: " JOHN_SYSTEMWIDE_HOME);
			puts("Private home: " JOHN_PRIVATE_HOME);
#endif
			printf("$JOHN is %s\n", path_expand("$JOHN/"));
			puts("Rec file version: " RECOVERY_V);
			printf("CHARSET_MIN: %d (0x%02x)\n", CHARSET_MIN,
			       CHARSET_MIN);
			printf("CHARSET_MAX: %d (0x%02x)\n", CHARSET_MAX,
			       CHARSET_MAX);
			printf("CHARSET_LENGTH: %d\n", CHARSET_LENGTH);
#ifdef __VERSION__
		printf("Compiler version: %s\n", __VERSION__);
#endif
#ifdef __GNUC__
			printf("gcc version: %d.%d.%d\n", __GNUC__,
			       __GNUC_MINOR__, __GNUC_PATCHLEVEL__);
#endif
#ifdef __ICC
			printf("icc version: %d\n", __ICC);
#endif
#ifdef __clang_version__
			printf("clang version: %s\n", __clang_version__);
#endif
			exit(0);
		}

		if (options.config)
		{
			path_init_ex(options.config);
			cfg_init(options.config, 1);
			cfg_init(CFG_FULL_NAME, 1);
			cfg_init(CFG_ALT_NAME, 0);
		}
		else
		{
#if JOHN_SYSTEMWIDE
			cfg_init(CFG_PRIVATE_FULL_NAME, 1);
			cfg_init(CFG_PRIVATE_ALT_NAME, 1);
#endif
			cfg_init(CFG_FULL_NAME, 1);
			cfg_init(CFG_ALT_NAME, 0);
		}
	}

	/* This is --crack-status. We toggle here, so if it's enabled in
	   john.conf, we can disable it using the command line option */
	if (cfg_get_bool(SECTION_OPTIONS, NULL, "CrackStatus", 0))
		options.flags ^= FLG_CRKSTAT;

	initUnicode(UNICODE_UNICODE); /* Init the unicode system */

	john_register_all(); /* maybe restricted to one format by options */
	if ((options.subformat && !strcasecmp(options.subformat, "list")) ||
	    (options.listconf && !strcasecmp(options.listconf, "subformats")))
	{
		dynamic_DISPLAY_ALL_FORMATS();
		/* NOTE if we have other 'generics', like sha1, sha2, rc4, ...
		 * then EACH of them should have a DISPLAY_ALL_FORMATS()
		 * function and we can call them here. */
		exit(0);
	}

	if (options.listconf && !strcasecmp(options.listconf, "inc-modes"))
	{
		cfg_print_subsections("Incremental", NULL, NULL, 0);
		exit(0);
	}
	if (options.listconf && !strcasecmp(options.listconf, "rules"))
	{
		cfg_print_subsections("List.Rules", NULL, NULL, 0);
		exit(0);
	}
	if (options.listconf && !strcasecmp(options.listconf, "externals"))
	{
		cfg_print_subsections("List.External", NULL, NULL, 0);
		exit(0);
	}
	if (options.listconf && !strcasecmp(options.listconf, "ext-filters"))
	{
		cfg_print_subsections("List.External", "filter", NULL, 0);
		exit(0);
	}
	if (options.listconf && !strcasecmp(options.listconf, "ext-filters-only"))
	{
		cfg_print_subsections("List.External", "filter", "generate", 0);
		exit(0);
	}
	if (options.listconf && !strcasecmp(options.listconf, "ext-modes"))
	{
		cfg_print_subsections("List.External", "generate", NULL, 0);
		exit(0);
	}
	if (options.listconf && !strcasecmp(options.listconf, "encodings"))
	{
		listEncodings();
		exit(0);
	}
#ifdef CL_VERSION_1_0
	if (options.listconf && !strcasecmp(options.listconf, "opencl-devices"))
	{
		listOpenCLdevices();
		exit(0);
	}
#endif
#ifdef HAVE_CUDA
	if (options.listconf && !strcasecmp(options.listconf, "cuda-devices"))
	{
		cuda_device_list();
		exit(0);
	}
#endif
	if (options.listconf &&
	    !strcasecmp(options.listconf, "formats")) {
		int column;
		struct fmt_main *format;
		int i, dynamics = 0;
		char **formats_list;

		i = 0;
		format = fmt_list;
		while ((format = format->next))
			i++;

		formats_list = malloc(sizeof(char*) * i);

		i = 0;
		format = fmt_list;
		do {
			char *label = format->params.label;
			if (!strncmp(label, "dynamic", 7)) {
				if (dynamics++)
					continue;
				else
					label = "dynamic_n";
			}
			formats_list[i++] = label;
		} while ((format = format->next));
		formats_list[i] = NULL;

		column = 0;
		i = 0;
		do {
			int length;
			char *label = formats_list[i++];
			length = strlen(label) + 2;
			column += length;
			if (column > 78) {
				printf("\n");
				column = length;
			}
			printf("%s%s", label, formats_list[i] ? ", " : "\n");
		} while (formats_list[i]);
		free(formats_list);
		exit(0);
	}
	if (options.listconf &&
	    !strcasecmp(options.listconf, "format-details")) {
		struct fmt_main *format;
		format = fmt_list;
		do {
			int ntests = 0;

			if(format->params.tests) {
				while (format->params.tests[ntests++].ciphertext);
				ntests--;
			}
			printf("%s\t%d\t%d\t%d\t%08x\t%d\t%s\t%s\t%s\t%d\t%d\t%d\n",
			       format->params.label,
			       format->params.plaintext_length,
			       format->params.min_keys_per_crypt,
			       format->params.max_keys_per_crypt,
			       format->params.flags,
			       ntests,
			       format->params.algorithm_name,
			       format->params.format_name,
			       format->params.benchmark_comment,
			       format->params.benchmark_length,
			       format->params.binary_size,
			       format->params.salt_size);
		} while ((format = format->next));
		exit(0);
	}
	if (options.listconf &&
	    !strcasecmp(options.listconf, "format-all-details")) {
		struct fmt_main *format;
		format = fmt_list;
		do {
			int ntests = 0;

			if(format->params.tests) {
				while (format->params.tests[ntests++].ciphertext);
				ntests--;
			}
			/*
			 * attributes should be printed in the same sequence
			 * as with format-details, but human-readable
			 */
			printf("Format label                    \t%s\n", format->params.label);
			printf("Max. password length in bytes   \t%d\n", format->params.plaintext_length);
			printf("Min. keys per crypt             \t%d\n", format->params.min_keys_per_crypt);
			printf("Max. keys per crypt             \t%d\n", format->params.max_keys_per_crypt);
			printf("Flags\n");
			printf(" Case sensitive                 \t%s\n", (format->params.flags & FMT_CASE) ? "yes" : "no");
			printf(" Supports 8-bit characters      \t%s\n", (format->params.flags & FMT_8_BIT) ? "yes" : "no");
			printf(" Converts 8859-1 to UTF-16/UCS-2\t%s\n", (format->params.flags & FMT_UNICODE) ? "yes" : "no");
			printf(" Honours --encoding=NAME        \t%s\n", (format->params.flags & FMT_UTF8) ? "yes" : "no");
			printf(" False positives possible       \t%s\n", (format->params.flags & FMT_NOT_EXACT) ? "yes" : "no");
			printf(" Uses a bitslice implementation \t%s\n", (format->params.flags & FMT_BS) ? "yes" : "no");
			printf(" The split() method unifies case\t%s\n", (format->params.flags & FMT_SPLIT_UNIFIES_CASE) ? "yes" : "no");
			printf(" A $dynamic$ format             \t%s\n", (format->params.flags & FMT_DYNAMIC) ? "yes" : "no");
#ifdef _OPENMP
			printf(" Parallelized with OpenMP       \t%s\n", (format->params.flags & FMT_OMP) ? "yes" : "no");
#endif
			printf("Number of test cases for --test \t%d\n", ntests);
			printf("Algorithm name                  \t%s\n", format->params.algorithm_name);
			printf("Format name                     \t%s\n", format->params.format_name);
			printf("Benchmark comment               \t%s\n", format->params.benchmark_comment);
			printf("Benchmark length                \t%d\n", format->params.benchmark_length);
			printf("Binary size                     \t%d\n", format->params.binary_size);
			if ( (format->params.flags & FMT_DYNAMIC) && format->params.salt_size) {
				// salts are handled internally within the format. We want to know the 'real' salt size/
				// dynamic will alway set params.salt_size to 0 or sizeof a pointer.
				printf("Salt size                       \t%d\n", dynamic_real_salt_length(format));
			} else
<<<<<<< HEAD
				printf("Salt size                       \t%d\n", format->params.salt_size);
=======
			printf("Salt size                       \t%d\n", format->params.salt_size);
>>>>>>> 37a58b96
			printf("\n");
		} while ((format = format->next));
		exit(0);
	}
	if (options.listconf &&
	    !strncasecmp(options.listconf, "format-methods", 14)) {
		struct fmt_main *format;
		format = fmt_list;
		do {
			int ShowIt = 1, i;
			if (options.listconf[14] == '=' || options.listconf[14] == ':') {
				ShowIt = 0;
				if (!strcasecmp(&options.listconf[15], "set_key")   ||
					!strcasecmp(&options.listconf[15], "get_key")   ||
					!strcasecmp(&options.listconf[15], "crypt_all") ||
					!strcasecmp(&options.listconf[15], "cmp_all")   ||
					!strcasecmp(&options.listconf[15], "cmp_one")  ||
					!strcasecmp(&options.listconf[15], "cmp_exact"))
					ShowIt = 1;
				else if (strcasecmp(&options.listconf[15], "init") && strcasecmp(&options.listconf[15], "prepare") &&
					strcasecmp(&options.listconf[15], "valid") && strcasecmp(&options.listconf[15], "split") &&
					strcasecmp(&options.listconf[15], "binary") && strcasecmp(&options.listconf[15], "clear_keys") &&
					strcasecmp(&options.listconf[15], "salt") && strcasecmp(&options.listconf[15], "get_hash") &&
					strcasecmp(&options.listconf[15], "get_hash[0]") && strcasecmp(&options.listconf[15], "get_hash[1]") &&
					strcasecmp(&options.listconf[15], "get_hash[2]") && strcasecmp(&options.listconf[15], "get_hash[3]") &&
					strcasecmp(&options.listconf[15], "get_hash[4]") && strcasecmp(&options.listconf[15], "get_hash[5]") &&
					strcasecmp(&options.listconf[15], "set_salt") && strcasecmp(&options.listconf[15], "binary_hash") &&
					strcasecmp(&options.listconf[15], "binary_hash[0]") && strcasecmp(&options.listconf[15], "binary_hash[1]") &&
					strcasecmp(&options.listconf[15], "binary_hash[2]") && strcasecmp(&options.listconf[15], "binary_hash[3]") &&
					strcasecmp(&options.listconf[15], "binary_hash[3]") && strcasecmp(&options.listconf[15], "binary_hash[5]") &&
<<<<<<< HEAD
					strcasecmp(&options.listconf[15], "salt_hash") && strcasecmp(&options.listconf[15], "get_source"))
=======
					strcasecmp(&options.listconf[15], "salt_hash"))
>>>>>>> 37a58b96
				{
					fprintf(stderr, "Error, invalid option (invalid method name) %s\n", options.listconf);
					exit(1);
				}
				if (format->methods.init != fmt_default_init && !strcasecmp(&options.listconf[15], "init"))
					ShowIt = 1;
				if (format->methods.prepare != fmt_default_prepare && !strcasecmp(&options.listconf[15], "prepare"))
					ShowIt = 1;
				if (format->methods.valid != fmt_default_valid && !strcasecmp(&options.listconf[15], "valid"))
					ShowIt = 1;
				if (format->methods.split != fmt_default_split && !strcasecmp(&options.listconf[15], "split"))
					ShowIt = 1;
				if (format->methods.binary != fmt_default_binary && !strcasecmp(&options.listconf[15], "binary"))
					ShowIt = 1;
				if (format->methods.salt != fmt_default_salt && !strcasecmp(&options.listconf[15], "salt"))
					ShowIt = 1;
				if (format->methods.clear_keys != fmt_default_clear_keys && !strcasecmp(&options.listconf[15], "clear_keys"))
					ShowIt = 1;
				for (i = 0; i < 6; ++i) {
					char Buf[20];
					sprintf(Buf, "get_hash[%d]", i);
					if (format->methods.get_hash[i] && format->methods.get_hash[i] != fmt_default_get_hash && !strcasecmp(&options.listconf[15], Buf))
						ShowIt = 1;
				}
				if (format->methods.get_hash[0] && format->methods.get_hash[0] != fmt_default_get_hash && !strcasecmp(&options.listconf[15], "get_hash"))
					ShowIt = 1;

				for (i = 0; i < 6; ++i) {
					char Buf[20];
					sprintf(Buf, "binary_hash[%d]", i);
					if (format->methods.binary_hash[i] && format->methods.binary_hash[i] != fmt_default_binary_hash && !strcasecmp(&options.listconf[15], Buf))
						ShowIt = 1;
				}
				if (format->methods.binary_hash[0] && format->methods.binary_hash[0] != fmt_default_binary_hash && !strcasecmp(&options.listconf[15], "binary_hash"))
					ShowIt = 1;
				if (format->methods.salt_hash != fmt_default_salt_hash && !strcasecmp(&options.listconf[15], "salt_hash"))
					ShowIt = 1;
				if (format->methods.set_salt != fmt_default_set_salt && !strcasecmp(&options.listconf[15], "set_salt"))
					ShowIt = 1;
<<<<<<< HEAD
				if (format->methods.get_source != fmt_default_get_source && !strcasecmp(&options.listconf[15], "get_source"))
					ShowIt = 1;
=======
>>>>>>> 37a58b96
			}
			if (ShowIt) {
				int i;
				printf("Methods overridden for:   %s [%s] %s\n", format->params.label, format->params.algorithm_name, format->params.format_name);
				if (format->methods.init != fmt_default_init)
					printf("\tinit()\n");
				if (format->methods.prepare != fmt_default_prepare)
					printf("\tprepare()\n");
				if (format->methods.valid != fmt_default_valid)
					printf("\tvalid()\n");
				if (format->methods.split != fmt_default_split)
					printf("\tsplit()\n");
				if (format->methods.binary != fmt_default_binary)
					printf("\tbinary()\n");
				if (format->methods.salt != fmt_default_salt)
					printf("\tsalt()\n");
				for (i = 0; i < 6; ++i)
					if (format->methods.binary_hash[i] != fmt_default_binary_hash) {
						if (format->methods.binary_hash[i])
							printf("\t\tbinary_hash[%d]()\n", i);
						else
							printf("\t\tbinary_hash[%d]()  (NULL pointer)\n", i);
					}
				if (format->methods.salt_hash != fmt_default_salt_hash)
					printf("\tsalt_hash()\n");
				if (format->methods.set_salt != fmt_default_set_salt)
					printf("\tset_salt()\n");
				// there is no default for set_key() it must be defined.
				printf("\tset_key()\n");
				// there is no default for get_key() it must be defined.
				printf("\tget_key()\n");
				if (format->methods.clear_keys != fmt_default_clear_keys)
					printf("\tclear_keys()\n");
				for (i = 0; i < 6; ++i)
					if (format->methods.get_hash[i] != fmt_default_get_hash) {
						if (format->methods.get_hash[i])
							printf("\t\tget_hash[%d]()\n", i);
						else
							printf("\t\tget_hash[%d]()  (NULL pointer)\n", i);
					}
				// there is no default for crypt_all() it must be defined.
				printf("\tcrypt_all()\n");
				// there is no default for cmp_all() it must be defined.
				printf("\tcmp_all()\n");
				// there is no default for cmp_one() it must be defined.
				printf("\tcmp_one()\n");
				// there is no default for cmp_exact() it must be defined.
				printf("\tcmp_exact()\n");
<<<<<<< HEAD
				if (format->methods.get_source != fmt_default_get_source)
					printf("\tget_source()\n");
=======
>>>>>>> 37a58b96
				printf("\n\n");
			}
		} while ((format = format->next));
		exit(0);
	}
	/* --list last resort: list subsections of any john.conf section name */
	if (options.listconf)
	{
		//printf("Subsections of [%s]:\n", options.listconf);
		if (cfg_print_subsections(options.listconf, NULL, NULL, 1))
			exit(0);
		else {
			fprintf(stderr, "Section [%s] not found.\n", options.listconf);
			/* Just in case the user specified an invalid value
			 * like help or list...
			 * print the same list as with --list=?, but exit(1)
			 */
			john_list_options();
			exit(1);
		}
	}

	common_init();
	sig_init();

	john_load();

	if (options.encodingStr && options.encodingStr[0])
		log_event("- %s input encoding enabled", options.encodingStr);

#ifdef CL_VERSION_1_0
	if (!options.ocl_platform)
	if ((options.ocl_platform =
	     cfg_get_param(SECTION_OPTIONS, SUBSECTION_OPENCL, "Platform")))
		platform_id = atoi(options.ocl_platform);

	if (!options.ocl_device)
	if ((options.ocl_device =
	     cfg_get_param(SECTION_OPTIONS, SUBSECTION_OPENCL, "Device")))
		gpu_id = atoi(options.ocl_device);
#endif
}

static void john_run(void)
{
	if (options.flags & FLG_TEST_CHK)
		exit_status = benchmark_all() ? 1 : 0;
	else
	if (options.flags & FLG_MAKECHR_CHK)
		do_makechars(&database, options.charset);
	else
	if (options.flags & FLG_CRACKING_CHK) {
		int remaining = database.password_count;

		if (!(options.flags & FLG_STDOUT)) {
			status_init(NULL, 1);
			log_init(LOG_NAME, options.loader.activepot, options.session);
			john_log_format();
			if (idle_requested(database.format))
				log_event("- Configured to use otherwise idle "
					"processor cycles only");
		}
		tty_init(options.flags & FLG_STDIN_CHK);

#if defined(HAVE_MPI) && defined(_OPENMP)
		if (database.format->params.flags & FMT_OMP &&
		    omp_get_max_threads() > 1 && mpi_p > 1) {
			if(cfg_get_bool(SECTION_OPTIONS, SUBSECTION_MPI, "MPIOMPmutex", 1)) {
				if(cfg_get_bool(SECTION_OPTIONS, SUBSECTION_MPI, "MPIOMPverbose", 1) &&
				   mpi_id == 0)
					fprintf(stderr, "MPI in use, disabling OMP (see doc/README.mpi)\n");
				omp_set_num_threads(1);
			} else
				if(cfg_get_bool(SECTION_OPTIONS, SUBSECTION_MPI, "MPIOMPverbose", 1) &&
				   mpi_id == 0)
					fprintf(stderr, "Note: Running both MPI and OMP (see doc/README.mpi)\n");
		}
#endif
		if (options.flags & FLG_SINGLE_CHK)
			do_single_crack(&database);
		else
		if (options.flags & FLG_WORDLIST_CHK)
			do_wordlist_crack(&database, options.wordlist,
				(options.flags & FLG_RULES) != 0);
		else
		if (options.flags & FLG_INC_CHK)
			do_incremental_crack(&database, options.charset);
		else
		if (options.flags & FLG_MKV_CHK)
			do_markov_crack(&database, options.mkv_param);
		else
		if (options.flags & FLG_EXTERNAL_CHK)
			do_external_crack(&database);
		else
		if (options.flags & FLG_BATCH_CHK)
			do_batch_crack(&database);

		status_print();
		tty_done();

		if (database.password_count < remaining) {
			char *might = "Warning: passwords printed above might";
			char *partial = " be partial";
			char *not_all = " not be all those cracked";
			switch (database.options->flags &
			    (DB_SPLIT | DB_NODUP)) {
			case DB_SPLIT:
#ifdef HAVE_MPI
				if (mpi_id == 0)
#endif
				fprintf(stderr, "%s%s\n", might, partial);
				break;
			case DB_NODUP:
#ifdef HAVE_MPI
				if (mpi_id == 0)
#endif
				fprintf(stderr, "%s%s\n", might, not_all);
				break;
			case (DB_SPLIT | DB_NODUP):
#ifdef HAVE_MPI
				if (mpi_id == 0)
#endif
				fprintf(stderr, "%s%s and%s\n",
				    might, partial, not_all);
			}
#ifdef HAVE_MPI
			if (mpi_id == 0)
#endif
			fputs("Use the \"--show\" option to display all of "
			    "the cracked passwords reliably\n", stderr);
		}
	}
}

static void john_done(void)
{
	path_done();

	if ((options.flags & FLG_CRACKING_CHK) &&
	    !(options.flags & FLG_STDOUT)) {
		if (event_abort)
			log_event(timer_abort ?
			          "Session aborted" :
			          "Session stopped (max run-time reached)");
		else
			log_event("Session completed");
	}
	log_done();
	check_abort(0);
	cleanup_tiny_memory();
}

int main(int argc, char **argv)
{
	char *name;

#ifdef _MSC_VER
   // Send all reports to STDOUT
   _CrtSetReportMode( _CRT_WARN, _CRTDBG_MODE_FILE );
   _CrtSetReportFile( _CRT_WARN, _CRTDBG_FILE_STDOUT );
   _CrtSetReportMode( _CRT_ERROR, _CRTDBG_MODE_FILE );
   _CrtSetReportFile( _CRT_ERROR, _CRTDBG_FILE_STDOUT );
   _CrtSetReportMode( _CRT_ASSERT, _CRTDBG_MODE_FILE );
   _CrtSetReportFile( _CRT_ASSERT, _CRTDBG_FILE_STDOUT );
#endif

#ifdef __DJGPP__
	if (--argc <= 0) return 1;
	if ((name = strrchr(argv[0], '/')))
		strcpy(name + 1, argv[1]);
	name = argv[1];
	argv[1] = argv[0];
	argv++;
#else
	if (!argv[0])
		name = "john";
	else
	if ((name = strrchr(argv[0], '/')))
		name++;
#if defined(__CYGWIN32__) || defined (__MINGW32__) || defined (_MSC_VER)
	else
	if ((name = strrchr(argv[0], '\\')))
		name++;
#endif
	else
		name = argv[0];
#endif

#if defined(__CYGWIN32__) || defined (__MINGW32__) || defined (_MSC_VER)
	strlwr(name);
	if (strlen(name) > 4 && !strcmp(name + strlen(name) - 4, ".exe"))
		name[strlen(name) - 4] = 0;
#endif

	if (!strcmp(name, "unshadow")) {
		CPU_detect_or_fallback(argv, 0);
		return unshadow(argc, argv);
	}

	if (!strcmp(name, "unafs")) {
		CPU_detect_or_fallback(argv, 0);
		return unafs(argc, argv);
	}

	if (!strcmp(name, "undrop")) {
		CPU_detect_or_fallback(argv, 0);
		return undrop(argc, argv);
	}

	if (!strcmp(name, "unique")) {
		CPU_detect_or_fallback(argv, 0);
		return unique(argc, argv);
	}

#ifndef _MSC_VER
	if (!strcmp(name, "ssh2john")) {
		CPU_detect_or_fallback(argv, 0);
		return ssh2john(argc, argv);
	}

	if (!strcmp(name, "pfx2john")) {
		CPU_detect_or_fallback(argv, 0);
		return pfx2john(argc, argv);
	}

	if (!strcmp(name, "keepass2john")) {
		CPU_detect_or_fallback(argv, 0);
		return keepass2john(argc, argv);
	}

 	if (!strcmp(name, "pdf2john")) {
		CPU_detect_or_fallback(argv, 0);
		return pdf2john(argc, argv);
	}

	if (!strcmp(name, "rar2john")) {
		CPU_detect_or_fallback(argv, 0);
		return rar2john(argc, argv);
	}

	if (!strcmp(name, "racf2john")) {
		CPU_detect_or_fallback(argv, 0);
		return racf2john(argc, argv);
	}

	if (!strcmp(name, "pwsafe2john")) {
		CPU_detect_or_fallback(argv, 0);
		return pwsafe2john(argc, argv);
	}
#endif

#ifdef HAVE_NSS
	if (!strcmp(name, "mozilla2john")) {
		CPU_detect_or_fallback(argv, 0);
		return mozilla2john(argc, argv);
	}
#endif

	if (!strcmp(name, "zip2john")) {
		CPU_detect_or_fallback(argv, 0);
		return zip2john(argc, argv);
	}
	if (!strcmp(name, "hccap2john")) {
		CPU_detect_or_fallback(argv, 0);
		return hccap2john(argc, argv);
	}

#ifdef HAVE_MPI
	mpi_setup(argc, argv);
#endif
	john_init(name, argc, argv);

	/* --max-run-time disregards load times */
	timer_abort = options.max_run_time + 1;

	john_run();
	john_done();

#ifdef _MSC_VER
	_CrtDumpMemoryLeaks();
#endif

	return exit_status;
}<|MERGE_RESOLUTION|>--- conflicted
+++ resolved
@@ -550,23 +550,7 @@
 
 	if (options.listconf && !strcasecmp(options.listconf, "?"))
 	{
-<<<<<<< HEAD
-		puts("subformats, inc-modes, rules, externals, ext-filters, ext-filters-only,");
-		puts("ext-modes, build-info, hidden-options, encodings, formats, format-details,");
-		printf("format-all-details, format-methods[:WHICH], ");
-#ifdef CL_VERSION_1_0
-		printf("opencl-devices, ");
-#endif
-#ifdef HAVE_CUDA
-		printf("cuda-devices, ");
-#endif
-		/* NOTE: The following must end the list. Anything listed
-		   after <conf section name> will be ignored by current
-		   bash completion scripts. */
-		puts("<conf section name>");
-=======
 		john_list_options();
->>>>>>> 37a58b96
 		exit(0);
 	}
 	if (options.listconf && !strcasecmp(options.listconf, "hidden-options"))
@@ -828,11 +812,7 @@
 				// dynamic will alway set params.salt_size to 0 or sizeof a pointer.
 				printf("Salt size                       \t%d\n", dynamic_real_salt_length(format));
 			} else
-<<<<<<< HEAD
 				printf("Salt size                       \t%d\n", format->params.salt_size);
-=======
-			printf("Salt size                       \t%d\n", format->params.salt_size);
->>>>>>> 37a58b96
 			printf("\n");
 		} while ((format = format->next));
 		exit(0);
@@ -863,11 +843,7 @@
 					strcasecmp(&options.listconf[15], "binary_hash[0]") && strcasecmp(&options.listconf[15], "binary_hash[1]") &&
 					strcasecmp(&options.listconf[15], "binary_hash[2]") && strcasecmp(&options.listconf[15], "binary_hash[3]") &&
 					strcasecmp(&options.listconf[15], "binary_hash[3]") && strcasecmp(&options.listconf[15], "binary_hash[5]") &&
-<<<<<<< HEAD
 					strcasecmp(&options.listconf[15], "salt_hash") && strcasecmp(&options.listconf[15], "get_source"))
-=======
-					strcasecmp(&options.listconf[15], "salt_hash"))
->>>>>>> 37a58b96
 				{
 					fprintf(stderr, "Error, invalid option (invalid method name) %s\n", options.listconf);
 					exit(1);
@@ -907,11 +883,8 @@
 					ShowIt = 1;
 				if (format->methods.set_salt != fmt_default_set_salt && !strcasecmp(&options.listconf[15], "set_salt"))
 					ShowIt = 1;
-<<<<<<< HEAD
 				if (format->methods.get_source != fmt_default_get_source && !strcasecmp(&options.listconf[15], "get_source"))
 					ShowIt = 1;
-=======
->>>>>>> 37a58b96
 			}
 			if (ShowIt) {
 				int i;
@@ -960,11 +933,8 @@
 				printf("\tcmp_one()\n");
 				// there is no default for cmp_exact() it must be defined.
 				printf("\tcmp_exact()\n");
-<<<<<<< HEAD
 				if (format->methods.get_source != fmt_default_get_source)
 					printf("\tget_source()\n");
-=======
->>>>>>> 37a58b96
 				printf("\n\n");
 			}
 		} while ((format = format->next));
