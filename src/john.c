--- conflicted
+++ resolved
@@ -92,12 +92,12 @@
 
 extern struct fmt_main fmt_DES, fmt_BSDI, fmt_MD5, fmt_BF;
 extern struct fmt_main fmt_AFS, fmt_LM;
-extern struct fmt_main fmt_NT;
 #ifdef HAVE_CRYPT
 extern struct fmt_main fmt_crypt;
 #endif
 extern struct fmt_main fmt_trip;
 extern struct fmt_main fmt_dummy;
+extern struct fmt_main fmt_NT;
 
 // can be done as a _plug format now. But I have not renamed the plugin file just yet.
 extern struct fmt_main fmt_django;
@@ -200,9 +200,9 @@
 extern struct fmt_main fmt_hmacSHA1;
 extern struct fmt_main fmt_rawSHA0;
 
-extern int unique(int argc, char **argv);
 extern int unshadow(int argc, char **argv);
 extern int unafs(int argc, char **argv);
+extern int unique(int argc, char **argv);
 extern int undrop(int argc, char **argv);
 #ifndef _MSC_VER
 /* XXX: What's wrong with having these along with MSC? Perhaps this restriction
@@ -289,6 +289,11 @@
 	john_register_one(&fmt_BF);
 	john_register_one(&fmt_AFS);
 	john_register_one(&fmt_LM);
+#ifdef HAVE_CRYPT
+	john_register_one(&fmt_crypt);
+#endif
+	john_register_one(&fmt_trip);
+	john_register_one(&fmt_dummy);
 	john_register_one(&fmt_NT);
 	for (i = 0; i < cnt; ++i)
 		john_register_one(&(selfs[i]));
@@ -305,11 +310,6 @@
 
 #include "fmt_registers.h"
 
-#ifdef HAVE_CRYPT
-	john_register_one(&fmt_crypt);
-#endif
-	john_register_one(&fmt_trip);
-	john_register_one(&fmt_dummy);
 	john_register_one(&fmt_hmacMD5);
 	john_register_one(&fmt_hmacSHA1);
 	john_register_one(&fmt_rawSHA0);
@@ -734,7 +734,7 @@
 		else
 		if (mem_saving_level) {
 			options.loader.flags &= ~DB_LOGIN;
-			options.loader.max_wordfile_memory = 0;
+			options.loader.max_wordfile_memory = 1;
 		}
 
 		ldr_init_database(&database, &options.loader);
@@ -751,7 +751,7 @@
 		    !options.ascii && !options.iso8859_1 &&
 		    database.format->params.flags & FMT_UNICODE &&
 		    !(database.format->params.flags & FMT_UTF8)) {
-			if (john_main_process)
+				if (john_main_process)
 				fprintf(stderr, "This format does not yet "
 				        "support other encodings than"
 				        " ISO-8859-1\n");
@@ -926,23 +926,21 @@
 		}
 	}
 
-<<<<<<< HEAD
 	/* This is --crack-status. We toggle here, so if it's enabled in
 	   john.conf, we can disable it using the command line option */
 	if (cfg_get_bool(SECTION_OPTIONS, NULL, "CrackStatus", 0))
 		options.flags ^= FLG_CRKSTAT;
 
-	initUnicode(UNICODE_UNICODE); /* Init the unicode system */
-
-=======
 	status_init(NULL, 1);
 	if (argc < 2)
 		john_register_all(); /* for printing by opt_init() */
-	opt_init(name, argc, argv);
+	opt_init(name, argc, argv, show_usage);
 #ifdef _OPENMP
 	john_omp_maybe_adjust_or_fallback(argv);
 #endif
->>>>>>> d5ec9fe1
+
+	initUnicode(UNICODE_UNICODE); /* Init the unicode system */
+
 	john_register_all(); /* maybe restricted to one format by options */
 
 	if ((options.subformat && !strcasecmp(options.subformat, "list")) ||
