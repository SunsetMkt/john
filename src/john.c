--- conflicted
+++ resolved
@@ -21,11 +21,7 @@
 #include <strings.h>
 #include <stdlib.h>
 #include <sys/stat.h>
-<<<<<<< HEAD
-#if !defined (__DJGPP__) && !defined (_MSC_VER)
-=======
 #if OS_FORK
->>>>>>> dfef98e2
 #include <sys/wait.h>
 #endif
 
@@ -248,7 +244,6 @@
 
 static void john_register_one(struct fmt_main *format)
 {
-<<<<<<< HEAD
 	if (options.format) {
 		int len = strlen(options.format) - 1;
 
@@ -275,17 +270,12 @@
 		}
 		else if (strcasecmp(options.format, format->params.label)) return;
 	}
-=======
-	if (options.format && strcasecmp(options.format, format->params.label))
-		return;
->>>>>>> dfef98e2
 
 	fmt_register(format);
 }
 
 static void john_register_all(void)
 {
-<<<<<<< HEAD
 	int i, cnt;
 	struct fmt_main *selfs;
 
@@ -296,8 +286,6 @@
 	// generic format first
 	cnt = dynamic_Register_formats(&selfs);
 
-=======
->>>>>>> dfef98e2
 	john_register_one(&fmt_DES);
 	john_register_one(&fmt_BSDI);
 	john_register_one(&fmt_MD5);
@@ -309,7 +297,6 @@
 #ifdef HAVE_CRYPT
 	john_register_one(&fmt_crypt);
 #endif
-<<<<<<< HEAD
 	for (i = 0; i < cnt; ++i)
 		john_register_one(&(selfs[i]));
 
@@ -424,12 +411,10 @@
 		cfg_get_param(SECTION_OPTIONS, NULL, "plugin"),
 		john_register_one );
 #endif
-=======
->>>>>>> dfef98e2
 
 	if (!fmt_list) {
 		if (john_main_process)
-			fprintf(stderr, "Unknown ciphertext format name requested\n");
+		fprintf(stderr, "Unknown ciphertext format name requested\n");
 		error();
 	}
 }
@@ -438,7 +423,6 @@
 {
 	int min_chunk, chunk;
 
-<<<<<<< HEAD
 #ifdef HAVE_MPI
 	if (mpi_p > 1)
 		log_event("- MPI mode: %u nodes, this one running on %s", mpi_p, mpi_name);
@@ -446,18 +430,12 @@
 	/* make sure the format is properly initialized */
 	fmt_init(database.format);
 
-=======
->>>>>>> dfef98e2
 	log_event("- Hash type: %.100s%s%.100s (lengths up to %d%s)",
 	    database.format->params.label,
 	    database.format->params.format_name[0] ? ", " : "",
 	    database.format->params.format_name,
 	    database.format->params.plaintext_length,
-<<<<<<< HEAD
 	    (database.format == &fmt_DES || database.format == &fmt_LM) ?
-=======
-	    database.format->methods.split != fmt_default_split ?
->>>>>>> dfef98e2
 	    ", longer passwords split" : "");
 
 	log_event("- Algorithm: %.100s",
@@ -524,11 +502,6 @@
 		else if ((database.format->params.flags & FMT_OMP_BAD))
 			msg = "poor OpenMP scalability";
 		if (msg)
-<<<<<<< HEAD
-			fprintf(stderr, "Warning: %s for this hash type, "
-			    "consider --fork=%d\n",
-			    msg, john_omp_threads_orig);
-=======
 #if OS_FORK
 			fprintf(stderr, "Warning: %s for this hash type, "
 			    "consider --fork=%d\n",
@@ -537,7 +510,6 @@
 			fprintf(stderr, "Warning: %s for this hash type\n",
 			    msg);
 #endif
->>>>>>> dfef98e2
 	}
 
 /*
@@ -614,13 +586,6 @@
 #if OS_FORK
 static void john_fork(void)
 {
-<<<<<<< HEAD
-#if defined (__DJGPP__) || defined (_MSC_VER)
-	fputs("Warning: --fork is not supported in this build, "
-	    "will run one process\n", stderr);
-#else
-=======
->>>>>>> dfef98e2
 	int i, pid;
 	int *pids;
 
@@ -702,10 +667,6 @@
 
 static void john_wait(void)
 {
-<<<<<<< HEAD
-#if !defined __DJGPP__ && !defined (_MSC_VER)
-=======
->>>>>>> dfef98e2
 	int waiting_for = john_child_count;
 
 	log_event("Waiting for %d child%s to terminate",
@@ -875,19 +836,15 @@
 			else
 				log_event("Starting a new session");
 			log_event("Loaded a total of %s", john_loaded_counts());
-<<<<<<< HEAD
 			/* make sure the format is properly initialized */
 			fmt_init(database.format);
 			if (john_main_process)
-=======
->>>>>>> dfef98e2
 			printf("Loaded %s (%s%s%s [%s])\n",
 			    john_loaded_counts(),
 			    database.format->params.label,
 			    database.format->params.format_name[0] ? ", " : "",
 			    database.format->params.format_name,
 			    database.format->params.algorithm_name);
-<<<<<<< HEAD
 
 			// Tell External our max length
 			if (options.flags & FLG_EXTERNAL_CHK)
@@ -908,8 +865,6 @@
 
 			if (options.store_utf8)
 				log_event("- Passwords will be stored UTF-8 encoded in .pot file");
-=======
->>>>>>> dfef98e2
 		}
 
 		total = database.password_count;
@@ -970,12 +925,10 @@
 #if OS_FORK
 		if (options.fork)
 			john_fork();
-<<<<<<< HEAD
+#endif
 #ifdef HAVE_MPI
-		else
+		if (mpi_p > 1)
 			john_set_mpi();
-=======
->>>>>>> dfef98e2
 #endif
 	}
 }
