/*
 * This file is part of John the Ripper password cracker,
 * Copyright (c) 1996-2004,2006,2009-2013,2015 by Solar Designer
 *
 * ...with changes in the jumbo patch, by JimF and magnum (and various others?)
 *
 * Redistribution and use in source and binary forms, with or without
 * modification, are permitted.
 *
 * There's ABSOLUTELY NO WARRANTY, express or implied.
 *
 * Please note that although this main john.c file is under the cut-down BSD
 * license above (so that you may reuse sufficiently generic pieces of code
 * from this file under these relaxed terms), some other source files that it
 * uses are under GPLv2.  For licensing terms for John the Ripper as a whole,
 * see doc/LICENSE.
 */

#if AC_BUILT
#include "autoconfig.h"
#else
#ifdef __SIZEOF_INT128__
#define HAVE___INT128 1
#endif
#endif

#define NEED_OS_FORK
#define NEED_OS_TIMER
#include "os.h"

#include <stdio.h>
#if (!AC_BUILT || HAVE_UNISTD_H) && !_MSC_VER
#include <unistd.h>
#endif
#include <errno.h>
#if !AC_BUILT
# include <string.h>
# ifndef _MSC_VER
#  include <strings.h>
# endif
#else
# if STRING_WITH_STRINGS
#  include <string.h>
#  include <strings.h>
# elif HAVE_STRING_H
#  include <string.h>
# elif HAVE_STRINGS_H
#  include <strings.h>
# endif
#endif
#include <stdlib.h>
#include <sys/stat.h>
#if OS_FORK
#include <sys/wait.h>
#include <signal.h>
#endif

#include "params.h"

#ifdef _OPENMP
#include <omp.h>
static int john_omp_threads_orig = 0;
static int john_omp_threads_new;
#endif

#include "arch.h"
#include "openssl_local_overrides.h"
#include "misc.h"
#include "path.h"
#include "memory.h"
#include "list.h"
#include "tty.h"
#include "signals.h"
#include "common.h"
#include "idle.h"
#include "formats.h"
#include "dyna_salt.h"
#include "loader.h"
#include "logger.h"
#include "status.h"
#include "recovery.h"
#include "options.h"
#include "config.h"
#include "bench.h"
#include "charset.h"
#include "single.h"
#include "wordlist.h"
#include "prince.h"
#include "inc.h"
#include "mask.h"
#include "mkv.h"
#include "external.h"
#include "batch.h"
#include "dynamic.h"
#include "fake_salts.h"
#include "listconf.h"
#if HAVE_MPI
#include "john-mpi.h"
#endif
#include "regex.h"

#include "unicode.h"
#if HAVE_OPENCL
#include "common-opencl.h"
#endif
#if HAVE_CUDA
#include "cuda_common.h"
#endif
#ifdef NO_JOHN_BLD
#define JOHN_BLD "unk-build-type"
#else
#include "john_build_rule.h"
#endif

#if HAVE_MPI
#ifdef _OPENMP
#define _MP_VERSION " MPI + OMP"
#else
#define _MP_VERSION " MPI"
#endif
#else
#ifdef _OPENMP
#define _MP_VERSION " OMP"
#else
#define _MP_VERSION ""
#endif
#endif
#include "memdbg.h"

#if CPU_DETECT
extern int CPU_detect(void);
#endif

extern struct fmt_main fmt_DES, fmt_BSDI, fmt_MD5, fmt_BF;
extern struct fmt_main fmt_scrypt;
extern struct fmt_main fmt_AFS, fmt_LM;
#ifdef HAVE_CRYPT
extern struct fmt_main fmt_crypt;
#endif
extern struct fmt_main fmt_trip;
extern struct fmt_main fmt_dummy;
extern struct fmt_main fmt_NT;

#include "fmt_externs.h"

#if HAVE_CUDA
extern struct fmt_main fmt_cuda_rawsha224;
extern struct fmt_main fmt_cuda_rawsha256;
#endif

extern int unshadow(int argc, char **argv);
extern int unafs(int argc, char **argv);
extern int unique(int argc, char **argv);
extern int undrop(int argc, char **argv);

extern int base64conv(int argc, char **argv);
extern int hccap2john(int argc, char **argv);
extern int zip2john(int argc, char **argv);
extern int gpg2john(int argc, char **argv);
extern int ssh2john(int argc, char **argv);
extern int pfx2john(int argc, char **argv);
extern int keychain2john(int argc, char **argv);
extern int kwallet2john(int argc, char **argv);
extern int keepass2john(int argc, char **argv);
extern int keyring2john(int argc, char **argv);
extern int rar2john(int argc, char **argv);
extern int racf2john(int argc, char **argv);
extern int pwsafe2john(int argc, char **argv);
extern int dmg2john(int argc, char **argv);
extern int putty2john(int argc, char **argv);
extern int keystore2john(int argc, char **argv);
extern int truecrypt_volume2john(int argc, char **argv);

int john_main_process = 1;
#if OS_FORK
int john_child_count = 0;
int *john_child_pids = NULL;
#endif
static int children_ok = 1;

static struct db_main database;
static struct fmt_main dummy_format;

static int exit_status = 0;

static void john_register_one(struct fmt_main *format)
{
	if (options.format) {
		char *pos = strchr(options.format, '*');

		if (pos != strrchr(options.format, '*')) {
			if (john_main_process)
			fprintf(stderr, "Only one wildcard allowed in format "
			        "name\n");
			error();
		}
		if (pos) {
			// Wildcard, as in office*
			if (strncasecmp(format->params.label, options.format,
			                (int)(pos - options.format))) return;
			// Trailer wildcard, as in *office or raw*ng
			if (pos[1]) {
				int wild_len = strlen(++pos);
				int label_len = strlen(format->params.label);
				const char *p;

				if (wild_len > label_len)
					return;

				p = &format->params.label[label_len - wild_len];

				if (strcasecmp(p, pos))
					return;
			}
		}
		else if (!strcasecmp(options.format, "dynamic")) {
			if ( (format->params.flags & FMT_DYNAMIC) == 0) return;
		}
		else if (!strcasecmp(options.format, "avx")) {
			if (!strstr(format->params.algorithm_name, "AVX")) return;
		}
		else if (!strcasecmp(options.format, "avx2")) {
			if (!strstr(format->params.algorithm_name, "AVX2")) return;
		}
		else if (!strcasecmp(options.format, "sha2")) {
			if (strstr(format->params.label, "-opencl") ||
			    strstr(format->params.label, "-cuda") ||
			    (!strcasestr(format->params.algorithm_name, "sha2") &&
			    !strcasestr(format->params.algorithm_name, "sha38") &&
			    !strcasestr(format->params.algorithm_name, "sha5") &&
			    !strcasestr(format->params.algorithm_name, "sha-2") &&
			    !strcasestr(format->params.algorithm_name, "sha-38") &&
			     !strcasestr(format->params.algorithm_name, "sha-5")))
				return;
		}
		else if (!strcasecmp(options.format, "avx512")) {
			if (!strstr(format->params.algorithm_name, "AVX512")
			    && (!strstr(format->params.algorithm_name, "MIC"))) return;
		}
		else if (!strcasecmp(options.format, "cpu")) {
			if (strstr(format->params.label, "-opencl") ||
			    strstr(format->params.label, "-cuda")) return;
		}
		else if (!strcasecmp(options.format, "cpu-dynamic")) {
			if (strstr(format->params.label, "-opencl") ||
			    strstr(format->params.label, "-cuda")) return;
			if ( (format->params.flags & FMT_DYNAMIC) == FMT_DYNAMIC) return;
		}
		else if (!strcasecmp(options.format, "gpu")) {
			if (!strstr(format->params.label, "-opencl") &&
			    !strstr(format->params.label, "-cuda")) return;
		}
		else if (!strcasecmp(options.format, "opencl")) {
			if (!strstr(format->params.label, "-opencl")) return;
		}
		else if (!strcasecmp(options.format, "cuda")) {
			if (!strstr(format->params.label, "-cuda")) return;
		}
#ifdef _OPENMP
		else if (!strcasecmp(options.format, "omp")) {
			if ((format->params.flags & FMT_OMP) != FMT_OMP) return;
		}
		else if (!strcasecmp(options.format, "cpu+omp")) {
			if ((format->params.flags & FMT_OMP) != FMT_OMP) return;
			if (strstr(format->params.label, "-opencl") ||
			    strstr(format->params.label, "-cuda")) return;
		}
		else if (!strcasecmp(options.format, "cpu+omp-dynamic")) {
			if ((format->params.flags & FMT_OMP) != FMT_OMP) return;
			if (strstr(format->params.label, "-opencl") ||
			    strstr(format->params.label, "-cuda")) return;
			if ( (format->params.flags & FMT_DYNAMIC) == FMT_DYNAMIC) return;
		}
#endif
		else if (strcasecmp(options.format, format->params.label))
			return;
	}

	fmt_register(format);
}

static void john_register_all(void)
{
#ifndef DYNAMIC_DISABLED
	int i, cnt;
	struct fmt_main *selfs;
#endif

	if (options.format) strlwr(options.format);

	john_register_one(&fmt_DES);
	john_register_one(&fmt_BSDI);
	john_register_one(&fmt_MD5);
	john_register_one(&fmt_BF);
	john_register_one(&fmt_scrypt);
	john_register_one(&fmt_LM);
	john_register_one(&fmt_AFS);
	john_register_one(&fmt_trip);
	john_register_one(&fmt_dummy);

#ifndef DYNAMIC_DISABLED
	// NOTE, this MUST happen, before ANY format that links a 'thin' format
	// to dynamic.
	// Since gen(27) and gen(28) are MD5 and MD5a formats, we build the
	// generic format first
	cnt = dynamic_Register_formats(&selfs);

	for (i = 0; i < cnt; ++i)
		john_register_one(&(selfs[i]));
#endif

#include "fmt_registers.h"

	// This format is deprecated so now registers after plug-in NT format.
	john_register_one(&fmt_NT);

#if HAVE_CUDA
	john_register_one(&fmt_cuda_rawsha224);
	john_register_one(&fmt_cuda_rawsha256);
#endif

#if HAVE_CRYPT
	john_register_one(&fmt_crypt);
#endif

	if (!fmt_list) {
		if (john_main_process)
		fprintf(stderr, "Unknown ciphertext format name requested\n");
		error();
	}
}

static void john_log_format(void)
{
	int min_chunk, chunk;

	/* make sure the format is properly initialized */
#if HAVE_OPENCL
	if (!(options.gpu_devices->count && options.fork &&
	      strstr(database.format->params.label, "-opencl")))
#endif
	fmt_init(database.format);

	log_event("- Hash type: %.100s%s%.100s (lengths up to %d%s)",
	    database.format->params.label,
	    database.format->params.format_name[0] ? ", " : "",
	    database.format->params.format_name,
	    database.format->params.plaintext_length,
	    (database.format == &fmt_DES || database.format == &fmt_LM) ?
	    ", longer passwords split" : "");

	log_event("- Algorithm: %.100s",
	    database.format->params.algorithm_name);

	chunk = min_chunk = database.format->params.max_keys_per_crypt;
	if (options.flags & (FLG_SINGLE_CHK | FLG_BATCH_CHK) &&
	    chunk < SINGLE_HASH_MIN)
			chunk = SINGLE_HASH_MIN;
	if (chunk > 1)
		log_event("- Candidate passwords %s be buffered and "
			"tried in chunks of %d",
			min_chunk > 1 ? "will" : "may",
			chunk);
}

#ifdef _OPENMP
static void john_omp_init(void)
{
	john_omp_threads_new = omp_get_max_threads();
	if (!john_omp_threads_orig)
		john_omp_threads_orig = john_omp_threads_new;
}

#if OMP_FALLBACK
#if defined(__DJGPP__) || defined(__CYGWIN__)
#error OMP_FALLBACK is incompatible with the current DOS and Windows code
#endif
#define HAVE_JOHN_OMP_FALLBACK
static void john_omp_fallback(char **argv) {
	if (!getenv("JOHN_NO_OMP_FALLBACK") && john_omp_threads_new <= 1) {
		rec_done(-2);
#define OMP_FALLBACK_PATHNAME JOHN_SYSTEMWIDE_EXEC "/" OMP_FALLBACK_BINARY
		execv(OMP_FALLBACK_PATHNAME, argv);
		perror("execv: " OMP_FALLBACK_PATHNAME);
	}
}
#endif

static void john_omp_maybe_adjust_or_fallback(char **argv)
{
	if (options.fork && !getenv("OMP_NUM_THREADS")) {
		john_omp_threads_new /= options.fork;
		if (john_omp_threads_new < 1)
			john_omp_threads_new = 1;
		omp_set_num_threads(john_omp_threads_new);
		john_omp_init();
#ifdef HAVE_JOHN_OMP_FALLBACK
		john_omp_fallback(argv);
#endif
	}
}

static void john_omp_show_info(void)
{
	if (options.verbosity > 2)
#if HAVE_MPI
	if (mpi_p == 1)
#endif
	if (database.format && database.format->params.label &&
	        (!strstr(database.format->params.label, "-opencl") &&
	         !strstr(database.format->params.label, "-cuda")))
	if (!options.fork && john_omp_threads_orig > 1 &&
	    database.format && database.format != &dummy_format &&
	    !rec_restoring_now) {
		const char *msg = NULL;
		if (!(database.format->params.flags & FMT_OMP))
			msg = "no OpenMP support";
		else if ((database.format->params.flags & FMT_OMP_BAD))
			msg = "poor OpenMP scalability";
		if (msg)
#if OS_FORK
			fprintf(stderr, "Warning: %s for this hash type, "
			    "consider --fork=%d\n",
			    msg, john_omp_threads_orig);
#else
			fprintf(stderr, "Warning: %s for this hash type\n",
			    msg);
#endif
	}

/*
 * Only show OpenMP info if one of the following is true:
 * - we have a format detected for the loaded hashes and it is OpenMP-enabled;
 * - we're doing --test and no format is specified (so we will test all,
 * including some that are presumably OpenMP-enabled);
 * - we're doing --test and the specified format is OpenMP-enabled.
 */
	{
		int show = 0;
		if (database.format &&
		    (database.format->params.flags & FMT_OMP))
			show = 1;
		else if ((options.flags & (FLG_TEST_CHK | FLG_FORMAT)) ==
		    FLG_TEST_CHK)
			show = 1;
		else if ((options.flags & FLG_TEST_CHK) &&
		    (fmt_list->params.flags & FMT_OMP))
			show = 1;

		if (!show)
			return;
	}

#if HAVE_MPI
	/*
	 * If OMP_NUM_THREADS is set, we assume the user knows what
	 * he is doing. Here's how to pass it to remote hosts:
	 * mpirun -x OMP_NUM_THREADS=4 -np 4 -host ...
	 */
	if (mpi_p > 1) {
		if(getenv("OMP_NUM_THREADS") == NULL &&
		   cfg_get_bool(SECTION_OPTIONS, SUBSECTION_MPI,
		                "MPIOMPmutex", 1)) {
			if(cfg_get_bool(SECTION_OPTIONS, SUBSECTION_MPI,
			                "MPIOMPverbose", 1) && mpi_id == 0)
				fprintf(stderr, "MPI in use, disabling OMP "
				        "(see doc/README.mpi)\n");
			omp_set_num_threads(1);
			john_omp_threads_orig = 0; /* Mute later warning */
		} else if(john_omp_threads_orig > 1 &&
		        cfg_get_bool(SECTION_OPTIONS, SUBSECTION_MPI,
		                "MPIOMPverbose", 1) && mpi_id == 0)
			fprintf(stderr, "Note: Running both MPI and OMP"
			        " (see doc/README.mpi)\n");
	} else
#endif
	if (options.fork) {
#if OS_FORK
		if (john_omp_threads_new > 1)
			fprintf(stderr,
			    "Will run %d OpenMP threads per process "
			    "(%u total across %u processes)\n",
			    john_omp_threads_new,
			    john_omp_threads_new * options.fork, options.fork);
		else if (john_omp_threads_orig > 1)
			fputs("Warning: OpenMP was disabled due to --fork; "
			    "a non-OpenMP build may be faster\n", stderr);
#endif
	} else {
		if (john_omp_threads_new > 1)
			fprintf(stderr,
			    "Will run %d OpenMP threads\n",
			    john_omp_threads_new);
	}

	if (john_omp_threads_orig == 1)
	if (options.verbosity > 2)
	if (john_main_process)
		fputs("Warning: OpenMP is disabled; "
		    "a non-OpenMP build may be faster\n", stderr);
}
#endif

#if OS_FORK
static void john_fork(void)
{
	int i, pid;
	int *pids;

	fflush(stdout);
	fflush(stderr);

#if HAVE_MPI
/*
 * We already initialized MPI before knowing this is actually a fork session.
 * So now we need to tear that "1-node MPI session" down before forking, or
 * all sorts of funny things might happen.
 */
	mpi_teardown();
#endif
/*
 * It may cost less memory to reset john_main_process to 0 before fork()'ing
 * the children than to do it in every child process individually (triggering
 * copy-on-write of the entire page).  We then reset john_main_process back to
 * 1 in the parent, but this only costs one page, not one page per child.
 */
	john_main_process = 0;

	pids = mem_alloc_tiny((options.fork - 1) * sizeof(*pids),
	    sizeof(*pids));

	for (i = 1; i < options.fork; i++) {
		switch ((pid = fork())) {
		case -1:
			pexit("fork");

		case 0:
			sig_preinit();
			options.node_min += i;
			options.node_max = options.node_min;
#if HAVE_OPENCL
			// Poor man's multi-device support
			if (options.gpu_devices->count &&
			    strstr(database.format->params.label, "-opencl")) {
				// Pick device to use for this child
				opencl_preinit();
				gpu_id =
				    gpu_device_list[i % get_number_of_devices_in_use()];
				platform_id = get_platform_id(gpu_id);

				// Hide any other devices from list
				gpu_device_list[0] = gpu_id;
				gpu_device_list[1] = -1;

				// Postponed format init in forked process
				fmt_init(database.format);
			}
#endif
			if (rec_restoring_now) {
				unsigned int node_id = options.node_min;
				rec_done(-2);
				rec_restore_args(1);
				if (node_id != options.node_min + i)
					fprintf(stderr,
					    "Inconsistent crash recovery file:"
					    " %s\n", rec_name);
				options.node_min = options.node_max = node_id;
			}
			sig_init_child();
			return;

		default:
			pids[i - 1] = pid;
		}
	}

#if HAVE_OPENCL
	// Poor man's multi-device support
	if (options.gpu_devices->count &&
	    strstr(database.format->params.label, "-opencl")) {
		// Pick device to use for mother process
		opencl_preinit();
		gpu_id = gpu_device_list[0];
		platform_id = get_platform_id(gpu_id);

		// Hide any other devices from list
		gpu_device_list[1] = -1;

		// Postponed format init in mother process
		fmt_init(database.format);
	}
#endif
	john_main_process = 1;
	john_child_pids = pids;
	john_child_count = options.fork - 1;

	options.node_max = options.node_min;
}

/*
 * This is the "equivalent" of john_fork() for MPI runs. We are mostly
 * mimicing a -fork run, especially for resuming a session.
 */
#if HAVE_MPI
static void john_set_mpi(void)
{
	options.node_min += mpi_id;
	options.node_max = options.node_min;

	if (mpi_p > 1) {
		if (!john_main_process) {
			if (rec_restoring_now) {
				unsigned int node_id = options.node_min;
				rec_done(-2);
				rec_restore_args(1);
				if (node_id != options.node_min + mpi_id)
					fprintf(stderr,
					    "Inconsistent crash recovery file:"
					    " %s\n", rec_name);
				options.node_min = options.node_max = node_id;
			}
		}
	}
	fflush(stdout);
	fflush(stderr);
}
#endif

static void john_wait(void)
{
	int waiting_for = john_child_count;

	log_event("Waiting for %d child%s to terminate",
	    waiting_for, waiting_for == 1 ? "" : "ren");
	log_flush();
	fprintf(stderr, "Waiting for %d child%s to terminate\n",
	    waiting_for, waiting_for == 1 ? "" : "ren");

	log_flush();

	/* Tell our friends there is nothing more to crack! */
	if (!database.password_count && !options.reload_at_crack &&
	    cfg_get_bool(SECTION_OPTIONS, NULL, "ReloadAtDone", 0))
		raise(SIGUSR2);

/*
 * Although we may block on wait(2), we still have signal handlers and a timer
 * in place, so we're relaying keypresses to child processes via signals.
 */
	while (waiting_for) {
		int i, status;
		int pid = wait(&status);
		if (pid == -1) {
			if (errno != EINTR)
				perror("wait");
		} else
		for (i = 0; i < john_child_count; i++) {
			if (john_child_pids[i] == pid) {
				john_child_pids[i] = 0;
				waiting_for--;
				children_ok = children_ok &&
				    WIFEXITED(status) && !WEXITSTATUS(status);
				break;
			}
		}
	}

/* Close and possibly remove our .rec file now */
	rec_done((children_ok && !event_abort) ? -1 : -2);
}
#endif

#if HAVE_MPI
static void john_mpi_wait(void)
{
	if (!database.password_count && !options.reload_at_crack) {
		int i;

		for (i = 0; i < mpi_p; i++) {
			if (i == mpi_id)
				continue;
			if (mpi_req[i] == NULL)
				mpi_req[i] = mem_alloc_tiny(sizeof(MPI_Request),
				                            MEM_ALIGN_WORD);
			else
				if (*mpi_req[i] != MPI_REQUEST_NULL)
					continue;
			MPI_Isend("r", 1, MPI_CHAR, i, JOHN_MPI_RELOAD,
			          MPI_COMM_WORLD, mpi_req[i]);
		}
	}

	if (john_main_process) {
		log_event("Waiting for other node%s to terminate",
		          mpi_p > 2 ? "s" : "");
		fprintf(stderr, "Waiting for other node%s to terminate\n",
		        mpi_p > 2 ? "s" : "");
		mpi_teardown();
	}

/* Close and possibly remove our .rec file now */
	rec_done(!event_abort ? -1 : -2);
}
#endif

static char *john_loaded_counts(void)
{
	static char s_loaded_counts[80];

	if (database.password_count == 1)
		return "1 password hash";

	sprintf(s_loaded_counts,
		database.salt_count > 1 ?
		"%d password hashes with %d different salts" :
		"%d password hashes with no different salts",
		database.password_count,
		database.salt_count);

	return s_loaded_counts;
}

static void john_load_conf(void)
{
	int internal, target;

	if (!(options.flags & FLG_VERBOSITY)) {
		options.verbosity = cfg_get_int(SECTION_OPTIONS, NULL,
		                                "Verbosity");

		if (options.verbosity == -1)
			options.verbosity = 3;

		if (options.verbosity < 1 || options.verbosity > 5) {
			if (john_main_process)
				fprintf(stderr, "Invalid verbosity "
				        "level in config file, use 1-5\n");
			error();
		}
	}

	if (pers_opts.activepot == NULL) {
		if (options.secure)
			pers_opts.activepot = str_alloc_copy(SEC_POT_NAME);
		else
			pers_opts.activepot = str_alloc_copy(POT_NAME);
	}

	if (pers_opts.activewordlistrules == NULL)
		if (!(pers_opts.activewordlistrules =
		      cfg_get_param(SECTION_OPTIONS, NULL,
		                    "BatchModeWordlistRules")))
			pers_opts.activewordlistrules =
				str_alloc_copy(SUBSECTION_WORDLIST);

	if (pers_opts.activesinglerules == NULL)
		if (!(pers_opts.activesinglerules =
		      cfg_get_param(SECTION_OPTIONS, NULL,
		                    "SingleRules")))
			pers_opts.activesinglerules =
				str_alloc_copy(SUBSECTION_SINGLE);

	if ((options.flags & FLG_LOOPBACK_CHK) &&
	    !(options.flags & FLG_RULES)) {
		if ((pers_opts.activewordlistrules =
		     cfg_get_param(SECTION_OPTIONS, NULL,
		                   "LoopbackRules")))
			options.flags |= FLG_RULES;
	}

	if ((options.flags & FLG_WORDLIST_CHK) &&
	    !(options.flags & FLG_RULES)) {
		if ((pers_opts.activewordlistrules =
		     cfg_get_param(SECTION_OPTIONS, NULL,
		                   "WordlistRules")))
			options.flags |= FLG_RULES;
	}

	options.secure = cfg_get_bool(SECTION_OPTIONS, NULL, "SecureMode", 0);
	options.show_uid_on_crack = cfg_get_bool(SECTION_OPTIONS, NULL, "ShowUIDinCracks", 0);
	options.reload_at_crack =
		cfg_get_bool(SECTION_OPTIONS, NULL, "ReloadAtCrack", 1);
	options.reload_at_save =
		cfg_get_bool(SECTION_OPTIONS, NULL, "ReloadAtSave", 1);
	options.abort_file = cfg_get_param(SECTION_OPTIONS, NULL, "AbortFile");
	options.pause_file = cfg_get_param(SECTION_OPTIONS, NULL, "PauseFile");

	/* This is --crack-status. We toggle here, so if it's enabled in
	   john.conf, we can disable it using the command line option */
	if (cfg_get_bool(SECTION_OPTIONS, NULL, "CrackStatus", 0))
		options.flags ^= FLG_CRKSTAT;

#if HAVE_OPENCL
	if (cfg_get_bool(SECTION_OPTIONS, SUBSECTION_OPENCL, "ForceScalar", 0))
		options.flags |= FLG_SCALAR;
#endif

	options.loader.log_passwords = options.secure ||
		cfg_get_bool(SECTION_OPTIONS, NULL, "LogCrackedPasswords", 0);

	if (!pers_opts.input_enc && !(options.flags & FLG_TEST_CHK)) {
		if ((options.flags & FLG_LOOPBACK_CHK) &&
		    cfg_get_bool(SECTION_OPTIONS, NULL, "UnicodeStoreUTF8", 0))
			pers_opts.input_enc = cp_name2id("UTF-8");
		else {
			pers_opts.input_enc =
				cp_name2id(cfg_get_param(SECTION_OPTIONS, NULL,
				                          "DefaultEncoding"));
		}
		pers_opts.default_enc = pers_opts.input_enc;
	}

	/* Pre-init in case some format's prepare() needs it */
	internal = pers_opts.internal_enc;
	target = pers_opts.target_enc;
	initUnicode(UNICODE_UNICODE);
	pers_opts.internal_enc = internal;
	pers_opts.target_enc = target;
	pers_opts.unicode_cp = CP_UNDEF;
}

static void john_load_conf_db(void)
{
	if (options.flags & FLG_STDOUT) {
		/* john.conf alternative for --internal-encoding */
		if (!pers_opts.internal_enc &&
		    pers_opts.target_enc == UTF_8 && options.flags &
		    (FLG_RULES | FLG_SINGLE_CHK | FLG_BATCH_CHK | FLG_MASK_CHK))
		if (!(pers_opts.internal_enc =
		      cp_name2id(cfg_get_param(SECTION_OPTIONS, NULL,
		                               "DefaultInternalEncoding"))))
			/* Deprecated alternative */
			pers_opts.internal_enc =
				cp_name2id(cfg_get_param(SECTION_OPTIONS, NULL,
				               "DefaultIntermediateEncoding"));
	}

	if (!pers_opts.unicode_cp)
		initUnicode(UNICODE_UNICODE);

	pers_opts.report_utf8 = cfg_get_bool(SECTION_OPTIONS,
	                                     NULL, "AlwaysReportUTF8", 0);

	/* Unicode (UTF-16) formats may lack encoding support. We
	   must stop the user from trying to use it because it will
	   just result in false negatives. */
	if (database.format && pers_opts.target_enc != ASCII &&
	    pers_opts.target_enc != ISO_8859_1 &&
	    database.format->params.flags & FMT_UNICODE &&
	    !(database.format->params.flags & FMT_UTF8)) {
		if (john_main_process)
			fprintf(stderr, "This format does not yet support"
			        " other encodings than ISO-8859-1\n");
		error();
	}

	if (database.format && database.format->params.flags & FMT_UNICODE)
		pers_opts.store_utf8 = cfg_get_bool(SECTION_OPTIONS,
		                                  NULL, "UnicodeStoreUTF8", 0);
	else
		pers_opts.store_utf8 = cfg_get_bool(SECTION_OPTIONS,
		                                  NULL, "CPstoreUTF8", 0);

	if (pers_opts.target_enc != pers_opts.input_enc &&
	    pers_opts.input_enc != UTF_8) {
		if (john_main_process)
			fprintf(stderr, "Target encoding can only be specified"
			        " if input encoding is UTF-8\n");
		error();
	}

	if (john_main_process)
	if (!(options.flags & FLG_SHOW_CHK) && !options.loader.showuncracked) {
		if (options.flags & (FLG_PASSWD | FLG_STDIN_CHK))
		if (pers_opts.default_enc && pers_opts.input_enc != ASCII)
			fprintf(stderr, "Using default input encoding: %s\n",
			        cp_id2name(pers_opts.input_enc));

		if (pers_opts.target_enc != pers_opts.input_enc &&
		    (!database.format ||
		     !(database.format->params.flags & FMT_UNICODE))) {
			if (pers_opts.default_target_enc)
				fprintf(stderr, "Using default target "
				        "encoding: %s\n",
				        cp_id2name(pers_opts.target_enc));
			else
				fprintf(stderr, "Target encoding: %s\n",
				        cp_id2name(pers_opts.target_enc));
		}

		if (pers_opts.input_enc != pers_opts.internal_enc)
		if (database.format &&
		    (database.format->params.flags & FMT_UNICODE))
			fprintf(stderr, "Rules/masks using %s\n",
			        cp_id2name(pers_opts.internal_enc));
	}
}

static void db_main_free(struct db_main *db)
{
	if (db->format &&
		(db->format->params.flags & FMT_DYNA_SALT) == FMT_DYNA_SALT) {
		struct db_salt *psalt = db->salts;
		while (psalt) {
			dyna_salt_remove(psalt->salt);
			psalt = psalt->next;
		}
	}
	MEM_FREE(db->salt_hash);
	MEM_FREE(db->cracked_hash);
}

static void john_load(void)
{
	struct list_entry *current;

#ifndef _MSC_VER
	umask(077);
#endif

	if (options.flags & FLG_EXTERNAL_CHK)
		ext_init(options.external, NULL);

	if (options.flags & FLG_MAKECHR_CHK) {
		options.loader.flags |= DB_CRACKED;
		ldr_init_database(&database, &options.loader);

		if (options.flags & FLG_PASSWD) {
			ldr_show_pot_file(&database, pers_opts.activepot);

			database.options->flags |= DB_PLAINTEXTS;
			if ((current = options.passwd->head))
			do {
				ldr_show_pw_file(&database, current->data);
			} while ((current = current->next));
		} else {
			database.options->flags |= DB_PLAINTEXTS;
			ldr_show_pot_file(&database, pers_opts.activepot);
		}

		return;
	}

	if (options.flags & FLG_STDOUT) {
		ldr_init_database(&database, &options.loader);
		database.format = &dummy_format;
		memset(&dummy_format, 0, sizeof(dummy_format));
		dummy_format.params.plaintext_length = options.length;
		dummy_format.params.flags = FMT_CASE | FMT_8_BIT;
		if (pers_opts.report_utf8 || pers_opts.target_enc == UTF_8)
			dummy_format.params.flags |= FMT_UTF8;
		dummy_format.params.label = "stdout";
		dummy_format.methods.clear_keys = &fmt_default_clear_keys;

		pers_opts.target_enc = pers_opts.input_enc;
		if (options.force_maxlength > options.length) {
			fprintf(stderr, "Can't set max length larger than %u "
			        "for stdout format\n", options.length);
			error();
		}
		john_load_conf_db();
	}

	if (options.flags & FLG_PASSWD) {
		int total;
#if FMT_MAIN_VERSION > 11
		int i = 0;
#endif

		if (options.flags & FLG_SHOW_CHK) {
			options.loader.flags |= DB_CRACKED;
			ldr_init_database(&database, &options.loader);

			ldr_show_pot_file(&database, pers_opts.activepot);

			if ((current = options.passwd->head))
			do {
				ldr_show_pw_file(&database, current->data);
			} while ((current = current->next));

			if (john_main_process && !options.loader.showtypes)
			printf("%s%d password hash%s cracked, %d left\n",
				database.guess_count ? "\n" : "",
				database.guess_count,
				database.guess_count != 1 ? "es" : "",
				database.password_count -
				database.guess_count);

			fmt_all_done();

			return;
		}

		if (options.flags & (FLG_SINGLE_CHK | FLG_BATCH_CHK) &&
		    status.pass <= 1)
			options.loader.flags |= DB_WORDS;
		else
		if (mem_saving_level) {
			options.loader.flags &= ~DB_LOGIN;
			options.max_wordfile_memory = 1;
		}

		ldr_init_database(&database, &options.loader);

		if ((current = options.passwd->head))
		do {
			ldr_load_pw_file(&database, current->data);
		} while ((current = current->next));

		/* Process configuration options that depend on db/format */
		john_load_conf_db();

		if ((options.flags & FLG_CRACKING_CHK) &&
		    database.password_count) {
			log_init(LOG_NAME, NULL, options.session);
			if (status_restored_time)
				log_event("Continuing an interrupted session");
			else
				log_event("Starting a new session");
			log_event("Loaded a total of %s", john_loaded_counts());
			/* make sure the format is properly initialized */
#if HAVE_OPENCL
			if (!(options.gpu_devices->count && options.fork &&
			      strstr(database.format->params.label, "-opencl")))
#endif
			fmt_init(database.format);
			if (john_main_process)
			printf("Loaded %s (%s%s%s [%s])\n",
			    john_loaded_counts(),
			    database.format->params.label,
			    database.format->params.format_name[0] ? ", " : "",
			    database.format->params.format_name,
			    database.format->params.algorithm_name);

			// Tell External our max length
			if (options.flags & FLG_EXTERNAL_CHK)
				ext_init(options.external, &database);
		}

		total = database.password_count;
		ldr_load_pot_file(&database, pers_opts.activepot);
		ldr_fix_database(&database);

		if (!database.password_count) {
			log_discard();
			if (john_main_process)
			printf("No password hashes %s (see FAQ)\n",
			    total ? "left to crack" : "loaded");
#if FMT_MAIN_VERSION > 11
			/* skip tunable cost reporting if no hashes were loaded */
			i = FMT_TUNABLE_COSTS;
#endif
		} else
		if (database.password_count < total) {
			log_event("Remaining %s", john_loaded_counts());
			if (john_main_process)
			printf("Remaining %s\n", john_loaded_counts());
		}

#if FMT_MAIN_VERSION > 11
		for ( ; i < FMT_TUNABLE_COSTS &&
			      database.format->methods.tunable_cost_value[i] != NULL; i++) {
			if (database.min_cost[i] < database.max_cost[i]) {
				log_event("Loaded hashes with cost %d (%s)"
				          " varying from %u to %u",
				          i+1, database.format->params.tunable_cost_name[i],
				          database.min_cost[i], database.max_cost[i]);
				if (john_main_process)
					printf("Loaded hashes with cost %d (%s)"
					       " varying from %u to %u\n",
					       i+1, database.format->params.tunable_cost_name[i],
					        database.min_cost[i], database.max_cost[i]);
			}
			else {	// if (database.min_cost[i] == database.max_cost[i]) {
				log_event("Cost %d (%s) is %u for all loaded hashes",
				          i+1, database.format->params.tunable_cost_name[i],
				          database.min_cost[i]);
				if (options.verbosity > 3 && john_main_process)
				printf("Cost %d (%s) is %u for all loaded "
				       "hashes\n", i+1,
				       database.format->params.tunable_cost_name[i],
				       database.min_cost[i]);
			}
		}
#endif
		if ((options.flags & FLG_PWD_REQ) && !database.salts) exit(0);

		if (options.regen_lost_salts)
			build_fake_salts_for_regen_lost(database.salts);
	}

	/* Nefarious hack and memory leak. Among other problems, we'd want
	   ldr_drop_database() after this, but it's built with mem_alloc_tiny()
	   so it's not trivial. Works like a champ though. */
	if (options.flags & FLG_LOOPBACK_CHK &&
	    database.format != &fmt_LM) {
		struct db_main loop_db;
		struct fmt_main *save_list = fmt_list;
		char *save_pot = pers_opts.activepot;

		fmt_list = &fmt_LM;

		options.loader.flags |= DB_CRACKED;
		ldr_init_database(&loop_db, &options.loader);

		pers_opts.activepot = options.wordlist ?
			options.wordlist : pers_opts.activepot;
		ldr_show_pot_file(&loop_db, pers_opts.activepot);

		loop_db.options->flags |= DB_PLAINTEXTS;

		if ((current = options.passwd->head))
		do {
			ldr_show_pw_file(&loop_db, current->data);
		} while ((current = current->next));

		if (loop_db.plaintexts->count) {
			log_event("- Reassembled %d split passwords for "
			          "loopback", loop_db.plaintexts->count);
			if (john_main_process && options.verbosity > 3)
				fprintf(stderr,
				        "Reassembled %d split passwords for "
				        "loopback\n",
				        loop_db.plaintexts->count);
		}
		database.plaintexts = loop_db.plaintexts;
		options.loader.flags &= ~DB_CRACKED;
		pers_opts.activepot = save_pot;
		fmt_list = save_list;
		db_main_free(&loop_db);
	}

#ifdef _OPENMP
	john_omp_show_info();
#endif

	if (options.node_count) {
		if (options.node_min != options.node_max) {
			log_event("- Node numbers %u-%u of %u%s",
			    options.node_min, options.node_max,
#ifndef HAVE_MPI
			    options.node_count, options.fork ? " (fork)" : "");
#else
			    options.node_count, options.fork ? " (fork)" :
				    mpi_p > 1 ? " (MPI)" : "");
#endif
			if (john_main_process)
			fprintf(stderr, "Node numbers %u-%u of %u%s\n",
			    options.node_min, options.node_max,
#ifndef HAVE_MPI
			    options.node_count, options.fork ? " (fork)" : "");
#else
			    options.node_count, options.fork ? " (fork)" :
				    mpi_p > 1 ? " (MPI)" : "");
#endif
		} else {
			log_event("- Node number %u of %u",
			    options.node_min, options.node_count);
			if (john_main_process)
			fprintf(stderr, "Node number %u of %u\n",
			    options.node_min, options.node_count);
		}

#if OS_FORK
		if (options.fork)
		{
			/*
			 * flush before forking, to avoid multple log entries
			 */
			log_flush();
			john_fork();
		}
#endif
#if HAVE_MPI
		if (mpi_p > 1)
			john_set_mpi();
#endif
	}
}

#if CPU_DETECT
static void CPU_detect_or_fallback(char **argv, int make_check)
{
	if (!CPU_detect()) {
#if CPU_REQ
#if CPU_FALLBACK
#if defined(__DJGPP__) || defined(__CYGWIN__)
#error CPU_FALLBACK is incompatible with the current DOS and Windows code
#endif
		if (!make_check) {
#define CPU_FALLBACK_PATHNAME JOHN_SYSTEMWIDE_EXEC "/" CPU_FALLBACK_BINARY
			execv(CPU_FALLBACK_PATHNAME, argv);
			perror("execv: " CPU_FALLBACK_PATHNAME);
		}
#endif
		fprintf(stderr, "Sorry, %s is required for this build\n",
		    CPU_NAME);
		if (make_check)
			exit(0);
		error();
#endif
	}
}
#else
#define CPU_detect_or_fallback(argv, make_check)
#endif

static void john_init(char *name, int argc, char **argv)
{
	int show_usage = 0;
	int make_check = (argc == 2 && !strcmp(argv[1], "--make_check"));
	if (make_check)
		argv[1] = "--test=0";

	CPU_detect_or_fallback(argv, make_check);

#ifdef _OPENMP
	john_omp_init();
#endif

	if (!make_check) {
#ifdef HAVE_JOHN_OMP_FALLBACK
		john_omp_fallback(argv);
#endif

		path_init(argv);
	}

	status_init(NULL, 1);
	if (argc < 2 ||
            (argc == 2 &&
             (!strcasecmp(argv[1], "--help") ||
              !strcasecmp(argv[1], "-h") ||
              !strcasecmp(argv[1], "-help"))))
	{
		john_register_all(); /* for printing by opt_init() */
		show_usage = 1;
	}
	opt_init(name, argc, argv, show_usage);

	if (options.listconf)
		listconf_parse_early();

	if (!make_check) {
		if (options.config)
		{
			path_init_ex(options.config);
			cfg_init(options.config, 0);
			cfg_init(CFG_FULL_NAME, 1);
			cfg_init(CFG_ALT_NAME, 0);
		}
		else
		{
#if JOHN_SYSTEMWIDE
			cfg_init(CFG_PRIVATE_FULL_NAME, 1);
			cfg_init(CFG_PRIVATE_ALT_NAME, 1);
#endif
			cfg_init(CFG_FULL_NAME, 1);
			cfg_init(CFG_ALT_NAME, 0);
		}
	}

#if HAVE_OPENCL
	gpu_id = -1;
#endif
#if HAVE_OPENCL || HAVE_CUDA
	gpu_device_list[0] = gpu_device_list[1] = -1;
#endif
	/* Process configuration options that depend on cfg_init() */
	john_load_conf();

#ifdef _OPENMP
	john_omp_maybe_adjust_or_fallback(argv);
#endif

	john_register_all(); /* maybe restricted to one format by options */
	common_init();
	sig_init();

	if (!make_check && !(options.flags & (FLG_SHOW_CHK | FLG_STDOUT))) {
		fflush(stdout);
		setvbuf(stdout, NULL, _IOLBF, 0);
	}

	john_load();

	/* Init the Unicode system */
	if (pers_opts.internal_enc) {
		if (pers_opts.internal_enc != pers_opts.input_enc &&
		    pers_opts.input_enc != UTF_8) {
			if (john_main_process)
			fprintf(stderr, "Internal encoding can only be "
			        "specified if input encoding is UTF-8\n");
			error();
		}
	}

	if (!pers_opts.unicode_cp)
		initUnicode(UNICODE_UNICODE);

	if ((options.subformat && !strcasecmp(options.subformat, "list")) ||
	    options.listconf)
		listconf_parse_late();

	/* Start a resumed session by emitting a status line. */
	if (rec_restored)
		event_pending = event_status = 1;

#if HAVE_MPI
	if (mpi_p > 1)
		log_event("- MPI: Node %u/%u running on %s",
		          mpi_id + 1, mpi_p, mpi_name);
#endif
#if defined(HAVE_CUDA) || defined(HAVE_OPENCL)
	gpu_log_temp();
#endif

	if (pers_opts.target_enc != ASCII)
		log_event("- %s input encoding enabled",
		          cp_id2name(pers_opts.input_enc));

	if (!options.secure) {
		if (pers_opts.report_utf8 && options.loader.log_passwords)
			log_event("- Passwords in this logfile are "
			          "UTF-8 encoded");

		if (pers_opts.store_utf8)
			log_event("- Passwords will be stored UTF-8 "
			          "encoded in .pot file");
	}

	if (!(options.flags & FLG_SHOW_CHK) && !options.loader.showuncracked)
	if (pers_opts.target_enc != pers_opts.input_enc &&
	    (!database.format ||
	     !(database.format->params.flags & FMT_UNICODE))) {
		log_event("- Target encoding: %s",
		          cp_id2name(pers_opts.target_enc));
	}

	if (!(options.flags & FLG_SHOW_CHK) && !options.loader.showuncracked)
	if (pers_opts.input_enc != pers_opts.internal_enc) {
		log_event("- Rules/masks using %s",
		          cp_id2name(pers_opts.internal_enc));
	}
}

static void john_run(void)
{
	struct stat trigger_stat;
	int trigger_reset = 0;

	if (options.flags & FLG_TEST_CHK)
		exit_status = benchmark_all() ? 1 : 0;
	else
	if (options.flags & FLG_MAKECHR_CHK)
		do_makechars(&database, options.charset);
	else
	if (options.flags & FLG_CRACKING_CHK) {
		int remaining = database.password_count;

		if (options.abort_file &&
		    stat(path_expand(options.abort_file), &trigger_stat) == 0) {
			if (john_main_process)
			fprintf(stderr, "Abort file %s present, "
			        "refusing to start\n", options.abort_file);
			error();
		}

		if (!(options.flags & FLG_STDOUT)) {
			char *where = fmt_self_test(database.format);
			if (where) {
				fprintf(stderr, "Self test failed (%s)\n",
				    where);
				error();
			}
			trigger_reset = 1;
			log_init(LOG_NAME, pers_opts.activepot,
			         options.session);
			status_init(NULL, 1);
			if (john_main_process) {
				john_log_format();
				if (idle_requested(database.format))
					log_event("- Configured to use otherwise idle "
					          "processor cycles only");
				/*
				 * flush log entries to make sure they appear
				 * before the "Proceeding with ... mode" entries
				 * of other processes
				 */
				log_flush();
			}
		}
		tty_init(options.flags & FLG_STDIN_CHK);

		if (john_main_process && database.format->params.flags & FMT_NOT_EXACT)
			fprintf(stderr, "Note: This format may emit false "
			        "positives, so it will keep trying even "
			        "after\nfinding a possible candidate.\n");

		/* Some formats have a minimum plaintext length */
		if (database.format->params.plaintext_min_length &&
		    options.force_minlength <
		    database.format->params.plaintext_min_length) {
			options.force_minlength =
				database.format->params.plaintext_min_length;
			if (john_main_process)
				fprintf(stderr,
				        "Note: minimum length forced to %d\n",
				        options.force_minlength);

			/* Now we need to re-check this */
			if (options.force_maxlength &&
			    options.force_maxlength < options.force_minlength) {
				if (john_main_process)
					fprintf(stderr, "Invalid option: "
					        "--max-length smaller than "
					        "minimum length for format\n");
				error();
			}
		}

		if (options.flags & FLG_MASK_CHK)
			mask_init(&database, options.mask);

		if (trigger_reset)
			database.format->methods.reset(&database);

		if (options.flags & FLG_SINGLE_CHK)
			do_single_crack(&database);
		else
		if (options.flags & FLG_WORDLIST_CHK)
			do_wordlist_crack(&database, options.wordlist,
				(options.flags & FLG_RULES) != 0);
#if HAVE_LIBGMP || HAVE_INT128 || HAVE___INT128 || HAVE___INT128_T
		else
		if (options.flags & FLG_PRINCE_CHK)
			do_prince_crack(&database, options.wordlist,
			                (options.flags & FLG_RULES) != 0);
#endif
#if HAVE_REXGEN
		else
		if (options.flags & FLG_REGEX_CHK)
			do_regex_crack(&database, options.regex);
#endif
		else
		if (options.flags & FLG_INC_CHK)
			do_incremental_crack(&database, options.charset);
		else
		if (options.flags & FLG_MKV_CHK)
			do_markov_crack(&database, options.mkv_param);
		else
		if (options.flags & FLG_EXTERNAL_CHK)
			do_external_crack(&database);
		else
		if (options.flags & FLG_MASK_CHK)
			do_mask_crack(NULL);
		else
		if (options.flags & FLG_BATCH_CHK)
			do_batch_crack(&database);

		if (options.flags & FLG_MASK_CHK)
			mask_done();

		status_print();

#if OS_FORK
		if (options.fork && john_main_process)
			john_wait();
#endif

#if HAVE_MPI
		if (mpi_p > 1)
			john_mpi_wait();
#endif

		tty_done();

		if (options.verbosity > 1)
		if (john_main_process && database.password_count < remaining) {
			char *might = "Warning: passwords printed above might";
			char *partial = " be partial";
			char *not_all = " not be all those cracked";
			switch (database.options->flags &
			    (DB_SPLIT | DB_NODUP)) {
			case DB_SPLIT:
				fprintf(stderr, "%s%s\n", might, partial);
				break;
			case DB_NODUP:
				fprintf(stderr, "%s%s\n", might, not_all);
				break;
			case (DB_SPLIT | DB_NODUP):
				fprintf(stderr, "%s%s and%s\n",
				    might, partial, not_all);
			}
			fputs("Use the \"--show\" option to display all of "
			    "the cracked passwords reliably\n", stderr);
		}
	}
}

static void john_done(void)
{
	if ((options.flags & (FLG_CRACKING_CHK | FLG_STDOUT)) ==
	    FLG_CRACKING_CHK) {
		if (event_abort) {
			log_event((aborted_by_timer) ?
			          "Session stopped (max run-time reached)" :
			          "Session aborted");
			/* We have already printed to stderr from signals.c */
		} else if (children_ok) {
			log_event("Session completed");
			if (john_main_process)
				fprintf(stderr, "Session completed\n");
		} else {
			const char *msg =
			    "Main process session completed, "
			    "but some child processes failed";
			log_event("%s", msg);
			fprintf(stderr, "%s\n", msg);
			exit_status = 1;
		}
		fmt_done(database.format);
	}
#if defined(HAVE_CUDA) || defined(HAVE_OPENCL)
	gpu_log_temp();
#endif
	log_done();
#if HAVE_OPENCL
	if (!(options.flags & FLG_FORK) || john_main_process)
		opencl_done();
#endif
#if HAVE_CUDA
	if (!(options.flags & FLG_FORK) || john_main_process)
		cuda_done();
#endif

	path_done();

/*
 * This may not be the correct place to free this, it likely
 * can be freed much earlier, but it works here
 */
	db_main_free(&database);
	check_abort(0);
	cleanup_tiny_memory();
}

//#define TEST_MEMDBG_LOGIC

int main(int argc, char **argv)
{
	char *name;
	unsigned int time;

#ifdef TEST_MEMDBG_LOGIC
	int i,j;
	char *cp[260];
	for (i = 1; i < 257; ++i) {
		cp[i] = mem_alloc_align(43,i);
		for (j = 0; j < 43; ++j)
			cp[i][j] = 'x';
		printf ("%03d offset %x  %x %x\n", i, cp[i], (unsigned)(cp[i])%i, (((unsigned)(cp[i]))/i)%i);
	}
	for (i = 1; i < 257; ++i)
		MEM_FREE(cp[i]);
	MEMDBG_PROGRAM_EXIT_CHECKS(stderr);
	exit(0);
#endif

	sig_preinit(); // Mitigate race conditions
#ifdef __DJGPP__
	if (--argc <= 0) return 1;
	if ((name = strrchr(argv[0], '/')))
		strcpy(name + 1, argv[1]);
	name = argv[1];
	argv[1] = argv[0];
	argv++;
#else
	if (!argv[0])
		name = "john";
	else
	if ((name = strrchr(argv[0], '/')))
		name++;
#if HAVE_WINDOWS_H
	else
	if ((name = strrchr(argv[0], '\\')))
		name++;
#endif
	else
		name = argv[0];
#endif

<<<<<<< HEAD
#if defined(__CYGWIN32__) || defined (__MINGW32__) || defined (_MSC_VER)
=======
#ifdef __CYGWIN__
>>>>>>> 6f7a493d
	strlwr(name);
	if (strlen(name) > 4 && !strcmp(name + strlen(name) - 4, ".exe"))
		name[strlen(name) - 4] = 0;
#endif

#ifdef _MSC_VER
	// Ok, I am making a simple way to debug external programs. in VC.  Prior to this, I would set
	// break point below, right where the external name is, and then would modify IP to put me into
	// the block that calls main() from the external.  Now, in VC mode, if the first command is:
	// -external_command=COMMAND, then I set name == COMMAND, and pop the command line args off, just
	// like the first one was not there.  So if the command was "-external_command=gpg2john secring.gpg"
	// then we will be setup in gpg2john mode with command line arg of secring.gpg
	if (argc > 2 && !strncmp(argv[1], "-external_command=", 18)) {
		int i;
		name = &argv[1][18];
		for (i = 1; i < argc; ++i) {
			argv[i] = argv[i+1];
		}
		--argc;
	}
#endif

	if (!strcmp(name, "unshadow")) {
		CPU_detect_or_fallback(argv, 0);
		return unshadow(argc, argv);
	}

	if (!strcmp(name, "unafs")) {
		CPU_detect_or_fallback(argv, 0);
		return unafs(argc, argv);
	}

	if (!strcmp(name, "undrop")) {
		CPU_detect_or_fallback(argv, 0);
		return undrop(argc, argv);
	}

	if (!strcmp(name, "unique")) {
		CPU_detect_or_fallback(argv, 0);
		return unique(argc, argv);
	}

	if (!strcmp(name, "ssh2john")) {
		CPU_detect_or_fallback(argv, 0);
		return ssh2john(argc, argv);
	}

	if (!strcmp(name, "putty2john")) {
		CPU_detect_or_fallback(argv, 0);
		return putty2john(argc, argv);
	}

	if (!strcmp(name, "pfx2john")) {
		CPU_detect_or_fallback(argv, 0);
		return pfx2john(argc, argv);
	}

	if (!strcmp(name, "keychain2john")) {
		CPU_detect_or_fallback(argv, 0);
		return keychain2john(argc, argv);
	}

	if (!strcmp(name, "kwallet2john")) {
		CPU_detect_or_fallback(argv, 0);
		return kwallet2john(argc, argv);
	}

	if (!strcmp(name, "keepass2john")) {
		CPU_detect_or_fallback(argv, 0);
		return keepass2john(argc, argv);
	}

	if (!strcmp(name, "keyring2john")) {
		CPU_detect_or_fallback(argv, 0);
		return keyring2john(argc, argv);
	}

	if (!strcmp(name, "rar2john")) {
		CPU_detect_or_fallback(argv, 0);
		return rar2john(argc, argv);
	}

	if (!strcmp(name, "racf2john")) {
		CPU_detect_or_fallback(argv, 0);
		return racf2john(argc, argv);
	}

	if (!strcmp(name, "pwsafe2john")) {
		CPU_detect_or_fallback(argv, 0);
		return pwsafe2john(argc, argv);
	}

	if (!strcmp(name, "keystore2john")) {
		CPU_detect_or_fallback(argv, 0);
		return keystore2john(argc, argv);
	}

	if (!strcmp(name, "truecrypt_volume2john")) {
		CPU_detect_or_fallback(argv, 0);
		return truecrypt_volume2john(argc, argv);
	}
	if (!strcmp(name, "gpg2john")) {
		CPU_detect_or_fallback(argv, 0);
		return gpg2john(argc, argv);
	}
#if !defined (_MSC_VER) && !defined (__MINGW32__)
	if (!strcmp(name, "dmg2john")) {
		CPU_detect_or_fallback(argv, 0);
		return dmg2john(argc, argv);
	}
#endif

	if (!strcmp(name, "zip2john")) {
		CPU_detect_or_fallback(argv, 0);
		return zip2john(argc, argv);
	}
	if (!strcmp(name, "hccap2john")) {
		CPU_detect_or_fallback(argv, 0);
		return hccap2john(argc, argv);
	}
	if (!strcmp(name, "base64conv")) {
		CPU_detect_or_fallback(argv, 0);
		return base64conv(argc, argv);
	}

#if HAVE_MPI
	mpi_setup(argc, argv);
#else
	if (getenv("OMPI_COMM_WORLD_SIZE"))
	if (atoi(getenv("OMPI_COMM_WORLD_SIZE")) > 1) {
		fprintf(stderr, "ERROR: Running under MPI, but this is NOT an"
		        " MPI build of John.\n");
		error();
	}
#endif
	john_init(name, argc, argv);

	/* Placed here to disregard load time. */
#if OS_TIMER
	time = 0;
#else
	time = status_get_time();
#endif
	if (options.max_run_time)
		timer_abort = time + options.max_run_time;
	if (options.status_interval)
		timer_status = time + options.status_interval;

	john_run();
	john_done();

	MEMDBG_PROGRAM_EXIT_CHECKS(stderr);

	return exit_status;
}<|MERGE_RESOLUTION|>--- conflicted
+++ resolved
@@ -1590,11 +1590,7 @@
 		name = argv[0];
 #endif
 
-<<<<<<< HEAD
-#if defined(__CYGWIN32__) || defined (__MINGW32__) || defined (_MSC_VER)
-=======
-#ifdef __CYGWIN__
->>>>>>> 6f7a493d
+#if defined(__CYGWIN__) || defined (__MINGW32__) || defined (_MSC_VER)
 	strlwr(name);
 	if (strlen(name) > 4 && !strcmp(name + strlen(name) - 4, ".exe"))
 		name[strlen(name) - 4] = 0;
