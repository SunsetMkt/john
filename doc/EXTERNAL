	Defining an external mode.

To define an external cracking mode you need to create a configuration
file section called [List.External:MODE], where MODE is any name that
you assign to the mode.  The section should contain some functions
programmed in a C-like language.  John will compile and use the
functions if you enable this cracking mode via the command line.


	External functions.

The following functions are currently used by John:

init()		called at startup, should initialize global variables
filter()	called for each word to be tried, can filter some words out
generate()	called to generate words, when no other cracking modes used
restore()	called when restoring an interrupted session
new()		called when starting each base word (hybrid cracking mode)
next()		called to iterate during the hybrid cracking (see hybrid cracking)

All of them are of type "void", with no arguments, and should use the
global variable "word" (pre-defined as "int word[]"), except for init()
which is called before "word" is initialized.  The variable "word"
contains the current candidate password to be tried, one character in
each array element, terminated with a zero.

The functions, if defined, should do the following with "word":

* filter() can modify the word, or zero out "word[0]" to skip it;

* generate() should set "word" to the next word to be tried, or zero out
"word[0]" when cracking is complete (this will cause John to terminate);

* restore() should set global variables to continue from the "word". If
there are no global variables needing restoring, an empty stub function
should be provided, or John will refuse to resume a session.

You can use an external mode on its own or with some other cracking
mode, in which case only init() and filter() will be used (and only
filter() will be required).  Using an external filter is compatible with
all the other cracking modes and with the "--make-charset" command line
option.

It is recommended that you don't use filter() or at least don't filter
too many words out when using an external mode with your own generate().
It is better to modify generate() not to generate words that would get
filtered out.


	Pre-defined variables.

Besides the "word" variable documented above, John the Ripper 1.7.9 and
newer pre-defines two additional variables: "abort" and "status", both
of type "int".  When set to 1 by an external mode, these cause the
current cracking session to be aborted or the status line to be
displayed (just like on a keypress), respectively.  These actions are
taken after having tested at least all of the candidate passwords that
were in external mode's "word" so far.  In other words, the actions may
be delayed in order to process any buffered candidate passwords.

From 1.7.9.5-jumbo-7 on, a third variable is defined: "cipher_limit".
This variable is of type "int". It contains the maximum password length
in bytes, either from the format definition or from --stdout[=LENGTH].
This variable should not be changed by the external mode.
Instead, it can be used to stop generating new candidates should the
password length get larger than "cipher_limit".

From 1.7.9-Jumbo-8 on, two new variables "req_minlen" (requested min.
length), "req_maxlen" (requested max. length) were added, reflecting
the --min-length=N and --max-length=N options.
Also, a variable "session_start_time" was added that is equivalent of
time(NULL) at start, ie. the current time expressed in seconds after
Jan 1 1970. This variable is initialized once, not updated.
Note: On a resume you will end up using a new value than was
originally used.

From 1.8.0-Jumbo-2, two new variables "utf32" and "target_utf8" were
introduced. The "utf32" (int) can be set from an external mode and indicates
that the word may contain UTF-32 characters. It will be encoded to whatever
target encoding is in use. The "target_utf8" (int) can be read by an external
mode and indicates whether the target encoding is UTF-8 or not (some modes
may take that into account when considering output length). See eg.
Repeats32 external mode (run/repeats32.conf) for examples.

From 1.8.0-Jumbo-2, 2 new variables were added for usage by the hybrid
scripts (which use the new() and next() functions).  These variables are
"hybrid_total" and "hybrid_resume".  If it is easy for the script to
compute total words which will be produced for a base-word, and to adjust
itself at restore() call to get back to where things were left off, then
these variables should be used. Within new() the total count should be
assigned to 'hybrid_total' before the function returns.  Within restore(),
hybrid_total should be set, AND hybrid_resume is the number of iterations
which were done in the prior run. restore() should use this to change whatever
is required within the script's global state, so that the next call to next()
will produce the correct next word.  If the script can not easily know how
many candidate a word produces, or adjust it's global state to start from
some random location, then within new() the script should NOT set 'hybrid_total'
and within restore() the script should also not set 'hybrid_total'. In this
case,  the cracker will call new() with the word, and then call next()
hybrid_resume times (throwing away those words), and then start processing.
The code was written this way, so that the entire code of new() and next()
did not have to be put into restore() in this type of script.

	The language.

The compiler supports a C-like language, which includes only a basic
subset of C and differs from C in multiple ways.  The supported keywords
are: break, continue, else, if, int, return, void, while.

You can define functions to be called by John (the ones described
above), define global and local variables (including one-dimensional
arrays), use all the integer operations supported in C, and use C and
C++ comments.

The following C features or traits are missing from John's compiler:

* short-circuit evaluation (instead, full expressions are currently
evaluated, with any side effects they might have);

* function calls (any functions defined as part of an external mode can
only be called by John core, but not by other external mode functions);

* "do" and "for" loops (there's only "while");

* data type declarations other than "int", one-dimensional arrays of
"int", and "void";

* "static" local variables (as it happens, all local variables are
currently static by default);

* pointers (array name alone refers to the first element);

* type casting (there's no use for it when we only have "int" anyway);

* comma operator;

* probably a lot more...

You can find some external mode examples in the default configuration
file supplied with John.

<<<<<<< HEAD
	External Hybrid Scripting.

This is a newer additional mode. It is somewhat like generate, however
instead of fully 'generating' words, the Hybrid mode is given a word
and then called repeatedly to morph that original word. To do this,
there were 2 additional functions created, and 2 additional ext_global
variables added to aid in session resuming.

Hybrid Functions:

* new() This function is called at the start of each NEW word to be worked on.
The script should do whatever is needed to setup it's state. This may be
counting letters in the base word, saving off the base word, or many other
things. The only time that new() is NOT called, is upon a restore() call
when the script knows how to easily restore.  In that case restore() should
have things setup so that the call to next() returns the right morph of
the base-word.  So new() is not called, which would setup the script to
start over on the word.  If the format DOES know how to restore itself
to an arbitrary location, then the 'hybrid_total' ext_global variable
should be set before new() function returns.

* next() This function is called 1 or more times. It should do whatever
transformation is needed, and the word[] array should contain a null
terminated representation of the transformed word.  When all iterations
have been completed for a specific word, next() should set word[0]=0 as a
signal to the cracker that this base-word has been completed.

* restore() This function can be written to do nothing. This should ONLY be
done, if there is no way to easily count total candidates or to 'seek' to an
arbitrary location withing the morphing results of the base-word. The cracker
code will run a brute force method to get to the restore location in this
case.  However, if there is an easier way to know how many total candidates
are created for a base-word, and to properly adjust global data so that the
next call to next() produces the right word (as do all subsquent calls to
next()), then this function must do that, AND set 'hybrid_total' to the
total ORIGINAL number of candidates generated from the base-word (not just
how many more are to come).  The cracker uses this value as a check that
the script actually is setup correctly, and if so, cracker will not call
new()/next()/next().... and know that the script restored itself properly.

Following the above rules and functions, a external-hybrid script can do
pretty much anything required to transform/morph/mangle words.

=======

	Limited portability, and undefined behavior.

The "int" data type is currently implemented in John using the system's
native C "int" data type.  Thus, its size can vary, but on systems
supported by John it can be assumed to be at least 32 bits (and usually
is exactly 32 bits).  Also, being a signed integer type, its behavior on
overflow is undefined (but in practice will usually be two's complement
wraparound).

Starting with version 1.8.0, literal character constants (given in
single quotes, such as 'a') are treated as "unsigned char" cast to
"int", thus producing values in the range 0 to 255.  We intend to
preserve this behavior in future versions.  However, in pre-1.8.0
versions, literal character constants with the 8th bit set could appear
as negative "int" values.

While the current implementation and all older versions of John so far
consistently lack short-circuit evaluation, treat local variables as
"static", and treat array name alone as referring to the first element,
these properties might change in the future.


	Limited robustness, and insecurity.

While the current implementation is meant to be reasonably robust for
use, it lacks array bounds checking.  It is external mode authors' and
users' responsibility to ensure array sizes and indices are correct.

There's currently no compile-time checking that expressions being
assigned to or modified are valid lvalues.  Attempting to assign to or
modify an expression that isn't a valid lvalue results in John crashing.

In general, external mode programs (and John configuration files in
general) are treated as trusted input, much like you would treat a C
file in John source tree.  A malicious external mode can use out of
bounds array accesses to trigger arbitrary machine code execution.
>>>>>>> c1c5c147

$Owl$<|MERGE_RESOLUTION|>--- conflicted
+++ resolved
@@ -139,7 +139,44 @@
 You can find some external mode examples in the default configuration
 file supplied with John.
 
-<<<<<<< HEAD
+
+	Limited portability, and undefined behavior.
+
+The "int" data type is currently implemented in John using the system's
+native C "int" data type.  Thus, its size can vary, but on systems
+supported by John it can be assumed to be at least 32 bits (and usually
+is exactly 32 bits).  Also, being a signed integer type, its behavior on
+overflow is undefined (but in practice will usually be two's complement
+wraparound).
+
+Starting with version 1.8.0, literal character constants (given in
+single quotes, such as 'a') are treated as "unsigned char" cast to
+"int", thus producing values in the range 0 to 255.  We intend to
+preserve this behavior in future versions.  However, in pre-1.8.0
+versions, literal character constants with the 8th bit set could appear
+as negative "int" values.
+
+While the current implementation and all older versions of John so far
+consistently lack short-circuit evaluation, treat local variables as
+"static", and treat array name alone as referring to the first element,
+these properties might change in the future.
+
+
+	Limited robustness, and insecurity.
+
+While the current implementation is meant to be reasonably robust for
+use, it lacks array bounds checking.  It is external mode authors' and
+users' responsibility to ensure array sizes and indices are correct.
+
+There's currently no compile-time checking that expressions being
+assigned to or modified are valid lvalues.  Attempting to assign to or
+modify an expression that isn't a valid lvalue results in John crashing.
+
+In general, external mode programs (and John configuration files in
+general) are treated as trusted input, much like you would treat a C
+file in John source tree.  A malicious external mode can use out of
+bounds array accesses to trigger arbitrary machine code execution.
+
 	External Hybrid Scripting.
 
 This is a newer additional mode. It is somewhat like generate, however
@@ -183,44 +220,5 @@
 Following the above rules and functions, a external-hybrid script can do
 pretty much anything required to transform/morph/mangle words.
 
-=======
-
-	Limited portability, and undefined behavior.
-
-The "int" data type is currently implemented in John using the system's
-native C "int" data type.  Thus, its size can vary, but on systems
-supported by John it can be assumed to be at least 32 bits (and usually
-is exactly 32 bits).  Also, being a signed integer type, its behavior on
-overflow is undefined (but in practice will usually be two's complement
-wraparound).
-
-Starting with version 1.8.0, literal character constants (given in
-single quotes, such as 'a') are treated as "unsigned char" cast to
-"int", thus producing values in the range 0 to 255.  We intend to
-preserve this behavior in future versions.  However, in pre-1.8.0
-versions, literal character constants with the 8th bit set could appear
-as negative "int" values.
-
-While the current implementation and all older versions of John so far
-consistently lack short-circuit evaluation, treat local variables as
-"static", and treat array name alone as referring to the first element,
-these properties might change in the future.
-
-
-	Limited robustness, and insecurity.
-
-While the current implementation is meant to be reasonably robust for
-use, it lacks array bounds checking.  It is external mode authors' and
-users' responsibility to ensure array sizes and indices are correct.
-
-There's currently no compile-time checking that expressions being
-assigned to or modified are valid lvalues.  Attempting to assign to or
-modify an expression that isn't a valid lvalue results in John crashing.
-
-In general, external mode programs (and John configuration files in
-general) are treated as trusted input, much like you would treat a C
-file in John source tree.  A malicious external mode can use out of
-bounds array accesses to trigger arbitrary machine code execution.
->>>>>>> c1c5c147
 
 $Owl$