--- conflicted
+++ resolved
@@ -498,9 +498,5 @@
 using this script or otherwise.  And you should edit the message inside
 the script before possibly using it.
 
-<<<<<<< HEAD
 Based on (and modified in the jumbo patch):
-$Owl: Owl/packages/john/john/doc/OPTIONS,v 1.16 2013/05/13 11:04:35 solar Exp $
-=======
-$Owl: Owl/packages/john/john/doc/OPTIONS,v 1.17 2013/05/29 17:57:56 solar Exp $
->>>>>>> 0d89e1ef
+$Owl: Owl/packages/john/john/doc/OPTIONS,v 1.17 2013/05/29 17:57:56 solar Exp $